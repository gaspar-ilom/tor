#!/usr/bin/python

"""
Best-practices tracker for Tor source code.

Go through the various .c files and collect metrics about them. If the metrics
violate some of our best practices and they are not found in the optional
exceptions file, then log a problem about them.

We currently do metrics about file size, function size and number of includes.

practracker.py should be run with its second argument pointing to the Tor
top-level source directory like this:
  $ python3 ./scripts/maint/practracker/practracker.py .

To regenerate the exceptions file so that it allows all current
problems in the Tor source, use the --regen flag:
  $ python3 --regen ./scripts/maint/practracker/practracker.py .
"""

from __future__ import print_function

import os, sys

import metrics
import util
import problem
import includes

# The filename of the exceptions file (it should be placed in the practracker directory)
EXCEPTIONS_FNAME = "./exceptions.txt"

# Recommended file size
MAX_FILE_SIZE = 3000 # lines
# Recommended function size
MAX_FUNCTION_SIZE = 100 # lines
# Recommended number of #includes
MAX_INCLUDE_COUNT = 50
<<<<<<< HEAD
# Recommended file size for headers
MAX_H_FILE_SIZE = 500
# Recommended include count for headers
MAX_H_INCLUDE_COUNT = 15
=======
# Recommended number of dependency violations
MAX_DEP_VIOLATIONS = 0
>>>>>>> 0f4b245b

# Map from problem type to functions that adjust for tolerance
TOLERANCE_FNS = {
    'include-count': lambda n: int(n*1.1),
    'function-size': lambda n: int(n*1.1),
    'file-size': lambda n: int(n*1.02),
    'dependency-violation': lambda n: (n+2)
}

#######################################################

# The Tor source code topdir
TOR_TOPDIR = None

#######################################################

if sys.version_info[0] <= 2:
    def open_file(fname):
        return open(fname, 'r')
else:
    def open_file(fname):
        return open(fname, 'r', encoding='utf-8')

def consider_file_size(fname, f):
    """Consider the size of 'f' and yield an FileSizeItem for it.
    """
    file_size = metrics.get_file_len(f)
    yield problem.FileSizeItem(fname, file_size)

def consider_includes(fname, f):
    """Consider the #include count in for 'f' and yield an IncludeCountItem
        for it.
    """
    include_count = metrics.get_include_count(f)

    yield problem.IncludeCountItem(fname, include_count)

def consider_function_size(fname, f):
    """yield a FunctionSizeItem for every function in f.
    """

    for name, lines in metrics.get_function_lines(f):
        canonical_function_name = "%s:%s()" % (fname, name)
        yield problem.FunctionSizeItem(canonical_function_name, lines)

def consider_include_violations(fname, real_fname, f):
    n = 0
    for item in includes.consider_include_rules(real_fname, f):
        n += 1
    if n:
        yield problem.DependencyViolationItem(fname, n)


#######################################################

def consider_all_metrics(files_list):
    """Consider metrics for all files, and yield a sequence of problem.Item
       object for those issues."""
    for fname in files_list:
        with open_file(fname) as f:
            for item in consider_metrics_for_file(fname, f):
                yield item

def consider_metrics_for_file(fname, f):
    """
       Yield a sequence of problem.Item objects for all of the metrics in
       'f'.
    """
    real_fname = fname
    # Strip the useless part of the path
    if fname.startswith(TOR_TOPDIR):
        fname = fname[len(TOR_TOPDIR):]

    # Get file length
    for item in consider_file_size(fname, f):
        yield item

    # Consider number of #includes
    f.seek(0)
    for item in consider_includes(fname, f):
        yield item

    # Get function length
    f.seek(0)
    for item in consider_function_size(fname, f):
        yield item

    # Check for "upward" includes
    f.seek(0)
    for item in consider_include_violations(fname, real_fname, f):
        yield item

HEADER="""\
# Welcome to the exceptions file for Tor's best-practices tracker!
#
# Each line of this file represents a single violation of Tor's best
# practices -- typically, a violation that we had before practracker.py
# first existed.
#
# There are three kinds of problems that we recognize right now:
#   function-size -- a function of more than {MAX_FUNCTION_SIZE} lines.
#   file-size -- a file of more than {MAX_FILE_SIZE} lines.
#   include-count -- a file with more than {MAX_INCLUDE_COUNT} #includes.
#
# Each line below represents a single exception that practracker should
# _ignore_. Each line has four parts:
#  1. The word "problem".
#  2. The kind of problem.
#  3. The location of the problem: either a filename, or a
#     filename:functionname pair.
#  4. The magnitude of the problem to ignore.
#
# So for example, consider this line:
#    problem file-size /src/core/or/connection_or.c 3200
#
# It tells practracker to allow the mentioned file to be up to 3200 lines
# long, even though ordinarily it would warn about any file with more than
# {MAX_FILE_SIZE} lines.
#
# You can either edit this file by hand, or regenerate it completely by
# running `make practracker-regen`.
#
# Remember: It is better to fix the problem than to add a new exception!

""".format(**globals())

def main(argv):
    import argparse

    progname = argv[0]
    parser = argparse.ArgumentParser(prog=progname)
    parser.add_argument("--regen", action="store_true",
                        help="Regenerate the exceptions file")
    parser.add_argument("--list-overbroad", action="store_true",
                        help="List over-strict exceptions")
    parser.add_argument("--exceptions",
                        help="Override the location for the exceptions file")
    parser.add_argument("--strict", action="store_true",
                        help="Make all warnings into errors")
    parser.add_argument("--terse", action="store_true",
                        help="Do not emit helpful instructions.")
    parser.add_argument("--max-h-file-size", default=MAX_H_FILE_SIZE,
                        help="Maximum lines per .H file")
    parser.add_argument("--max-h-include-count", default=MAX_H_INCLUDE_COUNT,
                        help="Maximum includes per .H file")
    parser.add_argument("--max-file-size", default=MAX_FILE_SIZE,
                        help="Maximum lines per C file")
    parser.add_argument("--max-include-count", default=MAX_INCLUDE_COUNT,
                        help="Maximum includes per C file")
    parser.add_argument("--max-function-size", default=MAX_FUNCTION_SIZE,
                        help="Maximum lines per function")
    parser.add_argument("--max-dependency-violations", default=MAX_DEP_VIOLATIONS,
                        help="Maximum number of dependency violations to allow")
    parser.add_argument("topdir", default=".", nargs="?",
                        help="Top-level directory for the tor source")
    args = parser.parse_args(argv[1:])

    global TOR_TOPDIR
    TOR_TOPDIR = args.topdir
    if args.exceptions:
        exceptions_file = args.exceptions
    else:
        exceptions_file = os.path.join(TOR_TOPDIR, "scripts/maint/practracker", EXCEPTIONS_FNAME)

    # 0) Configure our thresholds of "what is a problem actually"
    filt = problem.ProblemFilter()
<<<<<<< HEAD
    filt.addThreshold(problem.FileSizeItem("*.c", int(args.max_file_size)))
    filt.addThreshold(problem.IncludeCountItem("*.c", int(args.max_include_count)))
    filt.addThreshold(problem.FileSizeItem("*.h", int(args.max_h_file_size)))
    filt.addThreshold(problem.IncludeCountItem("*.h", int(args.max_h_include_count)))
    filt.addThreshold(problem.FunctionSizeItem("*.c", int(args.max_function_size)))
=======
    filt.addThreshold(problem.FileSizeItem("*", int(args.max_file_size)))
    filt.addThreshold(problem.IncludeCountItem("*", int(args.max_include_count)))
    filt.addThreshold(problem.FunctionSizeItem("*", int(args.max_function_size)))
    filt.addThreshold(problem.DependencyViolationItem("*", int(args.max_dependency_violations)))
>>>>>>> 0f4b245b

    # 1) Get all the .c files we care about
    files_list = util.get_tor_c_files(TOR_TOPDIR)

    # 2) Initialize problem vault and load an optional exceptions file so that
    # we don't warn about the past
    if args.regen:
        tmpname = exceptions_file + ".tmp"
        tmpfile = open(tmpname, "w")
        problem_file = tmpfile
        problem_file.write(HEADER)
        ProblemVault = problem.ProblemVault()
    else:
        ProblemVault = problem.ProblemVault(exceptions_file)
        problem_file = sys.stdout

    # 2.1) Adjust the exceptions so that we warn only about small problems,
    # and produce errors on big ones.
    if not (args.regen or args.list_overbroad or args.strict):
        ProblemVault.set_tolerances(TOLERANCE_FNS)

    # 3) Go through all the files and report problems if they are not exceptions
    found_new_issues = 0
    for item in filt.filter(consider_all_metrics(files_list)):
        status = ProblemVault.register_problem(item)
        if status == problem.STATUS_ERR:
            print(item, file=problem_file)
            found_new_issues += 1
        elif status == problem.STATUS_WARN:
            # warnings always go to stdout.
            print("(warning) {}".format(item))

    if args.regen:
        tmpfile.close()
        os.rename(tmpname, exceptions_file)
        sys.exit(0)

    # If new issues were found, try to give out some advice to the developer on how to resolve it.
    if found_new_issues and not args.regen and not args.terse:
        new_issues_str = """\
FAILURE: practracker found {} new problem(s) in the code: see warnings above.

Please fix the problems if you can, and update the exceptions file
({}) if you can't.

See doc/HACKING/HelpfulTools.md for more information on using practracker.\

You can disable this message by setting the TOR_DISABLE_PRACTRACKER environment
variable.
""".format(found_new_issues, exceptions_file)
        print(new_issues_str)

    if args.list_overbroad:
        def k_fn(tup):
            return tup[0].key()
        for (ex,p) in sorted(ProblemVault.list_overbroad_exceptions(), key=k_fn):
            if p is None:
                print(ex, "->", 0)
            else:
                print(ex, "->", p.metric_value)

    sys.exit(found_new_issues)

if __name__ == '__main__':
    if os.environ.get("TOR_DISABLE_PRACTRACKER"):
        sys.exit(0)
    main(sys.argv)<|MERGE_RESOLUTION|>--- conflicted
+++ resolved
@@ -36,15 +36,12 @@
 MAX_FUNCTION_SIZE = 100 # lines
 # Recommended number of #includes
 MAX_INCLUDE_COUNT = 50
-<<<<<<< HEAD
 # Recommended file size for headers
 MAX_H_FILE_SIZE = 500
 # Recommended include count for headers
 MAX_H_INCLUDE_COUNT = 15
-=======
 # Recommended number of dependency violations
 MAX_DEP_VIOLATIONS = 0
->>>>>>> 0f4b245b
 
 # Map from problem type to functions that adjust for tolerance
 TOLERANCE_FNS = {
@@ -211,18 +208,12 @@
 
     # 0) Configure our thresholds of "what is a problem actually"
     filt = problem.ProblemFilter()
-<<<<<<< HEAD
     filt.addThreshold(problem.FileSizeItem("*.c", int(args.max_file_size)))
     filt.addThreshold(problem.IncludeCountItem("*.c", int(args.max_include_count)))
     filt.addThreshold(problem.FileSizeItem("*.h", int(args.max_h_file_size)))
     filt.addThreshold(problem.IncludeCountItem("*.h", int(args.max_h_include_count)))
     filt.addThreshold(problem.FunctionSizeItem("*.c", int(args.max_function_size)))
-=======
-    filt.addThreshold(problem.FileSizeItem("*", int(args.max_file_size)))
-    filt.addThreshold(problem.IncludeCountItem("*", int(args.max_include_count)))
-    filt.addThreshold(problem.FunctionSizeItem("*", int(args.max_function_size)))
     filt.addThreshold(problem.DependencyViolationItem("*", int(args.max_dependency_violations)))
->>>>>>> 0f4b245b
 
     # 1) Get all the .c files we care about
     files_list = util.get_tor_c_files(TOR_TOPDIR)
