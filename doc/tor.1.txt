// Copyright (c) The Tor Project, Inc.
// See LICENSE for licensing information
// This is an asciidoc file used to generate the manpage/html reference.
// Learn asciidoc on http://www.methods.co.nz/asciidoc/userguide.html
:man source:   Tor
:man manual:   Tor Manual
TOR(1)
======

NAME
----
tor - The second-generation onion router


SYNOPSIS
--------
**tor** [__OPTION__ __value__]...

DESCRIPTION
-----------
Tor is a connection-oriented anonymizing communication
service. Users choose a source-routed path through a set of nodes, and
negotiate a "virtual circuit" through the network, in which each node
knows its predecessor and successor, but no others. Traffic flowing down
the circuit is unwrapped by a symmetric key at each node, which reveals
the downstream node. +

Basically, Tor provides a distributed network of servers or relays ("onion routers").
Users bounce their TCP streams -- web traffic, ftp, ssh, etc. -- around the
network, and recipients, observers, and even the relays themselves have
difficulty tracking the source of the stream.

By default, **tor** will act as a client only.  To help the network
by providing bandwidth as a relay, change the **ORPort** configuration
option -- see below.  Please also consult the documentation on the Tor
Project's website.

COMMAND-LINE OPTIONS
--------------------
[[opt-h]] **-h**, **-help**::
    Display a short help message and exit.

[[opt-f]] **-f** __FILE__::
    Specify a new configuration file to contain further Tor configuration
    options OR pass *-* to make Tor read its configuration from standard
    input. (Default: @CONFDIR@/torrc, or $HOME/.torrc if that file is not
    found)

[[opt-allow-missing-torrc]] **--allow-missing-torrc**::
    Do not require that configuration file specified by **-f** exist if
    default torrc can be accessed.

[[opt-defaults-torrc]] **--defaults-torrc** __FILE__::
    Specify a file in which to find default values for Tor options.  The
    contents of this file are overridden by those in the regular
    configuration file, and by those on the command line. (Default:
    @CONFDIR@/torrc-defaults.)

[[opt-ignore-missing-torrc]] **--ignore-missing-torrc**::
    Specifies that Tor should treat a missing torrc file as though it
    were empty. Ordinarily, Tor does this for missing default torrc files,
    but not for those specified on the command line.

[[opt-hash-password]] **--hash-password** __PASSWORD__::
    Generates a hashed password for control port access.

[[opt-list-fingerprint]] **--list-fingerprint**::
    Generate your keys and output your nickname and fingerprint.

[[opt-verify-config]] **--verify-config**::
    Verify the configuration file is valid.

[[opt-serviceinstall]] **--service install** [**--options** __command-line options__]::
    Install an instance of Tor as a Windows service, with the provided
    command-line options. Current instructions can be found at
    https://www.torproject.org/docs/faq#NTService

[[opt-service]] **--service** **remove**|**start**|**stop**::
    Remove, start, or stop a configured Tor Windows service.

[[opt-nt-service]] **--nt-service**::
    Used internally to implement a Windows service.

[[opt-list-torrc-options]] **--list-torrc-options**::
    List all valid options.

[[opt-list-deprecated-options]] **--list-deprecated-options**::
    List all valid options that are scheduled to become obsolete in a
    future version. (This is a warning, not a promise.)

[[opt-version]] **--version**::
    Display Tor version and exit.

[[opt-quiet]] **--quiet**|**--hush**::
    Override the default console log.  By default, Tor starts out logging
    messages at level "notice" and higher to the console.  It stops doing so
    after it parses its configuration, if the configuration tells it to log
    anywhere else.  You can override this behavior with the **--hush** option,
    which tells Tor to only send warnings and errors to the console, or with
    the **--quiet** option, which tells Tor not to log to the console at all.

[[opt-keygen]] **--keygen** [**--newpass**]::
   Running "tor --keygen" creates a new ed25519 master identity key for a
   relay, or only a fresh temporary signing key and certificate, if you
   already have a master key.  Optionally you can encrypt the master identity
   key with a passphrase: Tor will ask you for one. If you don't want to
   encrypt the master key, just don't enter any passphrase when asked. +
 +
   The **--newpass** option should be used with --keygen only when you need
   to add, change, or remove a passphrase on an existing ed25519 master
   identity key. You will be prompted for the old passphase (if any),
   and the new passphrase (if any). +
 +
   When generating a master key, you will probably want to use
   **--DataDirectory** to control where the keys
   and certificates will be stored, and **--SigningKeyLifetime** to
   control their lifetimes.  Their behavior is as documented in the
   server options section below.  (You must have write access to the specified
   DataDirectory.) +
 +
   To use the generated files, you must copy them to the DataDirectory/keys
   directory of your Tor daemon, and make sure that they are owned by the
   user actually running the Tor daemon on your system.

**--passphrase-fd** __FILEDES__::
    Filedescriptor to read the passphrase from.  Note that unlike with the
    tor-gencert program, the entire file contents are read and used as
    the passphrase, including any trailing newlines.
    Default: read from the terminal.


Other options can be specified on the command-line in the format "--option
value", in the format "option value", or in a configuration file.  For
instance, you can tell Tor to start listening for SOCKS connections on port
9999 by passing --SocksPort 9999 or SocksPort 9999 to it on the command line,
or by putting "SocksPort 9999" in the configuration file.  You will need to
quote options with spaces in them: if you want Tor to log all debugging
messages to debug.log, you will probably need to say --Log 'debug file
debug.log'.

Options on the command line override those in configuration files. See the
next section for more information.

THE CONFIGURATION FILE FORMAT
-----------------------------

All configuration options in a configuration are written on a single line by
default.  They take the form of an option name and a value, or an option name
and a quoted value (option value or option "value"). Anything after a #
character is treated as a comment.  Options are
case-insensitive. C-style escaped characters are allowed inside quoted
values. To split one configuration entry into multiple lines, use a single
backslash character (\) before the end of the line.  Comments can be used in
such multiline entries, but they must start at the beginning of a line.

By default, an option on the command line overrides an option found in the
configuration file, and an option in a configuration file overrides one in
the defaults file.

This rule is simple for options that take a single value, but it can become
complicated for options that are allowed to occur more than once: if you
specify four SocksPorts in your configuration file, and one more SocksPort on
the command line, the option on the command line will replace __all__ of the
SocksPorts in the configuration file.  If this isn't what you want, prefix
the option name with a plus sign (+), and it will be appended to the previous
set of options instead.  For example, setting SocksPort 9100 will use only
port 9100, but setting +SocksPort 9100 will use ports 9100 and 9050 (because
this is the default).

Alternatively, you might want to remove every instance of an option in the
configuration file, and not replace it at all: you might want to say on the
command line that you want no SocksPorts at all.  To do that, prefix the
option name with a forward slash (/).  You can use the plus sign (+) and the
forward slash (/) in the configuration file and on the command line.

GENERAL OPTIONS
---------------

[[BandwidthRate]] **BandwidthRate** __N__ **bytes**|**KBytes**|**MBytes**|**GBytes**|**TBytes**|**KBits**|**MBits**|**GBits**|**TBits**::
    A token bucket limits the average incoming bandwidth usage on this node
    to the specified number of bytes per second, and the average outgoing
    bandwidth usage to that same value.  If you want to run a relay in the
    public network, this needs to be _at the very least_ 75 KBytes for a
    relay (that is, 600 kbits) or 50 KBytes for a bridge (400 kbits) -- but of
    course, more is better; we recommend at least 250 KBytes (2 mbits) if
    possible.  (Default: 1 GByte) +
 +
    Note that this option, and other bandwidth-limiting options, apply to TCP
    data only: They do not count TCP headers or DNS traffic. +
 +
    With this option, and in other options that take arguments in bytes,
    KBytes, and so on, other formats are also supported. Notably, "KBytes" can
    also be written as "kilobytes" or "kb"; "MBytes" can be written as
    "megabytes" or "MB"; "kbits" can be written as "kilobits"; and so forth.
    Tor also accepts "byte" and "bit" in the singular.
    The prefixes "tera" and "T" are also recognized.
    If no units are given, we default to bytes.
    To avoid confusion, we recommend writing "bytes" or "bits" explicitly,
    since it's easy to forget that "B" means bytes, not bits.

[[BandwidthBurst]] **BandwidthBurst** __N__ **bytes**|**KBytes**|**MBytes**|**GBytes**|**TBytes**|**KBits**|**MBits**|**GBits**|**TBits**::
    Limit the maximum token bucket size (also known as the burst) to the given
    number of bytes in each direction. (Default: 1 GByte)

[[MaxAdvertisedBandwidth]] **MaxAdvertisedBandwidth** __N__ **bytes**|**KBytes**|**MBytes**|**GBytes**|**TBytes**|**KBits**|**MBits**|**GBits**|**TBits**::
    If set, we will not advertise more than this amount of bandwidth for our
    BandwidthRate. Server operators who want to reduce the number of clients
    who ask to build circuits through them (since this is proportional to
    advertised bandwidth rate) can thus reduce the CPU demands on their server
    without impacting network performance.

[[RelayBandwidthRate]] **RelayBandwidthRate** __N__ **bytes**|**KBytes**|**MBytes**|**GBytes**|**TBytes**|**KBits**|**MBits**|**GBits**|**TBits**::
    If not 0, a separate token bucket limits the average incoming bandwidth
    usage for \_relayed traffic_ on this node to the specified number of bytes
    per second, and the average outgoing bandwidth usage to that same value.
    Relayed traffic currently is calculated to include answers to directory
    requests, but that may change in future versions. (Default: 0)

[[RelayBandwidthBurst]] **RelayBandwidthBurst** __N__ **bytes**|**KBytes**|**MBytes**|**GBytes**|**TBytes**|**KBits**|**MBits**|**GBits**|**TBits**::
    If not 0, limit the maximum token bucket size (also known as the burst) for
    \_relayed traffic_ to the given number of bytes in each direction.
    (Default: 0)

[[PerConnBWRate]] **PerConnBWRate** __N__ **bytes**|**KBytes**|**MBytes**|**GBytes**|**TBytes**|**KBits**|**MBits**|**GBits**|**TBits**::
    If set, do separate rate limiting for each connection from a non-relay.
    You should never need to change this value, since a network-wide value is
    published in the consensus and your relay will use that value. (Default: 0)

[[PerConnBWBurst]] **PerConnBWBurst** __N__ **bytes**|**KBytes**|**MBytes**|**GBytes**|**TBytes**|**KBits**|**MBits**|**GBits**|**TBits**::
    If set, do separate rate limiting for each connection from a non-relay.
    You should never need to change this value, since a network-wide value is
    published in the consensus and your relay will use that value. (Default: 0)

[[ClientTransportPlugin]] **ClientTransportPlugin** __transport__ socks4|socks5 __IP__:__PORT__::
**ClientTransportPlugin** __transport__ exec __path-to-binary__ [options]::
    In its first form, when set along with a corresponding Bridge line, the Tor
    client forwards its traffic to a SOCKS-speaking proxy on "IP:PORT". It's the
    duty of that proxy to properly forward the traffic to the bridge. +
 +
    In its second form, when set along with a corresponding Bridge line, the Tor
    client launches the pluggable transport proxy executable in
    __path-to-binary__ using __options__ as its command-line options, and
    forwards its traffic to it. It's the duty of that proxy to properly forward
    the traffic to the bridge.

[[ServerTransportPlugin]] **ServerTransportPlugin** __transport__ exec __path-to-binary__ [options]::
    The Tor relay launches the pluggable transport proxy in __path-to-binary__
    using __options__ as its command-line options, and expects to receive
    proxied client traffic from it.

[[ServerTransportListenAddr]] **ServerTransportListenAddr** __transport__ __IP__:__PORT__::
    When this option is set, Tor will suggest __IP__:__PORT__ as the
    listening address of any pluggable transport proxy that tries to
    launch __transport__.

[[ServerTransportOptions]] **ServerTransportOptions** __transport__ __k=v__ __k=v__ ...::
    When this option is set, Tor will pass the __k=v__ parameters to
    any pluggable transport proxy that tries to launch __transport__. +
    (Example: ServerTransportOptions obfs45 shared-secret=bridgepasswd cache=/var/lib/tor/cache)

[[ExtORPort]] **ExtORPort** \['address':]__port__|**auto**::
    Open this port to listen for Extended ORPort connections from your
    pluggable transports.

[[ExtORPortCookieAuthFile]] **ExtORPortCookieAuthFile** __Path__::
    If set, this option overrides the default location and file name
    for the Extended ORPort's cookie file -- the cookie file is needed
    for pluggable transports to communicate through the Extended ORPort.

[[ExtORPortCookieAuthFileGroupReadable]] **ExtORPortCookieAuthFileGroupReadable** **0**|**1**::
    If this option is set to 0, don't allow the filesystem group to read the
    Extended OR Port cookie file. If the option is set to 1, make the cookie
    file readable by the default GID. [Making the file readable by other
    groups is not yet implemented; let us know if you need this for some
    reason.] (Default: 0)

[[ConnLimit]] **ConnLimit** __NUM__::
    The minimum number of file descriptors that must be available to the Tor
    process before it will start. Tor will ask the OS for as many file
    descriptors as the OS will allow (you can find this by "ulimit -H -n").
    If this number is less than ConnLimit, then Tor will refuse to start. +
 +
    You probably don't need to adjust this. It has no effect on Windows
    since that platform lacks getrlimit(). (Default: 1000)

[[DisableNetwork]] **DisableNetwork** **0**|**1**::
    When this option is set, we don't listen for or accept any connections
    other than controller connections, and we close (and don't reattempt)
    any outbound
    connections.  Controllers sometimes use this option to avoid using
    the network until Tor is fully configured. (Default: 0)

[[ConstrainedSockets]] **ConstrainedSockets** **0**|**1**::
    If set, Tor will tell the kernel to attempt to shrink the buffers for all
    sockets to the size specified in **ConstrainedSockSize**. This is useful for
    virtual servers and other environments where system level TCP buffers may
    be limited. If you're on a virtual server, and you encounter the "Error
    creating network socket: No buffer space available" message, you are
    likely experiencing this problem. +
 +
    The preferred solution is to have the admin increase the buffer pool for
    the host itself via /proc/sys/net/ipv4/tcp_mem or equivalent facility;
    this configuration option is a second-resort. +
 +
    The DirPort option should also not be used if TCP buffers are scarce. The
    cached directory requests consume additional sockets which exacerbates
    the problem. +
 +
    You should **not** enable this feature unless you encounter the "no buffer
    space available" issue. Reducing the TCP buffers affects window size for
    the TCP stream and will reduce throughput in proportion to round trip
    time on long paths. (Default: 0)

[[ConstrainedSockSize]] **ConstrainedSockSize** __N__ **bytes**|**KBytes**::
    When **ConstrainedSockets** is enabled the receive and transmit buffers for
    all sockets will be set to this limit. Must be a value between 2048 and
    262144, in 1024 byte increments. Default of 8192 is recommended.

[[ControlPort]] **ControlPort** __PORT__|**unix:**__path__|**auto** [__flags__]::
    If set, Tor will accept connections on this port and allow those
    connections to control the Tor process using the Tor Control Protocol
    (described in control-spec.txt in
    https://spec.torproject.org[torspec]). Note: unless you also
    specify one or more of **HashedControlPassword** or
    **CookieAuthentication**, setting this option will cause Tor to allow
    any process on the local host to control it. (Setting both authentication
    methods means either method is sufficient to authenticate to Tor.) This
    option is required for many Tor controllers; most use the value of 9051.
    If a unix domain socket is used, you may quote the path using standard
    C escape sequences.
    Set it to "auto" to have Tor pick a port for you. (Default: 0) +
 +
    Recognized flags are...
    **GroupWritable**;;
        Unix domain sockets only: makes the socket get created as
        group-writable.
    **WorldWritable**;;
        Unix domain sockets only: makes the socket get created as
        world-writable.
    **RelaxDirModeCheck**;;
        Unix domain sockets only: Do not insist that the directory
        that holds the socket be read-restricted.

[[ControlSocket]] **ControlSocket** __Path__::
    Like ControlPort, but listens on a Unix domain socket, rather than a TCP
    socket. '0' disables ControlSocket (Unix and Unix-like systems only.)

[[ControlSocketsGroupWritable]] **ControlSocketsGroupWritable** **0**|**1**::
    If this option is set to 0, don't allow the filesystem group to read and
    write unix sockets (e.g. ControlSocket). If the option is set to 1, make
    the control socket readable and writable by the default GID. (Default: 0)

[[HashedControlPassword]] **HashedControlPassword** __hashed_password__::
    Allow connections on the control port if they present
    the password whose one-way hash is __hashed_password__. You
    can compute the hash of a password by running "tor --hash-password
    __password__". You can provide several acceptable passwords by using more
    than one HashedControlPassword line.

[[CookieAuthentication]] **CookieAuthentication** **0**|**1**::
    If this option is set to 1, allow connections on the control port
    when the connecting process knows the contents of a file named
    "control_auth_cookie", which Tor will create in its data directory. This
    authentication method should only be used on systems with good filesystem
    security. (Default: 0)

[[CookieAuthFile]] **CookieAuthFile** __Path__::
    If set, this option overrides the default location and file name
    for Tor's cookie file. (See CookieAuthentication above.)

[[CookieAuthFileGroupReadable]] **CookieAuthFileGroupReadable** **0**|**1**::
    If this option is set to 0, don't allow the filesystem group to read the
    cookie file. If the option is set to 1, make the cookie file readable by
    the default GID. [Making the file readable by other groups is not yet
    implemented; let us know if you need this for some reason.] (Default: 0)

[[ControlPortWriteToFile]] **ControlPortWriteToFile** __Path__::
    If set, Tor writes the address and port of any control port it opens to
    this address.  Usable by controllers to learn the actual control port
    when ControlPort is set to "auto".

[[ControlPortFileGroupReadable]] **ControlPortFileGroupReadable** **0**|**1**::
    If this option is set to 0, don't allow the filesystem group to read the
    control port file. If the option is set to 1, make the control port
    file readable by the default GID. (Default: 0)

[[DataDirectory]] **DataDirectory** __DIR__::
    Store working data in DIR. Can not be changed while tor is running.
    (Default: ~/.tor if your home directory is not /; otherwise,
    @LOCALSTATEDIR@/lib/tor.  On Windows, the default is
    your ApplicationData folder.)

[[DataDirectoryGroupReadable]] **DataDirectoryGroupReadable** **0**|**1**::
    If this option is set to 0, don't allow the filesystem group to read the
    DataDirectory. If the option is set to 1, make the DataDirectory readable
    by the default GID. (Default: 0)

[[FallbackDir]] **FallbackDir** __address__:__port__ orport=__port__ id=__fingerprint__ [weight=__num__] [ipv6=__address__:__orport__]::
    When we're unable to connect to any directory cache for directory info
    (usually because we don't know about any yet) we try a directory authority.
    Clients also simultaneously try a FallbackDir, to avoid hangs on client
    startup if a directory authority is down. Clients retry FallbackDirs more
    often than directory authorities, to reduce the load on the directory
    authorities.
    By default, the directory authorities are also FallbackDirs. Specifying a
    FallbackDir replaces Tor's default hard-coded FallbackDirs (if any).
    (See the **DirAuthority** entry for an explanation of each flag.)

[[UseDefaultFallbackDirs]] **UseDefaultFallbackDirs** **0**|**1**::
    Use Tor's default hard-coded FallbackDirs (if any). (When a
    FallbackDir line is present, it replaces the hard-coded FallbackDirs,
    regardless of the value of UseDefaultFallbackDirs.) (Default: 1)

[[DirAuthority]] **DirAuthority** [__nickname__] [**flags**] __address__:__port__ __fingerprint__::
    Use a nonstandard authoritative directory server at the provided address
    and port, with the specified key fingerprint. This option can be repeated
    many times, for multiple authoritative directory servers. Flags are
    separated by spaces, and determine what kind of an authority this directory
    is. By default, an authority is not authoritative for any directory style
    or version unless an appropriate flag is given.
    Tor will use this authority as a bridge authoritative directory if the
    "bridge" flag is set. If a flag "orport=**port**" is given, Tor will use the
    given port when opening encrypted tunnels to the dirserver. If a flag
    "weight=**num**" is given, then the directory server is chosen randomly
    with probability proportional to that weight (default 1.0). If a
    flag "v3ident=**fp**" is given, the dirserver is a v3 directory authority
    whose v3 long-term signing key has the fingerprint **fp**. Lastly,
    if an "ipv6=__address__:__orport__" flag is present, then the directory
    authority is listening for IPv6 connections on the indicated IPv6 address
    and OR Port. +
 +
    Tor will contact the authority at __address__:__port__ (the DirPort) to
    download directory documents. If an IPv6 address is supplied, Tor will
    also download directory documents at the IPv6 address on the DirPort. +
 +
    If no **DirAuthority** line is given, Tor will use the default directory
    authorities. NOTE: this option is intended for setting up a private Tor
    network with its own directory authorities. If you use it, you will be
    distinguishable from other users, because you won't believe the same
    authorities they do.

[[DirAuthorityFallbackRate]] **DirAuthorityFallbackRate** __NUM__::
    When configured to use both directory authorities and fallback
    directories, the directory authorities also work as fallbacks. They are
    chosen with their regular weights, multiplied by this number, which
    should be 1.0 or less. (Default: 1.0)

[[AlternateDirAuthority]] **AlternateDirAuthority** [__nickname__] [**flags**] __address__:__port__ __fingerprint__ +

[[AlternateBridgeAuthority]] **AlternateBridgeAuthority** [__nickname__] [**flags**] __address__:__port__ __ fingerprint__::
    These options behave as DirAuthority, but they replace fewer of the
    default directory authorities. Using
    AlternateDirAuthority replaces the default Tor directory authorities, but
    leaves the default bridge authorities in
    place.  Similarly,
    AlternateBridgeAuthority replaces the default bridge authority,
    but leaves the directory authorities alone.

[[DisableAllSwap]] **DisableAllSwap** **0**|**1**::
    If set to 1, Tor will attempt to lock all current and future memory pages,
    so that memory cannot be paged out. Windows, OS X and Solaris are currently
    not supported. We believe that this feature works on modern Gnu/Linux
    distributions, and that it should work on *BSD systems (untested). This
    option requires that you start your Tor as root, and you should use the
    **User** option to properly reduce Tor's privileges.
    Can not be changed while tor is running. (Default: 0)

[[DisableDebuggerAttachment]] **DisableDebuggerAttachment** **0**|**1**::
   If set to 1, Tor will attempt to prevent basic debugging attachment attempts
   by other processes. This may also keep Tor from generating core files if
   it crashes. It has no impact for users who wish to attach if they
   have CAP_SYS_PTRACE or if they are root.  We believe that this feature
   works on modern Gnu/Linux distributions, and that it may also work on *BSD
   systems (untested).  Some modern Gnu/Linux systems such as Ubuntu have the
   kernel.yama.ptrace_scope sysctl and by default enable it as an attempt to
   limit the PTRACE scope for all user processes by default. This feature will
   attempt to limit the PTRACE scope for Tor specifically - it will not attempt
   to alter the system wide ptrace scope as it may not even exist. If you wish
   to attach to Tor with a debugger such as gdb or strace you will want to set
   this to 0 for the duration of your debugging. Normal users should leave it
   on. Disabling this option while Tor is running is prohibited. (Default: 1)

[[FetchDirInfoEarly]] **FetchDirInfoEarly** **0**|**1**::
    If set to 1, Tor will always fetch directory information like other
    directory caches, even if you don't meet the normal criteria for fetching
    early. Normal users should leave it off. (Default: 0)

[[FetchDirInfoExtraEarly]] **FetchDirInfoExtraEarly** **0**|**1**::
    If set to 1, Tor will fetch directory information before other directory
    caches. It will attempt to download directory information closer to the
    start of the consensus period. Normal users should leave it off.
    (Default: 0)

[[FetchHidServDescriptors]] **FetchHidServDescriptors** **0**|**1**::
    If set to 0, Tor will never fetch any hidden service descriptors from the
    rendezvous directories. This option is only useful if you're using a Tor
    controller that handles hidden service fetches for you. (Default: 1)

[[FetchServerDescriptors]] **FetchServerDescriptors** **0**|**1**::
    If set to 0, Tor will never fetch any network status summaries or server
    descriptors from the directory servers. This option is only useful if
    you're using a Tor controller that handles directory fetches for you.
    (Default: 1)

[[FetchUselessDescriptors]] **FetchUselessDescriptors** **0**|**1**::
    If set to 1, Tor will fetch every consensus flavor, descriptor, and
    certificate that it hears about. Otherwise, it will avoid fetching useless
    descriptors: flavors that it is not using to build circuits, and authority
    certificates it does not trust. This option is useful if you're using a
    tor client with an external parser that uses a full consensus.
    This option fetches all documents, **DirCache** fetches and serves
    all documents. (Default: 0)

[[HTTPProxy]] **HTTPProxy** __host__[:__port__]::
    Tor will make all its directory requests through this host:port (or host:80
    if port is not specified), rather than connecting directly to any directory
    servers.

[[HTTPProxyAuthenticator]] **HTTPProxyAuthenticator** __username:password__::
    If defined, Tor will use this username:password for Basic HTTP proxy
    authentication, as in RFC 2617. This is currently the only form of HTTP
    proxy authentication that Tor supports; feel free to submit a patch if you
    want it to support others.

[[HTTPSProxy]] **HTTPSProxy** __host__[:__port__]::
    Tor will make all its OR (SSL) connections through this host:port (or
    host:443 if port is not specified), via HTTP CONNECT rather than connecting
    directly to servers. You may want to set **FascistFirewall** to restrict
    the set of ports you might try to connect to, if your HTTPS proxy only
    allows connecting to certain ports.

[[HTTPSProxyAuthenticator]] **HTTPSProxyAuthenticator** __username:password__::
    If defined, Tor will use this username:password for Basic HTTPS proxy
    authentication, as in RFC 2617. This is currently the only form of HTTPS
    proxy authentication that Tor supports; feel free to submit a patch if you
    want it to support others.

[[Sandbox]] **Sandbox** **0**|**1**::
    If set to 1, Tor will run securely through the use of a syscall sandbox.
    Otherwise the sandbox will be disabled. The option is currently an
    experimental feature. Can not be changed while tor is running.

    When the Sandbox is 1, the following options can not be changed when tor
    is running:
    Address
    ConnLimit
    CookieAuthFile
    DirPortFrontPage
    ExtORPortCookieAuthFile
    Logs
    ServerDNSResolvConfFile
    Tor must remain in client or server mode (some changes to ClientOnly and
    ORPort are not allowed).
    (Default: 0)

[[Socks4Proxy]] **Socks4Proxy** __host__[:__port__]::
    Tor will make all OR connections through the SOCKS 4 proxy at host:port
    (or host:1080 if port is not specified).

[[Socks5Proxy]] **Socks5Proxy** __host__[:__port__]::
    Tor will make all OR connections through the SOCKS 5 proxy at host:port
    (or host:1080 if port is not specified).

[[Socks5ProxyUsername]] **Socks5ProxyUsername** __username__ +

[[Socks5ProxyPassword]] **Socks5ProxyPassword** __password__::
    If defined, authenticate to the SOCKS 5 server using username and password
    in accordance to RFC 1929. Both username and password must be between 1 and
    255 characters.

[[SocksSocketsGroupWritable]] **SocksSocketsGroupWritable** **0**|**1**::
    If this option is set to 0, don't allow the filesystem group to read and
    write unix sockets (e.g. SocksSocket). If the option is set to 1, make
    the SocksSocket socket readable and writable by the default GID. (Default: 0)

[[KeepalivePeriod]] **KeepalivePeriod** __NUM__::
    To keep firewalls from expiring connections, send a padding keepalive cell
    every NUM seconds on open connections that are in use. If the connection
    has no open circuits, it will instead be closed after NUM seconds of
    idleness. (Default: 5 minutes)

[[Log]] **Log** __minSeverity__[-__maxSeverity__] **stderr**|**stdout**|**syslog**::
    Send all messages between __minSeverity__ and __maxSeverity__ to the standard
    output stream, the standard error stream, or to the system log. (The
    "syslog" value is only supported on Unix.) Recognized severity levels are
    debug, info, notice, warn, and err. We advise using "notice" in most cases,
    since anything more verbose may provide sensitive information to an
    attacker who obtains the logs. If only one severity level is given, all
    messages of that level or higher will be sent to the listed destination.

[[Log2]] **Log** __minSeverity__[-__maxSeverity__] **file** __FILENAME__::
    As above, but send log messages to the listed filename. The
    "Log" option may appear more than once in a configuration file.
    Messages are sent to all the logs that match their severity
    level.

[[Log3]] **Log** **[**__domain__,...**]**__minSeverity__[-__maxSeverity__] ... **file** __FILENAME__ +

[[Log4]] **Log** **[**__domain__,...**]**__minSeverity__[-__maxSeverity__] ... **stderr**|**stdout**|**syslog**::
    As above, but select messages by range of log severity __and__ by a
    set of "logging domains".  Each logging domain corresponds to an area of
    functionality inside Tor.  You can specify any number of severity ranges
    for a single log statement, each of them prefixed by a comma-separated
    list of logging domains.  You can prefix a domain with $$~$$ to indicate
    negation, and use * to indicate "all domains".  If you specify a severity
    range without a list of domains, it matches all domains. +
 +
    This is an advanced feature which is most useful for debugging one or two
    of Tor's subsystems at a time. +
 +
    The currently recognized domains are: general, crypto, net, config, fs,
    protocol, mm, http, app, control, circ, rend, bug, dir, dirserv, or, edge,
    acct, hist, and handshake.  Domain names are case-insensitive. +
 +
    For example, "`Log [handshake]debug [~net,~mm]info notice stdout`" sends
    to stdout: all handshake messages of any severity, all info-and-higher
    messages from domains other than networking and memory management, and all
    messages of severity notice or higher.

[[LogMessageDomains]] **LogMessageDomains** **0**|**1**::
    If 1, Tor includes message domains with each log message.  Every log
    message currently has at least one domain; most currently have exactly
    one.  This doesn't affect controller log messages. (Default: 0)

[[MaxUnparseableDescSizeToLog]] **MaxUnparseableDescSizeToLog** __N__ **bytes**|**KBytes**|**MBytes**|**GBytes**|**TBytes**::
    Unparseable descriptors (e.g. for votes, consensuses, routers) are logged
    in separate files by hash, up to the specified size in total.  Note that
    only files logged during the lifetime of this Tor process count toward the
    total; this is intended to be used to debug problems without opening live
    servers to resource exhaustion attacks. (Default: 10 MB)

[[OutboundBindAddress]] **OutboundBindAddress** __IP__::
    Make all outbound connections originate from the IP address specified. This
    is only useful when you have multiple network interfaces, and you want all
    of Tor's outgoing connections to use a single one. This option may
    be used twice, once with an IPv4 address and once with an IPv6 address.
    This setting will be ignored for connections to the loopback addresses
    (127.0.0.0/8 and ::1).

[[OutboundBindAddressOR]] **OutboundBindAddressOR** __IP__::
    Make all outbound non-exit (=relay and other) connections originate from the IP
    address specified. This option overrides **OutboundBindAddress** for the same
    IP version. This option may be used twice, once with an IPv4 address and once
    with an IPv6 address. This setting will be ignored for connections to the
    loopback addresses (127.0.0.0/8 and ::1).

[[OutboundBindAddressExit]] **OutboundBindAddressExit** __IP__::
    Make all outbound exit connections originate from the IP address specified. This
    option overrides **OutboundBindAddress** for the same IP version. This option
    may be used twice, once with an IPv4 address and once with an IPv6 address. This
    setting will be ignored for connections to the loopback addresses (127.0.0.0/8
    and ::1).

[[PidFile]] **PidFile** __FILE__::
    On startup, write our PID to FILE. On clean shutdown, remove
    FILE. Can not be changed while tor is running.

[[ProtocolWarnings]] **ProtocolWarnings** **0**|**1**::
    If 1, Tor will log with severity \'warn' various cases of other parties not
    following the Tor specification. Otherwise, they are logged with severity
    \'info'. (Default: 0)

[[PredictedPortsRelevanceTime]] **PredictedPortsRelevanceTime** __NUM__::
    Set how long, after the client has made an anonymized connection to a
    given port, we will try to make sure that we build circuits to
    exits that support that port. This option is deprecated. Please use
    CircuitsAvailableTimeout instead.

[[RunAsDaemon]] **RunAsDaemon** **0**|**1**::
    If 1, Tor forks and daemonizes to the background. This option has no effect
    on Windows; instead you should use the --service command-line option.
    Can not be changed while tor is running.
    (Default: 0)

[[LogTimeGranularity]] **LogTimeGranularity** __NUM__::
    Set the resolution of timestamps in Tor's logs to NUM milliseconds.
    NUM must be positive and either a divisor or a multiple of 1 second.
    Note that this option only controls the granularity written by Tor to
    a file or console log.  Tor does not (for example) "batch up" log
    messages to affect times logged by a controller, times attached to
    syslog messages, or the mtime fields on log files.  (Default: 1 second)

[[TruncateLogFile]] **TruncateLogFile** **0**|**1**::
    If 1, Tor will overwrite logs at startup and in response to a HUP signal,
    instead of appending to them. (Default: 0)

[[SyslogIdentityTag]] **SyslogIdentityTag** __tag__::
    When logging to syslog, adds a tag to the syslog identity such that
    log entries are marked with "Tor-__tag__". Can not be changed while tor is
    running. (Default: none)

[[SafeLogging]] **SafeLogging** **0**|**1**|**relay**::
    Tor can scrub potentially sensitive strings from log messages (e.g.
    addresses) by replacing them with the string [scrubbed]. This way logs can
    still be useful, but they don't leave behind personally identifying
    information about what sites a user might have visited. +
 +
    If this option is set to 0, Tor will not perform any scrubbing, if it is
    set to 1, all potentially sensitive strings are replaced. If it is set to
    relay, all log messages generated when acting as a relay are sanitized, but
    all messages generated when acting as a client are not. (Default: 1)

[[User]] **User** __Username__::
    On startup, setuid to this user and setgid to their primary group.
    Can not be changed while tor is running.

[[KeepBindCapabilities]] **KeepBindCapabilities** **0**|**1**|**auto**::
    On Linux, when we are started as root and we switch our identity using
    the **User** option, the **KeepBindCapabilities** option tells us whether to
    try to retain our ability to bind to low ports.  If this value is 1, we
    try to keep the capability; if it is 0 we do not; and if it is **auto**,
    we keep the capability only if we are configured to listen on a low port.
    Can not be changed while tor is running.
    (Default: auto.)

[[HardwareAccel]] **HardwareAccel** **0**|**1**::
    If non-zero, try to use built-in (static) crypto hardware acceleration when
    available. Can not be changed while tor is running. (Default: 0)

[[AccelName]] **AccelName** __NAME__::
    When using OpenSSL hardware crypto acceleration attempt to load the dynamic
    engine of this name. This must be used for any dynamic hardware engine.
    Names can be verified with the openssl engine command. Can not be changed
    while tor is running.

[[AccelDir]] **AccelDir** __DIR__::
    Specify this option if using dynamic hardware acceleration and the engine
    implementation library resides somewhere other than the OpenSSL default.
    Can not be changed while tor is running.

[[AvoidDiskWrites]] **AvoidDiskWrites** **0**|**1**::
    If non-zero, try to write to disk less frequently than we would otherwise.
    This is useful when running on flash memory or other media that support
    only a limited number of writes. (Default: 0)

[[CircuitPriorityHalflife]] **CircuitPriorityHalflife** __NUM1__::
    If this value is set, we override the default algorithm for choosing which
    circuit's cell to deliver or relay next. When the value is 0, we
    round-robin between the active circuits on a connection, delivering one
    cell from each in turn. When the value is positive, we prefer delivering
    cells from whichever connection has the lowest weighted cell count, where
    cells are weighted exponentially according to the supplied
    CircuitPriorityHalflife value (in seconds). If this option is not set at
    all, we use the behavior recommended in the current consensus
    networkstatus. This is an advanced option; you generally shouldn't have
    to mess with it. (Default: not set)

[[CountPrivateBandwidth]] **CountPrivateBandwidth** **0**|**1**::
    If this option is set, then Tor's rate-limiting applies not only to
    remote connections, but also to connections to private addresses like
    127.0.0.1 or 10.0.0.1.  This is mostly useful for debugging
    rate-limiting.  (Default: 0)

[[ExtendByEd25519ID]] **ExtendByEd25519ID** **0**|**1**|**auto**::
    If this option is set to 1, we always try to include a relay's Ed25519 ID
    when telling the proceeding relay in a circuit to extend to it.
    If this option is set to 0, we never include Ed25519 IDs when extending
    circuits.  If the option is set to "default", we obey a
    parameter in the consensus document. (Default: auto)

CLIENT OPTIONS
--------------

The following options are useful only for clients (that is, if
**SocksPort**, **TransPort**, **DNSPort**, or **NATDPort** is non-zero):

<<<<<<< HEAD
[[AllowInvalidNodes]] **AllowInvalidNodes** **entry**|**exit**|**middle**|**introduction**|**rendezvous**|**...**::
    If some Tor servers are obviously not working right, the directory
    authorities can manually mark them as invalid, meaning that it's not
    recommended you use them for entry or exit positions in your circuits. You
    can opt to use them in some circuit positions, though. The default is
    "middle,rendezvous", and other choices are not advised.

[[ExcludeSingleHopRelays]] **ExcludeSingleHopRelays** **0**|**1**::
    This option controls whether circuits built by Tor will include relays with
    the AllowSingleHopExits flag set to true. If ExcludeSingleHopRelays is set
    to 0, these relays will be included. Note that these relays might be at
    higher risk of being seized or observed, so they are not normally
    included.  Also note that relatively few clients turn off this option,
    so using these relays might make your client stand out.
    (Default: 1)

[[Bridge]] **Bridge** [__transport__] __IP__:__ORPort__ [__fingerprint__] [__key__=__val__...]::
=======
[[Bridge]] **Bridge** [__transport__] __IP__:__ORPort__ [__fingerprint__]::
>>>>>>> 00ffc474
    When set along with UseBridges, instructs Tor to use the relay at
    "IP:ORPort" as a "bridge" relaying into the Tor network. If "fingerprint"
    is provided (using the same format as for DirAuthority), we will verify that
    the relay running at that location has the right fingerprint. We also use
    fingerprint to look up the bridge descriptor at the bridge authority, if
    it's provided and if UpdateBridgesFromAuthority is set too.  +
 +
    If "transport" is provided, it must match a ClientTransportPlugin line. We
    then use that pluggable transport's proxy to transfer data to the bridge,
    rather than connecting to the bridge directly. Some transports use a
    transport-specific method to work out the remote address to connect to.
    These transports typically ignore the "IP:ORPort" specified in the bridge
    line.  +
 +
    Tor passes any "key=val" settings to the pluggable transport proxy as
    per-connection arguments when connecting to the bridge.  Consult
    the documentation of the pluggable transport for details of what
    arguments it supports.

[[LearnCircuitBuildTimeout]] **LearnCircuitBuildTimeout** **0**|**1**::
    If 0, CircuitBuildTimeout adaptive learning is disabled. (Default: 1)

[[CircuitBuildTimeout]] **CircuitBuildTimeout** __NUM__::

    Try for at most NUM seconds when building circuits. If the circuit isn't
    open in that time, give up on it. If LearnCircuitBuildTimeout is 1, this
    value serves as the initial value to use before a timeout is learned. If
    LearnCircuitBuildTimeout is 0, this value is the only value used.
    (Default: 60 seconds)

[[CircuitsAvailableTimeout]] **CircuitsAvailableTimeout** __NUM__::
    Tor will attempt to keep at least one open, unused circuit available for
    this amount of time. This option governs how long idle circuits are kept
    open, as well as the amount of time Tor will keep a circuit open to each
    of the recently used ports. This way when the Tor client is entirely
    idle, it can expire all of its circuits, and then expire its TLS
    connections. Note that the actual timeout value is uniformly randomized
    from the specified value to twice that amount. (Default: 30 minutes;
    Max: 24 hours)

[[CircuitIdleTimeout]] **CircuitIdleTimeout** __NUM__::
    If we have kept a clean (never used) circuit around for NUM seconds, then
    close it. This option is deprecated. Use CircuitsAvailableTimeout instead.

[[CircuitStreamTimeout]] **CircuitStreamTimeout** __NUM__::
    If non-zero, this option overrides our internal timeout schedule for how
    many seconds until we detach a stream from a circuit and try a new circuit.
    If your network is particularly slow, you might want to set this to a
    number like 60. (Default: 0)

[[ClientOnly]] **ClientOnly** **0**|**1**::
    If set to 1, Tor will not run as a relay or serve
    directory requests, even if the ORPort, ExtORPort, or DirPort options are
    set. (This config option is
    mostly unnecessary: we added it back when we were considering having
    Tor clients auto-promote themselves to being relays if they were stable
    and fast enough. The current behavior is simply that Tor is a client
    unless ORPort, ExtORPort, or DirPort are configured.) (Default: 0)

[[ConnectionPadding]] **ConnectionPadding** **0**|**1**|**auto**::
    This option governs Tor's use of padding to defend against some forms of
    traffic analysis. If it is set to 'auto', Tor will send padding only
    if both the client and the relay support it. If it is set to 0, Tor will
    not send any padding cells. If it is set to 1, Tor will still send padding
    for client connections regardless of relay support. Only clients may set
    this option. This option should be offered via the UI to mobile users
    for use where bandwidth may be expensive.
    (Default: auto)

[[ReducedConnectionPadding]] **ReducedConnectionPadding** **0**|**1**::
    If set to 1, Tor will not not hold OR connections open for very long,
    and will send less padding on these connections. Only clients may set
    this option. This option should be offered via the UI to mobile users
    for use where bandwidth may be expensive. (Default: 0)

[[ExcludeNodes]] **ExcludeNodes** __node__,__node__,__...__::
    A list of identity fingerprints, country codes, and address
    patterns of nodes to avoid when building a circuit. Country codes are
    2-letter ISO3166 codes, and must
    be wrapped in braces; fingerprints may be preceded by a dollar sign.
    (Example:
    ExcludeNodes ABCD1234CDEF5678ABCD1234CDEF5678ABCD1234, \{cc}, 255.254.0.0/8) +
 +
    By default, this option is treated as a preference that Tor is allowed
    to override in order to keep working.
    For example, if you try to connect to a hidden service,
    but you have excluded all of the hidden service's introduction points,
    Tor will connect to one of them anyway.  If you do not want this
    behavior, set the StrictNodes option (documented below).  +
 +
    Note also that if you are a relay, this (and the other node selection
    options below) only affects your own circuits that Tor builds for you.
    Clients can still build circuits through you to any node.  Controllers
    can tell Tor to build circuits through any node. +
 +
    Country codes are case-insensitive. The code "\{??}" refers to nodes whose
    country can't be identified. No country code, including \{??}, works if
    no GeoIPFile can be loaded. See also the GeoIPExcludeUnknown option below.


[[ExcludeExitNodes]] **ExcludeExitNodes** __node__,__node__,__...__::
    A list of identity fingerprints, country codes, and address
    patterns of nodes to never use when picking an exit node---that is, a
    node that delivers traffic for you *outside* the Tor network.   Note that any
    node listed in ExcludeNodes is automatically considered to be part of this
    list too.  See
    the **ExcludeNodes** option for more information on how to specify
    nodes. See also the caveats on the "ExitNodes" option below.

[[GeoIPExcludeUnknown]] **GeoIPExcludeUnknown** **0**|**1**|**auto**::
    If this option is set to 'auto', then whenever any country code is set in
    ExcludeNodes or ExcludeExitNodes, all nodes with unknown country (\{??} and
    possibly \{A1}) are treated as excluded as well. If this option is set to
    '1', then all unknown countries are treated as excluded in ExcludeNodes
    and ExcludeExitNodes.  This option has no effect when a GeoIP file isn't
    configured or can't be found.  (Default: auto)

[[ExitNodes]] **ExitNodes** __node__,__node__,__...__::
    A list of identity fingerprints, country codes, and address
    patterns of nodes to use as exit node---that is, a
    node that delivers traffic for you *outside* the Tor network.  See
    the **ExcludeNodes** option for more information on how to specify nodes. +
 +
    Note that if you list too few nodes here, or if you exclude too many exit
    nodes with ExcludeExitNodes, you can degrade functionality.  For example,
    if none of the exits you list allows traffic on port 80 or 443, you won't
    be able to browse the web. +
 +
    Note also that not every circuit is used to deliver traffic *outside* of
    the Tor network.  It is normal to see non-exit circuits (such as those
    used to connect to hidden services, those that do directory fetches,
    those used for relay reachability self-tests, and so on) that end
    at a non-exit node.  To
    keep a node from being used entirely, see ExcludeNodes and StrictNodes. +
 +
    The ExcludeNodes option overrides this option: any node listed in both
    ExitNodes and ExcludeNodes is treated as excluded. +
 +
    The .exit address notation, if enabled via AllowDotExit, overrides
    this option.

[[EntryNodes]] **EntryNodes** __node__,__node__,__...__::
    A list of identity fingerprints and country codes of nodes
    to use for the first hop in your normal circuits.
    Normal circuits include all
    circuits except for direct connections to directory servers.  The Bridge
    option overrides this option; if you have configured bridges and
    UseBridges is 1, the Bridges are used as your entry nodes. +
 +
    The ExcludeNodes option overrides this option: any node listed in both
    EntryNodes and ExcludeNodes is treated as excluded. See
    the **ExcludeNodes** option for more information on how to specify nodes.

[[StrictNodes]] **StrictNodes** **0**|**1**::
    If StrictNodes is set to 1, Tor will treat solely the ExcludeNodes option
    as a requirement to follow for all the circuits you generate, even if
    doing so will break functionality for you (StrictNodes applies to neither
    ExcludeExitNodes nor to ExitNodes).  If StrictNodes is set to 0, Tor will
    still try to avoid nodes in the ExcludeNodes list, but it will err on the
    side of avoiding unexpected errors.  Specifically, StrictNodes 0 tells Tor
    that it is okay to use an excluded node when it is *necessary* to perform
    relay reachability self-tests, connect to a hidden service, provide a
    hidden service to a client, fulfill a .exit request, upload directory
    information, or download directory information.  (Default: 0)

[[FascistFirewall]] **FascistFirewall** **0**|**1**::
    If 1, Tor will only create outgoing connections to ORs running on ports
    that your firewall allows (defaults to 80 and 443; see **FirewallPorts**).
    This will allow you to run Tor as a client behind a firewall with
    restrictive policies, but will not allow you to run as a server behind such
    a firewall. If you prefer more fine-grained control, use
    ReachableAddresses instead.

[[FirewallPorts]] **FirewallPorts** __PORTS__::
    A list of ports that your firewall allows you to connect to. Only used when
    **FascistFirewall** is set. This option is deprecated; use ReachableAddresses
    instead. (Default: 80, 443)

[[ReachableAddresses]] **ReachableAddresses** __ADDR__[/__MASK__][:__PORT__]...::
    A comma-separated list of IP addresses and ports that your firewall allows
    you to connect to. The format is as for the addresses in ExitPolicy, except
    that "accept" is understood unless "reject" is explicitly provided. For
    example, \'ReachableAddresses 99.0.0.0/8, reject 18.0.0.0/8:80, accept
    \*:80' means that your firewall allows connections to everything inside net
    99, rejects port 80 connections to net 18, and accepts connections to port
    80 otherwise. (Default: \'accept \*:*'.)

[[ReachableDirAddresses]] **ReachableDirAddresses** __ADDR__[/__MASK__][:__PORT__]...::
    Like **ReachableAddresses**, a list of addresses and ports. Tor will obey
    these restrictions when fetching directory information, using standard HTTP
    GET requests. If not set explicitly then the value of
    **ReachableAddresses** is used. If **HTTPProxy** is set then these
    connections will go through that proxy.

[[ReachableORAddresses]] **ReachableORAddresses** __ADDR__[/__MASK__][:__PORT__]...::
    Like **ReachableAddresses**, a list of addresses and ports. Tor will obey
    these restrictions when connecting to Onion Routers, using TLS/SSL. If not
    set explicitly then the value of **ReachableAddresses** is used. If
    **HTTPSProxy** is set then these connections will go through that proxy. +
 +
    The separation between **ReachableORAddresses** and
    **ReachableDirAddresses** is only interesting when you are connecting
    through proxies (see **HTTPProxy** and **HTTPSProxy**). Most proxies limit
    TLS connections (which Tor uses to connect to Onion Routers) to port 443,
    and some limit HTTP GET requests (which Tor uses for fetching directory
    information) to port 80.

[[HidServAuth]] **HidServAuth** __onion-address__ __auth-cookie__ [__service-name__]::
    Client authorization for a hidden service. Valid onion addresses contain 16
    characters in a-z2-7 plus ".onion", and valid auth cookies contain 22
    characters in A-Za-z0-9+/. The service name is only used for internal
    purposes, e.g., for Tor controllers. This option may be used multiple times
    for different hidden services. If a hidden service uses authorization and
    this option is not set, the hidden service is not accessible. Hidden
    services can be configured to require authorization using the
    **HiddenServiceAuthorizeClient** option.

[[LongLivedPorts]] **LongLivedPorts** __PORTS__::
    A list of ports for services that tend to have long-running connections
    (e.g. chat and interactive shells). Circuits for streams that use these
    ports will contain only high-uptime nodes, to reduce the chance that a node
    will go down before the stream is finished. Note that the list is also
    honored for circuits (both client and service side) involving hidden
    services whose virtual port is in this list. (Default: 21, 22, 706,
    1863, 5050, 5190, 5222, 5223, 6523, 6667, 6697, 8300)

[[MapAddress]] **MapAddress** __address__ __newaddress__::
    When a request for address arrives to Tor, it will transform to newaddress
    before processing it. For example, if you always want connections to
    www.example.com to exit via __torserver__ (where __torserver__ is the
    fingerprint of the server), use "MapAddress www.example.com
    www.example.com.torserver.exit". If the value is prefixed with a
    "\*.", matches an entire domain. For example, if you
    always want connections to example.com and any if its subdomains
    to exit via
    __torserver__ (where __torserver__ is the fingerprint of the server), use
    "MapAddress \*.example.com \*.example.com.torserver.exit". (Note the
    leading "*." in each part of the directive.) You can also redirect all
    subdomains of a domain to a single address. For example, "MapAddress
    *.example.com www.example.com". +
 +
    NOTES:

    1. When evaluating MapAddress expressions Tor stops when it hits the most
    recently added expression that matches the requested address. So if you
    have the following in your torrc, www.torproject.org will map to 1.1.1.1:

     MapAddress www.torproject.org 2.2.2.2
     MapAddress www.torproject.org 1.1.1.1

    2. Tor evaluates the MapAddress configuration until it finds no matches. So
    if you have the following in your torrc, www.torproject.org will map to
    2.2.2.2:

      MapAddress 1.1.1.1 2.2.2.2
      MapAddress www.torproject.org 1.1.1.1

    3. The following MapAddress expression is invalid (and will be
    ignored) because you cannot map from a specific address to a wildcard
    address:

      MapAddress www.torproject.org *.torproject.org.torserver.exit

    4. Using a wildcard to match only part of a string (as in *ample.com) is
    also invalid.

[[NewCircuitPeriod]] **NewCircuitPeriod** __NUM__::
    Every NUM seconds consider whether to build a new circuit. (Default: 30
    seconds)

[[MaxCircuitDirtiness]] **MaxCircuitDirtiness** __NUM__::
    Feel free to reuse a circuit that was first used at most NUM seconds ago,
    but never attach a new stream to a circuit that is too old.  For hidden
    services, this applies to the __last__ time a circuit was used, not the
    first. Circuits with streams constructed with SOCKS authentication via
    SocksPorts that have **KeepAliveIsolateSOCKSAuth** also remain alive
    for MaxCircuitDirtiness seconds after carrying the last such stream.
    (Default: 10 minutes)

[[MaxClientCircuitsPending]] **MaxClientCircuitsPending** __NUM__::
    Do not allow more than NUM circuits to be pending at a time for handling
    client streams. A circuit is pending if we have begun constructing it,
    but it has not yet been completely constructed.  (Default: 32)

[[NodeFamily]] **NodeFamily** __node__,__node__,__...__::
    The Tor servers, defined by their identity fingerprints,
    constitute a "family" of similar or co-administered servers, so never use
    any two of them in the same circuit. Defining a NodeFamily is only needed
    when a server doesn't list the family itself (with MyFamily). This option
    can be used multiple times; each instance defines a separate family.  In
    addition to nodes, you can also list IP address and ranges and country
    codes in {curly braces}. See the **ExcludeNodes** option for more
    information on how to specify nodes.

[[EnforceDistinctSubnets]] **EnforceDistinctSubnets** **0**|**1**::
    If 1, Tor will not put two servers whose IP addresses are "too close" on
    the same circuit. Currently, two addresses are "too close" if they lie in
    the same /16 range. (Default: 1)

[[SocksPort]] **SocksPort** \['address':]__port__|**unix:**__path__|**auto** [_flags_] [_isolation flags_]::
    Open this port to listen for connections from SOCKS-speaking
    applications. Set this to 0 if you don't want to allow application
    connections via SOCKS. Set it to "auto" to have Tor pick a port for
    you. This directive can be specified multiple times to bind
    to multiple addresses/ports. If a unix domain socket is used, you may
    quote the path using standard C escape sequences.
    (Default: 9050) +
 +
        NOTE: Although this option allows you to specify an IP address
        other than localhost, you should do so only with extreme caution.
        The SOCKS protocol is unencrypted and (as we use it)
        unauthenticated, so exposing it in this way could leak your
        information to anybody watching your network, and allow anybody
        to use your computer as an open proxy. +
 +
    The _isolation flags_ arguments give Tor rules for which streams
    received on this SocksPort are allowed to share circuits with one
    another.  Recognized isolation flags are:
    **IsolateClientAddr**;;
        Don't share circuits with streams from a different
        client address.  (On by default and strongly recommended when
        supported; you can disable it with **NoIsolateClientAddr**.
        Unsupported and force-disabled when using Unix domain sockets.)
    **IsolateSOCKSAuth**;;
        Don't share circuits with streams for which different
        SOCKS authentication was provided. (On by default;
        you can disable it with **NoIsolateSOCKSAuth**.)
    **IsolateClientProtocol**;;
        Don't share circuits with streams using a different protocol.
        (SOCKS 4, SOCKS 5, TransPort connections, NATDPort connections,
        and DNSPort requests are all considered to be different protocols.)
    **IsolateDestPort**;;
        Don't share circuits with streams targeting a different
        destination port.
    **IsolateDestAddr**;;
        Don't share circuits with streams targeting a different
        destination address.
    **KeepAliveIsolateSOCKSAuth**;;
        If **IsolateSOCKSAuth** is enabled, keep alive circuits while they have
        at least one stream with SOCKS authentication active. After such a circuit
        is idle for more than MaxCircuitDirtiness seconds, it can be closed.
    **SessionGroup=**__INT__;;
        If no other isolation rules would prevent it, allow streams
        on this port to share circuits with streams from every other
        port with the same session group.  (By default, streams received
        on different SocksPorts, TransPorts, etc are always isolated from one
        another. This option overrides that behavior.)

[[OtherSocksPortFlags]]::
    Other recognized __flags__ for a SocksPort are:
    **NoIPv4Traffic**;;
        Tell exits to not connect to IPv4 addresses in response to SOCKS
        requests on this connection.
    **IPv6Traffic**;;
        Tell exits to allow IPv6 addresses in response to SOCKS requests on
        this connection, so long as SOCKS5 is in use.  (SOCKS4 can't handle
        IPv6.)
    **PreferIPv6**;;
        Tells exits that, if a host has both an IPv4 and an IPv6 address,
        we would prefer to connect to it via IPv6. (IPv4 is the default.)
    **NoDNSRequest**;;
        Do not ask exits to resolve DNS addresses in SOCKS5 requests. Tor will
        connect to IPv4 addresses, IPv6 addresses (if IPv6Traffic is set) and
        .onion addresses.
    **NoOnionTraffic**;;
        Do not connect to .onion addresses in SOCKS5 requests.
    **OnionTrafficOnly**;;
        Tell the tor client to only connect to .onion addresses in response to
        SOCKS5 requests on this connection. This is equivalent to NoDNSRequest,
        NoIPv4Traffic, NoIPv6Traffic. The corresponding NoOnionTrafficOnly
        flag is not supported.
    **CacheIPv4DNS**;;
        Tells the client to remember IPv4 DNS answers we receive from exit
        nodes via this connection. (On by default.)
    **CacheIPv6DNS**;;
        Tells the client to remember IPv6 DNS answers we receive from exit
        nodes via this connection.
    **GroupWritable**;;
        Unix domain sockets only: makes the socket get created as
        group-writable.
    **WorldWritable**;;
        Unix domain sockets only: makes the socket get created as
        world-writable.
    **CacheDNS**;;
        Tells the client to remember all DNS answers we receive from exit
        nodes via this connection.
    **UseIPv4Cache**;;
        Tells the client to use any cached IPv4 DNS answers we have when making
        requests via this connection. (NOTE: This option, along UseIPv6Cache
        and UseDNSCache, can harm your anonymity, and probably
        won't help performance as much as you might expect. Use with care!)
    **UseIPv6Cache**;;
        Tells the client to use any cached IPv6 DNS answers we have when making
        requests via this connection.
    **UseDNSCache**;;
        Tells the client to use any cached DNS answers we have when making
        requests via this connection.
    **PreferIPv6Automap**;;
        When serving a hostname lookup request on this port that
        should get automapped (according to AutomapHostsOnResolve),
        if we could return either an IPv4 or an IPv6 answer, prefer
        an IPv6 answer. (On by default.)
    **PreferSOCKSNoAuth**;;
        Ordinarily, when an application offers both "username/password
        authentication" and "no authentication" to Tor via SOCKS5, Tor
        selects username/password authentication so that IsolateSOCKSAuth can
        work.  This can confuse some applications, if they offer a
        username/password combination then get confused when asked for
        one. You can disable this behavior, so that Tor will select "No
        authentication" when IsolateSOCKSAuth is disabled, or when this
        option is set.

[[SocksPortFlagsMisc]]::
    Flags are processed left to right. If flags conflict, the last flag on the
    line is used, and all earlier flags are ignored. No error is issued for
    conflicting flags.

[[SocksPolicy]] **SocksPolicy** __policy__,__policy__,__...__::
    Set an entrance policy for this server, to limit who can connect to the
    SocksPort and DNSPort ports. The policies have the same form as exit
    policies below, except that port specifiers are ignored. Any address
    not matched by some entry in the policy is accepted.

[[SocksTimeout]] **SocksTimeout** __NUM__::
    Let a socks connection wait NUM seconds handshaking, and NUM seconds
    unattached waiting for an appropriate circuit, before we fail it. (Default:
    2 minutes)

[[TokenBucketRefillInterval]] **TokenBucketRefillInterval** __NUM__ [**msec**|**second**]::
    Set the refill interval of Tor's token bucket to NUM milliseconds.
    NUM must be between 1 and 1000, inclusive.  Note that the configured
    bandwidth limits are still expressed in bytes per second: this
    option only affects the frequency with which Tor checks to see whether
    previously exhausted connections may read again.
    Can not be changed while tor is running. (Default: 100 msec)

[[TrackHostExits]] **TrackHostExits** __host__,__.domain__,__...__::
    For each value in the comma separated list, Tor will track recent
    connections to hosts that match this value and attempt to reuse the same
    exit node for each. If the value is prepended with a \'.\', it is treated as
    matching an entire domain. If one of the values is just a \'.', it means
    match everything. This option is useful if you frequently connect to sites
    that will expire all your authentication cookies (i.e. log you out) if
    your IP address changes. Note that this option does have the disadvantage
    of making it more clear that a given history is associated with a single
    user. However, most people who would wish to observe this will observe it
    through cookies or other protocol-specific means anyhow.

[[TrackHostExitsExpire]] **TrackHostExitsExpire** __NUM__::
    Since exit servers go up and down, it is desirable to expire the
    association between host and exit server after NUM seconds. The default is
    1800 seconds (30 minutes).

[[UpdateBridgesFromAuthority]] **UpdateBridgesFromAuthority** **0**|**1**::
    When set (along with UseBridges), Tor will try to fetch bridge descriptors
    from the configured bridge authorities when feasible. It will fall back to
    a direct request if the authority responds with a 404. (Default: 0)

[[UseBridges]] **UseBridges** **0**|**1**::
    When set, Tor will fetch descriptors for each bridge listed in the "Bridge"
    config lines, and use these relays as both entry guards and directory
    guards. (Default: 0)

[[UseEntryGuards]] **UseEntryGuards** **0**|**1**::
    If this option is set to 1, we pick a few long-term entry servers, and try
    to stick with them. This is desirable because constantly changing servers
    increases the odds that an adversary who owns some servers will observe a
    fraction of your paths. Entry Guards can not be used by Directory
    Authorities, Single Onion Services, and Tor2web clients. In these cases,
    the this option is ignored. (Default: 1)

[[GuardfractionFile]] **GuardfractionFile** __FILENAME__::
    V3 authoritative directories only. Configures the location of the
    guardfraction file which contains information about how long relays
    have been guards. (Default: unset)

[[UseGuardFraction]] **UseGuardFraction** **0**|**1**|**auto**::
    This torrc option specifies whether clients should use the
    guardfraction information found in the consensus during path
    selection. If it's set to 'auto', clients will do what the
    UseGuardFraction consensus parameter tells them to do. (Default: auto)

[[NumEntryGuards]] **NumEntryGuards** __NUM__::
    If UseEntryGuards is set to 1, we will try to pick a total of NUM routers
    as long-term entries for our circuits. If NUM is 0, we try to learn the
    number from the guard-n-primary-guards-to-use consensus parameter, and
    default to 1 if the consensus parameter isn't set. (Default: 0)

[[NumDirectoryGuards]] **NumDirectoryGuards** __NUM__::
    If UseEntryGuardsAsDirectoryGuards is enabled, we try to make sure we have
    at least NUM routers to use as directory guards. If this option is set to
    0, use the value from the guard-n-primary-dir-guards-to-use consensus
    parameter, and default to 3 if the consensus parameter isn't set.
    (Default: 0)

[[GuardLifetime]] **GuardLifetime**  __N__ **days**|**weeks**|**months**::
    If nonzero, and UseEntryGuards is set, minimum time to keep a guard before
    picking a new one. If zero, we use the GuardLifetime parameter from the
    consensus directory.  No value here may  be less than 1 month or greater
    than 5 years; out-of-range values are clamped. (Default: 0)

[[SafeSocks]] **SafeSocks** **0**|**1**::
    When this option is enabled, Tor will reject application connections that
    use unsafe variants of the socks protocol -- ones that only provide an IP
    address, meaning the application is doing a DNS resolve first.
    Specifically, these are socks4 and socks5 when not doing remote DNS.
    (Default: 0)

[[TestSocks]] **TestSocks** **0**|**1**::
    When this option is enabled, Tor will make a notice-level log entry for
    each connection to the Socks port indicating whether the request used a
    safe socks protocol or an unsafe one (see above entry on SafeSocks). This
    helps to determine whether an application using Tor is possibly leaking
    DNS requests. (Default: 0)

[[VirtualAddrNetworkIPv4]] **VirtualAddrNetworkIPv4** __Address__/__bits__ +

[[VirtualAddrNetworkIPv6]] **VirtualAddrNetworkIPv6** [__Address__]/__bits__::
    When Tor needs to assign a virtual (unused) address because of a MAPADDRESS
    command from the controller or the AutomapHostsOnResolve feature, Tor
    picks an unassigned address from this range. (Defaults:
    127.192.0.0/10 and [FE80::]/10 respectively.) +
 +
    When providing proxy server service to a network of computers using a tool
    like dns-proxy-tor, change the IPv4 network to "10.192.0.0/10" or
    "172.16.0.0/12" and change the IPv6 network to "[FC00::]/7".
    The default **VirtualAddrNetwork** address ranges on a
    properly configured machine will route to the loopback or link-local
    interface. The maximum number of bits for the network prefix is set to 104
    for IPv6 and 16 for IPv4. However, a wider network - smaller prefix length
    - is preferable since it reduces the chances for an attacker to guess the
    used IP. For local use, no change to the default VirtualAddrNetwork setting
    is needed.

[[AllowNonRFC953Hostnames]] **AllowNonRFC953Hostnames** **0**|**1**::
    When this option is disabled, Tor blocks hostnames containing illegal
    characters (like @ and :) rather than sending them to an exit node to be
    resolved. This helps trap accidental attempts to resolve URLs and so on.
    (Default: 0)

[[AllowDotExit]] **AllowDotExit** **0**|**1**::
    If enabled, we convert "www.google.com.foo.exit" addresses on the
    SocksPort/TransPort/NATDPort into "www.google.com" addresses that exit from
    the node "foo". Disabled by default since attacking websites and exit
    relays can use it to manipulate your path selection. (Default: 0)

[[TransPort]] **TransPort**  \['address':]__port__|**auto** [_isolation flags_]::
    Open this port to listen for transparent proxy connections.  Set this to
    0 if you don't want to allow transparent proxy connections.  Set the port
    to "auto" to have Tor pick a port for you. This directive can be
    specified multiple times to bind to multiple addresses/ports.  See
    SOCKSPort for an explanation of isolation flags. +
 +
    TransPort requires OS support for transparent proxies, such as BSDs' pf or
    Linux's IPTables. If you're planning to use Tor as a transparent proxy for
    a network, you'll want to examine and change VirtualAddrNetwork from the
    default setting. (Default: 0)

[[TransProxyType]] **TransProxyType** **default**|**TPROXY**|**ipfw**|**pf-divert**::
    TransProxyType may only be enabled when there is transparent proxy listener
    enabled. +
 +
    Set this to "TPROXY" if you wish to be able to use the TPROXY Linux module
    to transparently proxy connections that are configured using the TransPort
    option. Detailed information on how to configure the TPROXY
    feature can be found in the Linux kernel source tree in the file
    Documentation/networking/tproxy.txt. +
 +
    Set this option to "ipfw" to use the FreeBSD ipfw interface. +
 +
    On *BSD operating systems when using pf, set this to "pf-divert" to take
    advantage of +divert-to+ rules, which do not modify the packets like
    +rdr-to+ rules do. Detailed information on how to configure pf to use
    +divert-to+ rules can be found in the pf.conf(5) manual page. On OpenBSD,
    +divert-to+ is available to use on versions greater than or equal to
    OpenBSD 4.4. +
 +
    Set this to "default", or leave it unconfigured, to use regular IPTables
    on Linux, or to use pf +rdr-to+ rules on *BSD systems. +
 +
    (Default: "default".)

[[NATDPort]] **NATDPort** \['address':]__port__|**auto** [_isolation flags_]::
    Open this port to listen for connections from old versions of ipfw (as
    included in old versions of FreeBSD, etc) using the NATD protocol.
    Use 0 if you don't want to allow NATD connections.  Set the port
    to "auto" to have Tor pick a port for you. This directive can be
    specified multiple times to bind to multiple addresses/ports.  See
    SocksPort for an explanation of isolation flags. +
 +
    This option is only for people who cannot use TransPort. (Default: 0)

[[AutomapHostsOnResolve]] **AutomapHostsOnResolve** **0**|**1**::
    When this option is enabled, and we get a request to resolve an address
    that ends with one of the suffixes in **AutomapHostsSuffixes**, we map an
    unused virtual address to that address, and return the new virtual address.
    This is handy for making ".onion" addresses work with applications that
    resolve an address and then connect to it. (Default: 0)

[[AutomapHostsSuffixes]] **AutomapHostsSuffixes** __SUFFIX__,__SUFFIX__,__...__::
    A comma-separated list of suffixes to use with **AutomapHostsOnResolve**.
    The "." suffix is equivalent to "all addresses." (Default: .exit,.onion).

[[DNSPort]] **DNSPort** \['address':]__port__|**auto** [_isolation flags_]::
    If non-zero, open this port to listen for UDP DNS requests, and resolve
    them anonymously.  This port only handles A, AAAA, and PTR requests---it
    doesn't handle arbitrary DNS request types. Set the port to "auto" to
    have Tor pick a port for
    you. This directive can be specified multiple times to bind to multiple
    addresses/ports. See SocksPort for an explanation of isolation
    flags. (Default: 0)

[[ClientDNSRejectInternalAddresses]] **ClientDNSRejectInternalAddresses** **0**|**1**::
    If true, Tor does not believe any anonymously retrieved DNS answer that
    tells it that an address resolves to an internal address (like 127.0.0.1 or
    192.168.0.1). This option prevents certain browser-based attacks; don't
    turn it off unless you know what you're doing. (Default: 1)

[[ClientRejectInternalAddresses]] **ClientRejectInternalAddresses** **0**|**1**::
    If true, Tor does not try to fulfill requests to connect to an internal
    address (like 127.0.0.1 or 192.168.0.1) __unless a exit node is
    specifically requested__ (for example, via a .exit hostname, or a
    controller request).  If true, multicast DNS hostnames for machines on the
    local network (of the form *.local) are also rejected.  (Default: 1)

[[DownloadExtraInfo]] **DownloadExtraInfo** **0**|**1**::
    If true, Tor downloads and caches "extra-info" documents. These documents
    contain information about servers other than the information in their
    regular server descriptors. Tor does not use this information for anything
    itself; to save bandwidth, leave this option turned off. (Default: 0)

[[WarnPlaintextPorts]] **WarnPlaintextPorts** __port__,__port__,__...__::
    Tells Tor to issue a warnings whenever the user tries to make an anonymous
    connection to one of these ports. This option is designed to alert users
    to services that risk sending passwords in the clear. (Default:
    23,109,110,143)

[[RejectPlaintextPorts]] **RejectPlaintextPorts** __port__,__port__,__...__::
    Like WarnPlaintextPorts, but instead of warning about risky port uses, Tor
    will instead refuse to make the connection. (Default: None)

[[OptimisticData]] **OptimisticData** **0**|**1**|**auto**::
    When this option is set, and Tor is using an exit node that supports
    the feature, it will try optimistically to send data to the exit node
    without waiting for the exit node to report whether the connection
    succeeded.  This can save a round-trip time for protocols like HTTP
    where the client talks first.  If OptimisticData is set to **auto**,
    Tor will look at the UseOptimisticData parameter in the networkstatus.
    (Default: auto)

[[Tor2webMode]] **Tor2webMode** **0**|**1**::
    When this option is set, Tor connects to hidden services
    **non-anonymously**.  This option also disables client connections to
    non-hidden-service hostnames through Tor. It **must only** be used when
    running a tor2web Hidden Service web proxy.
    To enable this option the compile time flag --enable-tor2web-mode must be
    specified. Since Tor2webMode is non-anonymous, you can not run an
    anonymous Hidden Service on a tor version compiled with Tor2webMode.
    (Default: 0)

[[Tor2webRendezvousPoints]] **Tor2webRendezvousPoints** __node__,__node__,__...__::
    A list of identity fingerprints, nicknames, country codes and
    address patterns of nodes that are allowed to be used as RPs
    in HS circuits; any other nodes will not be used as RPs.
    (Example:
    Tor2webRendezvousPoints Fastyfasty, ABCD1234CDEF5678ABCD1234CDEF5678ABCD1234, \{cc}, 255.254.0.0/8) +
 +
    This feature can only be used if Tor2webMode is also enabled. +
 +
    ExcludeNodes have higher priority than Tor2webRendezvousPoints,
    which means that nodes specified in ExcludeNodes will not be
    picked as RPs. +
 +
    If no nodes in Tor2webRendezvousPoints are currently available for
    use, Tor will choose a random node when building HS circuits.

[[UseMicrodescriptors]] **UseMicrodescriptors** **0**|**1**|**auto**::
    Microdescriptors are a smaller version of the information that Tor needs
    in order to build its circuits.  Using microdescriptors makes Tor clients
    download less directory information, thus saving bandwidth.  Directory
    caches need to fetch regular descriptors and microdescriptors, so this
    option doesn't save any bandwidth for them.  If this option is set to
    "auto" (recommended) then it is on for all clients that do not set
    FetchUselessDescriptors. (Default: auto)

[[PathBiasCircThreshold]] **PathBiasCircThreshold** __NUM__ +

[[PathBiasNoticeRate]] **PathBiasNoticeRate** __NUM__ +

[[PathBiasWarnRate]] **PathBiasWarnRate** __NUM__ +

[[PathBiasExtremeRate]] **PathBiasExtremeRate** __NUM__ +

[[PathBiasDropGuards]] **PathBiasDropGuards** __NUM__ +

[[PathBiasScaleThreshold]] **PathBiasScaleThreshold** __NUM__::
    These options override the default behavior of Tor's (**currently
    experimental**) path bias detection algorithm. To try to find broken or
    misbehaving guard nodes, Tor looks for nodes where more than a certain
    fraction of circuits through that guard fail to get built. +
 +
    The PathBiasCircThreshold option controls how many circuits we need to build
    through a guard before we make these checks.  The PathBiasNoticeRate,
    PathBiasWarnRate and PathBiasExtremeRate options control what fraction of
    circuits must succeed through a guard so we won't write log messages.
    If less than PathBiasExtremeRate circuits succeed *and* PathBiasDropGuards
    is set to 1, we disable use of that guard. +
 +
    When we have seen more than PathBiasScaleThreshold
    circuits through a guard, we scale our observations by 0.5 (governed by
    the consensus) so that new observations don't get swamped by old ones. +
 +
    By default, or if a negative value is provided for one of these options,
    Tor uses reasonable defaults from the networkstatus consensus document.
    If no defaults are available there, these options default to 150, .70,
    .50, .30, 0, and 300 respectively.

[[PathBiasUseThreshold]] **PathBiasUseThreshold** __NUM__ +

[[PathBiasNoticeUseRate]] **PathBiasNoticeUseRate** __NUM__ +

[[PathBiasExtremeUseRate]] **PathBiasExtremeUseRate** __NUM__ +

[[PathBiasScaleUseThreshold]] **PathBiasScaleUseThreshold** __NUM__::
    Similar to the above options, these options override the default behavior
    of Tor's (**currently experimental**) path use bias detection algorithm. +
 +
    Where as the path bias parameters govern thresholds for successfully
    building circuits, these four path use bias parameters govern thresholds
    only for circuit usage. Circuits which receive no stream usage
    are not counted by this detection algorithm. A used circuit is considered
    successful if it is capable of carrying streams or otherwise receiving
    well-formed responses to RELAY cells. +
 +
    By default, or if a negative value is provided for one of these options,
    Tor uses reasonable defaults from the networkstatus consensus document.
    If no defaults are available there, these options default to 20, .80,
    .60, and 100, respectively.

[[ClientUseIPv4]] **ClientUseIPv4** **0**|**1**::
    If this option is set to 0, Tor will avoid connecting to directory servers
    and entry nodes over IPv4. Note that clients with an IPv4
    address in a **Bridge**, proxy, or pluggable transport line will try
    connecting over IPv4 even if **ClientUseIPv4** is set to 0. (Default: 1)

[[ClientUseIPv6]] **ClientUseIPv6** **0**|**1**::
    If this option is set to 1, Tor might connect to directory servers or
    entry nodes over IPv6. Note that clients configured with an IPv6 address
    in a **Bridge**, proxy, or pluggable transport line will try connecting
    over IPv6 even if **ClientUseIPv6** is set to 0. (Default: 0)

[[ClientPreferIPv6DirPort]] **ClientPreferIPv6DirPort** **0**|**1**|**auto**::
    If this option is set to 1, Tor prefers a directory port with an IPv6
    address over one with IPv4, for direct connections, if a given directory
    server has both. (Tor also prefers an IPv6 DirPort if IPv4Client is set to
    0.) If this option is set to auto, clients prefer IPv4. Other things may
    influence the choice. This option breaks a tie to the favor of IPv6.
    (Default: auto)

[[ClientPreferIPv6ORPort]] **ClientPreferIPv6ORPort** **0**|**1**|**auto**::
    If this option is set to 1, Tor prefers an OR port with an IPv6
    address over one with IPv4 if a given entry node has both. (Tor also
    prefers an IPv6 ORPort if IPv4Client is set to 0.) If this option is set
    to auto, Tor bridge clients prefer the configured bridge address, and
    other clients prefer IPv4. Other things may influence the choice. This
    option breaks a tie to the favor of IPv6. (Default: auto)

[[PathsNeededToBuildCircuits]] **PathsNeededToBuildCircuits** __NUM__::
    Tor clients don't build circuits for user traffic until they know
    about enough of the network so that they could potentially construct
    enough of the possible paths through the network. If this option
    is set to a fraction between 0.25 and 0.95, Tor won't build circuits
    until it has enough descriptors or microdescriptors to construct
    that fraction of possible paths. Note that setting this option too low
    can make your Tor client less anonymous, and setting it too high can
    prevent your Tor client from bootstrapping.  If this option is negative,
    Tor will use a default value chosen by the directory authorities. If the
    directory authorities do not choose a value, Tor will default to 0.6.
    (Default: -1.)

[[ClientBootstrapConsensusAuthorityDownloadSchedule]] **ClientBootstrapConsensusAuthorityDownloadSchedule** __N__,__N__,__...__::
    Schedule for when clients should download consensuses from authorities
    if they are bootstrapping (that is, they don't have a usable, reasonably
    live consensus). Only used by clients fetching from a list of fallback
    directory mirrors. This schedule is advanced by (potentially concurrent)
    connection attempts, unlike other schedules, which are advanced by
    connection failures. (Default: 10, 11, 3600, 10800, 25200, 54000,
    111600, 262800)

[[ClientBootstrapConsensusFallbackDownloadSchedule]] **ClientBootstrapConsensusFallbackDownloadSchedule** __N__,__N__,__...__::
    Schedule for when clients should download consensuses from fallback
    directory mirrors if they are bootstrapping (that is, they don't have a
    usable, reasonably live consensus). Only used by clients fetching from a
    list of fallback directory mirrors. This schedule is advanced by
    (potentially concurrent) connection attempts, unlike other schedules,
    which are advanced by connection failures. (Default: 0, 1, 4, 11, 3600,
    10800, 25200, 54000, 111600, 262800)

[[ClientBootstrapConsensusAuthorityOnlyDownloadSchedule]] **ClientBootstrapConsensusAuthorityOnlyDownloadSchedule** __N__,__N__,__...__::
    Schedule for when clients should download consensuses from authorities
    if they are bootstrapping (that is, they don't have a usable, reasonably
    live consensus). Only used by clients which don't have or won't fetch
    from a list of fallback directory mirrors. This schedule is advanced by
    (potentially concurrent) connection attempts, unlike other schedules,
    which are advanced by connection failures. (Default: 0, 3, 7, 3600,
    10800, 25200, 54000, 111600, 262800)

[[ClientBootstrapConsensusMaxDownloadTries]] **ClientBootstrapConsensusMaxDownloadTries** __NUM__::
    Try this many times to download a consensus while bootstrapping using
    fallback directory mirrors before giving up. (Default: 7)

[[ClientBootstrapConsensusAuthorityOnlyMaxDownloadTries]] **ClientBootstrapConsensusAuthorityOnlyMaxDownloadTries** __NUM__::
    Try this many times to download a consensus while bootstrapping using
    authorities before giving up. (Default: 4)

[[ClientBootstrapConsensusMaxInProgressTries]] **ClientBootstrapConsensusMaxInProgressTries** __NUM__::
    Try this many simultaneous connections to download a consensus before
    waiting for one to complete, timeout, or error out. (Default: 4)

SERVER OPTIONS
--------------

The following options are useful only for servers (that is, if ORPort
is non-zero):

[[Address]] **Address** __address__::
    The IP address or fully qualified domain name of this server (e.g.
    moria.mit.edu). You can leave this unset, and Tor will guess your IP
    address.  This IP address is the one used to tell clients and other
    servers where to find your Tor server; it doesn't affect the IP that your
    Tor client binds to.  To bind to a different address, use the
    *ListenAddress and OutboundBindAddress options.

[[AssumeReachable]] **AssumeReachable** **0**|**1**::
    This option is used when bootstrapping a new Tor network. If set to 1,
    don't do self-reachability testing; just upload your server descriptor
    immediately. If **AuthoritativeDirectory** is also set, this option
    instructs the dirserver to bypass remote reachability testing too and list
    all connected servers as running.

[[BridgeRelay]] **BridgeRelay** **0**|**1**::
    Sets the relay to act as a "bridge" with respect to relaying connections
    from bridge users to the Tor network. It mainly causes Tor to publish a
    server descriptor to the bridge database, rather than
    to the public directory authorities.

[[ContactInfo]] **ContactInfo** __email_address__::
    Administrative contact information for this relay or bridge. This line
    can be used to contact you if your relay or bridge is misconfigured or
    something else goes wrong. Note that we archive and publish all
    descriptors containing these lines and that Google indexes them, so
    spammers might also collect them. You may want to obscure the fact
    that it's an email address and/or generate a new address for this
    purpose.

[[ExitRelay]] **ExitRelay** **0**|**1**|**auto**::
    Tells Tor whether to run as an exit relay.  If Tor is running as a
    non-bridge server, and ExitRelay is set to 1, then Tor allows traffic to
    exit according to the ExitPolicy option (or the default ExitPolicy if
    none is specified). +
 +
    If ExitRelay is set to 0, no traffic is allowed to
    exit, and the ExitPolicy option is ignored. +
 +
    If ExitRelay is set to "auto", then Tor behaves as if it were set to 1, but
    warns the user if this would cause traffic to exit.  In a future version,
    the default value will be 0. (Default: auto)

[[ExitPolicy]] **ExitPolicy** __policy__,__policy__,__...__::
    Set an exit policy for this server. Each policy is of the form
    "**accept[6]**|**reject[6]**  __ADDR__[/__MASK__][:__PORT__]". If /__MASK__ is
    omitted then this policy just applies to the host given. Instead of giving
    a host or network you can also use "\*" to denote the universe (0.0.0.0/0
    and ::/128), or \*4 to denote all IPv4 addresses, and \*6 to denote all
    IPv6 addresses.
    __PORT__ can be a single port number, an interval of ports
    "__FROM_PORT__-__TO_PORT__", or "\*". If __PORT__ is omitted, that means
    "\*". +
 +
    For example, "accept 18.7.22.69:\*,reject 18.0.0.0/8:\*,accept \*:\*" would
    reject any IPv4 traffic destined for MIT except for web.mit.edu, and accept
    any other IPv4 or IPv6 traffic. +
 +
    Tor also allows IPv6 exit policy entries. For instance, "reject6 [FC00::]/7:\*"
    rejects all destinations that share 7 most significant bit prefix with
    address FC00::. Respectively, "accept6 [C000::]/3:\*" accepts all destinations
    that share 3 most significant bit prefix with address C000::. +
 +
    accept6 and reject6 only produce IPv6 exit policy entries. Using an IPv4
    address with accept6 or reject6 is ignored and generates a warning.
    accept/reject allows either IPv4 or IPv6 addresses. Use \*4 as an IPv4
    wildcard address, and \*6 as an IPv6 wildcard address. accept/reject *
    expands to matching IPv4 and IPv6 wildcard address rules. +
 +
    To specify all IPv4 and IPv6 internal and link-local networks (including
    0.0.0.0/8, 169.254.0.0/16, 127.0.0.0/8, 192.168.0.0/16, 10.0.0.0/8,
    172.16.0.0/12, [::]/8, [FC00::]/7, [FE80::]/10, [FEC0::]/10, [FF00::]/8,
    and [::]/127), you can use the "private" alias instead of an address.
    ("private" always produces rules for IPv4 and IPv6 addresses, even when
    used with accept6/reject6.) +
 +
    Private addresses are rejected by default (at the beginning of your exit
    policy), along with any configured primary public IPv4 and IPv6 addresses.
    These private addresses are rejected unless you set the
    ExitPolicyRejectPrivate config option to 0. For example, once you've done
    that, you could allow HTTP to 127.0.0.1 and block all other connections to
    internal networks with "accept 127.0.0.1:80,reject private:\*", though that
    may also allow connections to your own computer that are addressed to its
    public (external) IP address. See RFC 1918 and RFC 3330 for more details
    about internal and reserved IP address space. See
    ExitPolicyRejectLocalInterfaces if you want to block every address on the
    relay, even those that aren't advertised in the descriptor. +
 +
    This directive can be specified multiple times so you don't have to put it
    all on one line. +
 +
    Policies are considered first to last, and the first match wins. If you
    want to allow the same ports on IPv4 and IPv6, write your rules using
    accept/reject \*. If you want to allow different ports on IPv4 and IPv6,
    write your IPv6 rules using accept6/reject6 \*6, and your IPv4 rules using
    accept/reject \*4. If you want to \_replace_ the default exit policy, end
    your exit policy with either a reject \*:* or an accept \*:*. Otherwise,
    you're \_augmenting_ (prepending to) the default exit policy. The default
    exit policy is: +

       reject *:25
       reject *:119
       reject *:135-139
       reject *:445
       reject *:563
       reject *:1214
       reject *:4661-4666
       reject *:6346-6429
       reject *:6699
       reject *:6881-6999
       accept *:*

[[ExitPolicyDefault]]::
    Since the default exit policy uses accept/reject *, it applies to both
    IPv4 and IPv6 addresses.

[[ExitPolicyRejectPrivate]] **ExitPolicyRejectPrivate** **0**|**1**::
    Reject all private (local) networks, along with the relay's advertised
    public IPv4 and IPv6 addresses, at the beginning of your exit policy.
    See above entry on ExitPolicy.
    (Default: 1)

[[ExitPolicyRejectLocalInterfaces]] **ExitPolicyRejectLocalInterfaces** **0**|**1**::
    Reject all IPv4 and IPv6 addresses that the relay knows about, at the
    beginning of your exit policy. This includes any OutboundBindAddress, the
    bind addresses of any port options, such as ControlPort or DNSPort, and any
    public IPv4 and IPv6 addresses on any interface on the relay. (If IPv6Exit
    is not set, all IPv6 addresses will be rejected anyway.)
    See above entry on ExitPolicy.
    This option is off by default, because it lists all public relay IP
    addresses in the ExitPolicy, even those relay operators might prefer not
    to disclose.
    (Default: 0)

[[IPv6Exit]] **IPv6Exit** **0**|**1**::
    If set, and we are an exit node, allow clients to use us for IPv6
    traffic. (Default: 0)

[[MaxOnionQueueDelay]] **MaxOnionQueueDelay** __NUM__ [**msec**|**second**]::
    If we have more onionskins queued for processing than we can process in
    this amount of time, reject new ones. (Default: 1750 msec)

[[MyFamily]] **MyFamily** __node__,__node__,__...__::
    Declare that this Tor server is controlled or administered by a group or
    organization identical or similar to that of the other servers, defined by
    their identity fingerprints. When two servers both declare
    that they are in the same \'family', Tor clients will not use them in the
    same circuit. (Each server only needs to list the other servers in its
    family; it doesn't need to list itself, but it won't hurt.) Do not list
    any bridge relay as it would compromise its concealment. +
 +
    When listing a node, it's better to list it by fingerprint than by
    nickname: fingerprints are more reliable.

[[Nickname]] **Nickname** __name__::
    Set the server's nickname to \'name'. Nicknames must be between 1 and 19
    characters inclusive, and must contain only the characters [a-zA-Z0-9].

[[NumCPUs]] **NumCPUs** __num__::
    How many processes to use at once for decrypting onionskins and other
    parallelizable operations.  If this is set to 0, Tor will try to detect
    how many CPUs you have, defaulting to 1 if it can't tell.  (Default: 0)

[[ORPort]] **ORPort** \['address':]__PORT__|**auto** [_flags_]::
    Advertise this port to listen for connections from Tor clients and
    servers.  This option is required to be a Tor server.
    Set it to "auto" to have Tor pick a port for you. Set it to 0 to not
    run an ORPort at all. This option can occur more than once. (Default: 0) +
 +
    Tor recognizes these flags on each ORPort:
    **NoAdvertise**;;
        By default, we bind to a port and tell our users about it. If
        NoAdvertise is specified, we don't advertise, but listen anyway.  This
        can be useful if the port everybody will be connecting to (for
        example, one that's opened on our firewall) is somewhere else.
    **NoListen**;;
        By default, we bind to a port and tell our users about it. If
        NoListen is specified, we don't bind, but advertise anyway.  This
        can be useful if something else  (for example, a firewall's port
        forwarding configuration) is causing connections to reach us.
    **IPv4Only**;;
        If the address is absent, or resolves to both an IPv4 and an IPv6
        address, only listen to the IPv4 address.
    **IPv6Only**;;
        If the address is absent, or resolves to both an IPv4 and an IPv6
        address, only listen to the IPv6 address.

[[ORPortFlagsExclusive]]::
    For obvious reasons, NoAdvertise and NoListen are mutually exclusive, and
    IPv4Only and IPv6Only are mutually exclusive.

[[PortForwarding]] **PortForwarding** **0**|**1**::
    Attempt to automatically forward the DirPort and ORPort on a NAT router
    connecting this Tor server to the Internet. If set, Tor will try both
    NAT-PMP (common on Apple routers) and UPnP (common on routers from other
    manufacturers). (Default: 0)

[[PortForwardingHelper]] **PortForwardingHelper** __filename__|__pathname__::
    If PortForwarding is set, use this executable to configure the forwarding.
    If set to a filename, the system path will be searched for the executable.
    If set to a path, only the specified path will be executed.
    (Default: tor-fw-helper)

[[PublishServerDescriptor]] **PublishServerDescriptor** **0**|**1**|**v3**|**bridge**,**...**::
    This option specifies which descriptors Tor will publish when acting as
    a relay. You can
    choose multiple arguments, separated by commas. +
 +
    If this option is set to 0, Tor will not publish its
    descriptors to any directories. (This is useful if you're testing
    out your server, or if you're using a Tor controller that handles directory
    publishing for you.) Otherwise, Tor will publish its descriptors of all
    type(s) specified. The default is "1",
    which means "if running as a server, publish the
    appropriate descriptors to the authorities".

[[ShutdownWaitLength]] **ShutdownWaitLength** __NUM__::
    When we get a SIGINT and we're a server, we begin shutting down:
    we close listeners and start refusing new circuits. After **NUM**
    seconds, we exit. If we get a second SIGINT, we exit immediately.
    (Default: 30 seconds)

[[SSLKeyLifetime]] **SSLKeyLifetime** __N__ **minutes**|**hours**|**days**|**weeks**::
    When creating a link certificate for our outermost SSL handshake,
    set its lifetime to this amount of time. If set to 0, Tor will choose
    some reasonable random defaults. (Default: 0)

[[HeartbeatPeriod]] **HeartbeatPeriod**  __N__ **minutes**|**hours**|**days**|**weeks**::
    Log a heartbeat message every **HeartbeatPeriod** seconds. This is
    a log level __notice__ message, designed to let you know your Tor
    server is still alive and doing useful things. Settings this
    to 0 will disable the heartbeat. Otherwise, it must be at least 30
    minutes. (Default: 6 hours)

[[AccountingMax]] **AccountingMax** __N__ **bytes**|**KBytes**|**MBytes**|**GBytes**|**TBytes**|**KBits**|**MBits**|**GBits**|**TBits**::
    Limits the max number of bytes sent and received within a set time period
    using a given calculation rule (see: AccountingStart, AccountingRule).
    Useful if you need to stay under a specific bandwidth. By default, the
    number used for calculation is the max of either the bytes sent or
    received. For example, with AccountingMax set to 1 GByte, a server
    could send 900 MBytes and receive 800 MBytes and continue running.
    It will only hibernate once one of the two reaches 1 GByte. This can
    be changed to use the sum of the both bytes received and sent by setting
    the AccountingRule option to "sum" (total bandwidth in/out). When the
    number of bytes remaining gets low, Tor will stop accepting new connections
    and circuits. When the number of bytes is exhausted, Tor will hibernate
    until some time in the next accounting period. To prevent all servers
    from waking at the same time, Tor will also wait until a random point
    in each period before waking up. If you have bandwidth cost issues,
    enabling hibernation is preferable to setting a low bandwidth, since
    it provides users with a collection of fast servers that are up some
    of the time, which is more useful than a set of slow servers that are
    always "available".

[[AccountingRule]] **AccountingRule** **sum**|**max**|**in**|**out**::
    How we determine when our AccountingMax has been reached (when we
    should hibernate) during a time interval. Set to "max" to calculate
    using the higher of either the sent or received bytes (this is the
    default functionality). Set to "sum" to calculate using the sent
    plus received bytes. Set to "in" to calculate using only the
    received bytes. Set to "out" to calculate using only the sent bytes.
    (Default: max)

[[AccountingStart]] **AccountingStart** **day**|**week**|**month** [__day__] __HH:MM__::
    Specify how long accounting periods last. If **month** is given, each
    accounting period runs from the time __HH:MM__ on the __dayth__ day of one
    month to the same day and time of the next. (The day must be between 1 and
    28.) If **week** is given, each accounting period runs from the time __HH:MM__
    of the __dayth__ day of one week to the same day and time of the next week,
    with Monday as day 1 and Sunday as day 7. If **day** is given, each
    accounting period runs from the time __HH:MM__ each day to the same time on
    the next day. All times are local, and given in 24-hour time. (Default:
    "month 1 0:00")

[[RefuseUnknownExits]] **RefuseUnknownExits** **0**|**1**|**auto**::
    Prevent nodes that don't appear in the consensus from exiting using this
    relay.  If the option is 1, we always block exit attempts from such
    nodes; if it's 0, we never do, and if the option is "auto", then we do
    whatever the authorities suggest in the consensus (and block if the consensus
    is quiet on the issue). (Default: auto)

[[ServerDNSResolvConfFile]] **ServerDNSResolvConfFile** __filename__::
    Overrides the default DNS configuration with the configuration in
    __filename__. The file format is the same as the standard Unix
    "**resolv.conf**" file (7). This option, like all other ServerDNS options,
    only affects name lookups that your server does on behalf of clients.
    (Defaults to use the system DNS configuration.)

[[ServerDNSAllowBrokenConfig]] **ServerDNSAllowBrokenConfig** **0**|**1**::
    If this option is false, Tor exits immediately if there are problems
    parsing the system DNS configuration or connecting to nameservers.
    Otherwise, Tor continues to periodically retry the system nameservers until
    it eventually succeeds. (Default: 1)

[[ServerDNSSearchDomains]] **ServerDNSSearchDomains** **0**|**1**::
    If set to 1, then we will search for addresses in the local search domain.
    For example, if this system is configured to believe it is in
    "example.com", and a client tries to connect to "www", the client will be
    connected to "www.example.com". This option only affects name lookups that
    your server does on behalf of clients. (Default: 0)

[[ServerDNSDetectHijacking]] **ServerDNSDetectHijacking** **0**|**1**::
    When this option is set to 1, we will test periodically to determine
    whether our local nameservers have been configured to hijack failing DNS
    requests (usually to an advertising site). If they are, we will attempt to
    correct this. This option only affects name lookups that your server does
    on behalf of clients. (Default: 1)

[[ServerDNSTestAddresses]] **ServerDNSTestAddresses** __address__,__address__,__...__::
    When we're detecting DNS hijacking, make sure that these __valid__ addresses
    aren't getting redirected. If they are, then our DNS is completely useless,
    and we'll reset our exit policy to "reject \*:*". This option only affects
    name lookups that your server does on behalf of clients. (Default:
    "www.google.com, www.mit.edu, www.yahoo.com, www.slashdot.org")

[[ServerDNSAllowNonRFC953Hostnames]] **ServerDNSAllowNonRFC953Hostnames** **0**|**1**::
    When this option is disabled, Tor does not try to resolve hostnames
    containing illegal characters (like @ and :) rather than sending them to an
    exit node to be resolved. This helps trap accidental attempts to resolve
    URLs and so on. This option only affects name lookups that your server does
    on behalf of clients. (Default: 0)

[[BridgeRecordUsageByCountry]] **BridgeRecordUsageByCountry** **0**|**1**::
    When this option is enabled and BridgeRelay is also enabled, and we have
    GeoIP data, Tor keeps a per-country count of how many client
    addresses have contacted it so that it can help the bridge authority guess
    which countries have blocked access to it. (Default: 1)

[[ServerDNSRandomizeCase]] **ServerDNSRandomizeCase** **0**|**1**::
    When this option is set, Tor sets the case of each character randomly in
    outgoing DNS requests, and makes sure that the case matches in DNS replies.
    This so-called "0x20 hack" helps resist some types of DNS poisoning attack.
    For more information, see "Increased DNS Forgery Resistance through
    0x20-Bit Encoding". This option only affects name lookups that your server
    does on behalf of clients. (Default: 1)

[[GeoIPFile]] **GeoIPFile** __filename__::
    A filename containing IPv4 GeoIP data, for use with by-country statistics.

[[GeoIPv6File]] **GeoIPv6File** __filename__::
    A filename containing IPv6 GeoIP data, for use with by-country statistics.

[[CellStatistics]] **CellStatistics** **0**|**1**::
    Relays only.
    When this option is enabled, Tor collects statistics about cell
    processing (i.e. mean time a cell is spending in a queue, mean
    number of cells in a queue and mean number of processed cells per
    circuit) and writes them into disk every 24 hours. Onion router
    operators may use the statistics for performance monitoring.
    If ExtraInfoStatistics is enabled, it will published as part of
    extra-info document. (Default: 0)

[[PaddingStatistics]] **PaddingStatistics** **0**|**1**::
    Relays only.
    When this option is enabled, Tor collects statistics for padding cells
    sent and received by this relay, in addition to total cell counts.
    These statistics are rounded, and omitted if traffic is low. This
    information is important for load balancing decisions related to padding.
    (Default: 1)

[[DirReqStatistics]] **DirReqStatistics** **0**|**1**::
    Relays and bridges only.
    When this option is enabled, a Tor directory writes statistics on the
    number and response time of network status requests to disk every 24
    hours. Enables relay and bridge operators to monitor how much their
    server is being used by clients to learn about Tor network.
    If ExtraInfoStatistics is enabled, it will published as part of
    extra-info document. (Default: 1)

[[EntryStatistics]] **EntryStatistics** **0**|**1**::
    Relays only.
    When this option is enabled, Tor writes statistics on the number of
    directly connecting clients to disk every 24 hours. Enables relay
    operators to monitor how much inbound traffic that originates from
    Tor clients passes through their server to go further down the
    Tor network. If ExtraInfoStatistics is enabled, it will be published
    as part of extra-info document. (Default: 0)

[[ExitPortStatistics]] **ExitPortStatistics** **0**|**1**::
    Exit relays only.
    When this option is enabled, Tor writes statistics on the number of
    relayed bytes and opened stream per exit port to disk every 24 hours.
    Enables exit relay operators to measure and monitor amounts of traffic
    that leaves Tor network through their exit node. If ExtraInfoStatistics
    is enabled, it will be published as part of extra-info document.
    (Default: 0)

[[ConnDirectionStatistics]] **ConnDirectionStatistics** **0**|**1**::
    Relays only.
    When this option is enabled, Tor writes statistics on the amounts of
    traffic it passes between itself and other relays to disk every 24
    hours. Enables relay operators to monitor how much their relay is
    being used as middle node in the circuit. If ExtraInfoStatistics is
    enabled, it will be published as part of extra-info document.
    (Default: 0)

[[HiddenServiceStatistics]] **HiddenServiceStatistics** **0**|**1**::
    Relays only.
    When this option is enabled, a Tor relay writes obfuscated
    statistics on its role as hidden-service directory, introduction
    point, or rendezvous point to disk every 24 hours. If
    ExtraInfoStatistics is also enabled, these statistics are further
    published to the directory authorities. (Default: 1)

[[ExtraInfoStatistics]] **ExtraInfoStatistics** **0**|**1**::
    When this option is enabled, Tor includes previously gathered statistics in
    its extra-info documents that it uploads to the directory authorities.
    (Default: 1)

[[ExtendAllowPrivateAddresses]] **ExtendAllowPrivateAddresses** **0**|**1**::
    When this option is enabled, Tor will connect to relays on localhost,
    RFC1918 addresses, and so on. In particular, Tor will make direct OR
    connections, and Tor routers allow EXTEND requests, to these private
    addresses. (Tor will always allow connections to bridges, proxies, and
    pluggable transports configured on private addresses.) Enabling this
    option can create security issues; you should probably leave it off.
    (Default: 0)

[[MaxMemInQueues]] **MaxMemInQueues**  __N__ **bytes**|**KB**|**MB**|**GB**::
    This option configures a threshold above which Tor will assume that it
    needs to stop queueing or buffering data because it's about to run out of
    memory.  If it hits this threshold, it will begin killing circuits until
    it has recovered at least 10% of this memory.  Do not set this option too
    low, or your relay may be unreliable under load.  This option only
    affects some queues, so the actual process size will be larger than
    this.  If this option is set to 0, Tor will try to pick a reasonable
    default based on your system's physical memory.  (Default: 0)

[[DisableOOSCheck]] **DisableOOSCheck** **0**|**1**::
    This option disables the code that closes connections when Tor notices
    that it is running low on sockets. Right now, it is on by default,
    since the existing out-of-sockets mechanism tends to kill OR connections
    more than it should. (Default: 1)

[[SigningKeyLifetime]] **SigningKeyLifetime** __N__ **days**|**weeks**|**months**::
    For how long should each Ed25519 signing key be valid?  Tor uses a
    permanent master identity key that can be kept offline, and periodically
    generates new "signing" keys that it uses online.  This option
    configures their lifetime.
    (Default: 30 days)

[[OfflineMasterKey]] **OfflineMasterKey** **0**|**1**::
    If non-zero, the Tor relay will never generate or load its master secret
    key.  Instead, you'll have to use "tor --keygen" to manage the permanent
    ed25519 master identity key, as well as the corresponding temporary
    signing keys and certificates. (Default: 0)

DIRECTORY SERVER OPTIONS
------------------------

The following options are useful only for directory servers. (Relays with
enough bandwidth automatically become directory servers; see DirCache for
details.)

[[DirPortFrontPage]] **DirPortFrontPage** __FILENAME__::
    When this option is set, it takes an HTML file and publishes it as "/" on
    the DirPort. Now relay operators can provide a disclaimer without needing
    to set up a separate webserver. There's a sample disclaimer in
    contrib/operator-tools/tor-exit-notice.html.

[[DirPort]] **DirPort** \['address':]__PORT__|**auto** [_flags_]::
    If this option is nonzero, advertise the directory service on this port.
    Set it to "auto" to have Tor pick a port for you.  This option can occur
    more than once, but only one advertised DirPort is supported: all
    but one DirPort must have the **NoAdvertise** flag set. (Default: 0) +
 +
    The same flags are supported here as are supported by ORPort.

[[DirPolicy]] **DirPolicy** __policy__,__policy__,__...__::
    Set an entrance policy for this server, to limit who can connect to the
    directory ports. The policies have the same form as exit policies above,
    except that port specifiers are ignored. Any address not matched by
    some entry in the policy is accepted.

[[DirCache]] **DirCache** **0**|**1**::
    When this option is set, Tor caches all current directory documents and
    accepts client requests for them. Setting DirPort is not required for this,
    because clients connect via the ORPort by default. Setting either DirPort
    or BridgeRelay and setting DirCache to 0 is not supported.  (Default: 1)


DIRECTORY AUTHORITY SERVER OPTIONS
----------------------------------

The following options enable operation as a directory authority, and
control how Tor behaves as a directory authority.  You should not need
to adjust any of them if you're running a regular relay or exit server
on the public Tor network.

[[AuthoritativeDirectory]] **AuthoritativeDirectory** **0**|**1**::
    When this option is set to 1, Tor operates as an authoritative directory
    server. Instead of caching the directory, it generates its own list of
    good servers, signs it, and sends that to the clients. Unless the clients
    already have you listed as a trusted directory, you probably do not want
    to set this option.

[[V3AuthoritativeDirectory]] **V3AuthoritativeDirectory** **0**|**1**::
    When this option is set in addition to **AuthoritativeDirectory**, Tor
    generates version 3 network statuses and serves descriptors, etc as
    described in dir-spec.txt file of https://spec.torproject.org/[torspec]
    (for Tor clients and servers running at least 0.2.0.x).

[[VersioningAuthoritativeDirectory]] **VersioningAuthoritativeDirectory** **0**|**1**::
    When this option is set to 1, Tor adds information on which versions of
    Tor are still believed safe for use to the published directory. Each
    version 1 authority is automatically a versioning authority; version 2
    authorities provide this service optionally. See **RecommendedVersions**,
    **RecommendedClientVersions**, and **RecommendedServerVersions**.

[[RecommendedVersions]] **RecommendedVersions** __STRING__::
    STRING is a comma-separated list of Tor versions currently believed to be
    safe. The list is included in each directory, and nodes which pull down the
    directory learn whether they need to upgrade. This option can appear
    multiple times: the values from multiple lines are spliced together. When
    this is set then **VersioningAuthoritativeDirectory** should be set too.

[[RecommendedPackages]] **RecommendedPackages** __PACKAGENAME__ __VERSION__ __URL__ __DIGESTTYPE__**=**__DIGEST__ ::
    Adds "package" line to the directory authority's vote.  This information
    is used to vote on the correct URL and digest for the released versions
    of different Tor-related packages, so that the consensus can certify
    them.  This line may appear any number of times.

[[RecommendedClientVersions]] **RecommendedClientVersions** __STRING__::
    STRING is a comma-separated list of Tor versions currently believed to be
    safe for clients to use. This information is included in version 2
    directories. If this is not set then the value of **RecommendedVersions**
    is used. When this is set then **VersioningAuthoritativeDirectory** should
    be set too.

[[BridgeAuthoritativeDir]] **BridgeAuthoritativeDir** **0**|**1**::
    When this option is set in addition to **AuthoritativeDirectory**, Tor
    accepts and serves server descriptors, but it caches and serves the main
    networkstatus documents rather than generating its own. (Default: 0)

[[MinUptimeHidServDirectoryV2]] **MinUptimeHidServDirectoryV2** __N__ **seconds**|**minutes**|**hours**|**days**|**weeks**::
    Minimum uptime of a v2 hidden service directory to be accepted as such by
    authoritative directories. (Default: 25 hours)

[[RecommendedServerVersions]] **RecommendedServerVersions** __STRING__::
    STRING is a comma-separated list of Tor versions currently believed to be
    safe for servers to use. This information is included in version 2
    directories. If this is not set then the value of **RecommendedVersions**
    is used. When this is set then **VersioningAuthoritativeDirectory** should
    be set too.

[[ConsensusParams]] **ConsensusParams** __STRING__::
    STRING is a space-separated list of key=value pairs that Tor will include
    in the "params" line of its networkstatus vote.

[[DirAllowPrivateAddresses]] **DirAllowPrivateAddresses** **0**|**1**::
    If set to 1, Tor will accept server descriptors with arbitrary "Address"
    elements. Otherwise, if the address is not an IP address or is a private IP
    address, it will reject the server descriptor. Additionally, Tor
    will allow exit policies for private networks to fulfill Exit flag
    requirements. (Default: 0)

[[AuthDirBadExit]] **AuthDirBadExit** __AddressPattern...__::
    Authoritative directories only. A set of address patterns for servers that
    will be listed as bad exits in any network status document this authority
    publishes, if **AuthDirListBadExits** is set. +
 +
    (The address pattern syntax here and in the options below
    is the same as for exit policies, except that you don't need to say
    "accept" or "reject", and ports are not needed.)

[[AuthDirInvalid]] **AuthDirInvalid** __AddressPattern...__::
    Authoritative directories only. A set of address patterns for servers that
    will never be listed as "valid" in any network status document that this
    authority publishes.

[[AuthDirReject]] **AuthDirReject** __AddressPattern__...::
    Authoritative directories only. A set of address patterns for servers that
    will never be listed at all in any network status document that this
    authority publishes, or accepted as an OR address in any descriptor
    submitted for publication by this authority.

[[AuthDirBadExitCCs]] **AuthDirBadExitCCs** __CC__,... +

[[AuthDirInvalidCCs]] **AuthDirInvalidCCs** __CC__,... +

[[AuthDirRejectCCs]] **AuthDirRejectCCs** __CC__,...::
    Authoritative directories only. These options contain a comma-separated
    list of country codes such that any server in one of those country codes
    will be marked as a bad exit/invalid for use, or rejected
    entirely.

[[AuthDirListBadExits]] **AuthDirListBadExits** **0**|**1**::
    Authoritative directories only. If set to 1, this directory has some
    opinion about which nodes are unsuitable as exit nodes. (Do not set this to
    1 unless you plan to list non-functioning exits as bad; otherwise, you are
    effectively voting in favor of every declared exit as an exit.)

[[AuthDirMaxServersPerAddr]] **AuthDirMaxServersPerAddr** __NUM__::
    Authoritative directories only. The maximum number of servers that we will
    list as acceptable on a single IP address. Set this to "0" for "no limit".
    (Default: 2)

[[AuthDirFastGuarantee]] **AuthDirFastGuarantee** __N__ **bytes**|**KBytes**|**MBytes**|**GBytes**|**TBytes**|**KBits**|**MBits**|**GBits**|**TBits**::
    Authoritative directories only. If non-zero, always vote the
    Fast flag for any relay advertising this amount of capacity or
    more. (Default: 100 KBytes)

[[AuthDirGuardBWGuarantee]] **AuthDirGuardBWGuarantee** __N__ **bytes**|**KBytes**|**MBytes**|**GBytes**|**TBytes**|**KBits**|**MBits**|**GBits**|**TBits**::
    Authoritative directories only. If non-zero, this advertised capacity
    or more is always sufficient to satisfy the bandwidth requirement
    for the Guard flag. (Default: 2 MBytes)

[[AuthDirPinKeys]] **AuthDirPinKeys** **0**|**1**::
    Authoritative directories only. If non-zero, do not allow any relay to
    publish a descriptor if any other relay has reserved its <Ed25519,RSA>
    identity keypair. In all cases, Tor records every keypair it accepts
    in a journal if it is new, or if it differs from the most recently
    accepted pinning for one of the keys it contains. (Default: 1)

[[AuthDirSharedRandomness]] **AuthDirSharedRandomness** **0**|**1**::
    Authoritative directories only. Switch for the shared random protocol.
    If zero, the authority won't participate in the protocol. If non-zero
    (default), the flag "shared-rand-participate" is added to the authority
    vote indicating participation in the protocol. (Default: 1)

[[AuthDirTestEd25519LinkKeys]] **AuthDirTestEd25519LinkKeys**  **0**|**1**::
    Authoritative directories only. If this option is set to 0, then we treat
    relays as "Running" if their RSA key is correct when we probe them,
    regardless of their Ed25519 key. We should only ever set this option to 0
    if there is some major bug in Ed25519 link authentication that causes us
    to label all the relays as not Running.  (Default: 1)

[[BridgePassword]] **BridgePassword** __Password__::
    If set, contains an HTTP authenticator that tells a bridge authority to
    serve all requested bridge information. Used by the (only partially
    implemented) "bridge community" design, where a community of bridge
    relay operators all use an alternate bridge directory authority,
    and their target user audience can periodically fetch the list of
    available community bridges to stay up-to-date. (Default: not set)

[[V3AuthVotingInterval]] **V3AuthVotingInterval** __N__ **minutes**|**hours**::
    V3 authoritative directories only. Configures the server's preferred voting
    interval. Note that voting will __actually__ happen at an interval chosen
    by consensus from all the authorities' preferred intervals. This time
    SHOULD divide evenly into a day. (Default: 1 hour)

[[V3AuthVoteDelay]] **V3AuthVoteDelay** __N__ **minutes**|**hours**::
    V3 authoritative directories only. Configures the server's preferred delay
    between publishing its vote and assuming it has all the votes from all the
    other authorities. Note that the actual time used is not the server's
    preferred time, but the consensus of all preferences. (Default: 5 minutes)

[[V3AuthDistDelay]] **V3AuthDistDelay** __N__ **minutes**|**hours**::
    V3 authoritative directories only. Configures the server's preferred  delay
    between publishing its consensus and signature and assuming  it has all the
    signatures from all the other authorities. Note that the actual time used
    is not the server's preferred time,  but the consensus of all preferences.
    (Default: 5 minutes)

[[V3AuthNIntervalsValid]] **V3AuthNIntervalsValid** __NUM__::
    V3 authoritative directories only. Configures the number of VotingIntervals
    for which each consensus should be valid for. Choosing high numbers
    increases network partitioning risks; choosing low numbers increases
    directory traffic. Note that the actual number of intervals used is not the
    server's preferred number, but the consensus of all preferences. Must be at
    least 2. (Default: 3)

[[V3BandwidthsFile]] **V3BandwidthsFile** __FILENAME__::
    V3 authoritative directories only. Configures the location of the
    bandwidth-authority generated file storing information on relays' measured
    bandwidth capacities. (Default: unset)

[[V3AuthUseLegacyKey]] **V3AuthUseLegacyKey** **0**|**1**::
    If set, the directory authority will sign consensuses not only with its
    own signing key, but also with a "legacy" key and certificate with a
    different identity.  This feature is used to migrate directory authority
    keys in the event of a compromise.  (Default: 0)

[[RephistTrackTime]] **RephistTrackTime** __N__ **seconds**|**minutes**|**hours**|**days**|**weeks**::
    Tells an authority, or other node tracking node reliability and history,
    that fine-grained information about nodes can be discarded when it hasn't
    changed for a given amount of time.  (Default: 24 hours)

[[AuthDirHasIPv6Connectivity]] **AuthDirHasIPv6Connectivity** **0**|**1**::
    Authoritative directories only. When set to 0, OR ports with an
    IPv6 address are being accepted without reachability testing.
    When set to 1, IPv6 OR ports are being tested just like IPv4 OR
    ports. (Default: 0)

[[MinMeasuredBWsForAuthToIgnoreAdvertised]] **MinMeasuredBWsForAuthToIgnoreAdvertised** __N__::
    A total value, in abstract bandwidth units, describing how much
    measured total bandwidth an authority should have observed on the network
    before it will treat advertised bandwidths as wholly
    unreliable. (Default: 500)

HIDDEN SERVICE OPTIONS
----------------------

The following options are used to configure a hidden service.

[[HiddenServiceDir]] **HiddenServiceDir** __DIRECTORY__::
    Store data files for a hidden service in DIRECTORY. Every hidden service
    must have a separate directory. You may use this option  multiple times to
    specify multiple services. If DIRECTORY does not exist, Tor will create it.
    (Note: in current versions of Tor, if DIRECTORY is a relative path,
    it will be relative to the current
    working directory of Tor instance, not to its DataDirectory.  Do not
    rely on this behavior; it is not guaranteed to remain the same in future
    versions.)

[[HiddenServicePort]] **HiddenServicePort** __VIRTPORT__ [__TARGET__]::
    Configure a virtual port VIRTPORT for a hidden service. You may use this
    option multiple times; each time applies to the service using the most
    recent HiddenServiceDir. By default, this option maps the virtual port to
    the same port on 127.0.0.1 over TCP. You may override the target port,
    address, or both by specifying a target of addr, port, addr:port, or
    **unix:**__path__.  (You can specify an IPv6 target as [addr]:port. Unix
    paths may be quoted, and may use standard C escapes.)
    You may also have multiple lines with  the same VIRTPORT: when a user
    connects to that VIRTPORT, one of the TARGETs from those lines will be
    chosen at random.

[[PublishHidServDescriptors]] **PublishHidServDescriptors** **0**|**1**::
    If set to 0, Tor will run any hidden services you configure, but it won't
    advertise them to the rendezvous directory. This option is only useful if
    you're using a Tor controller that handles hidserv publishing for you.
    (Default: 1)

[[HiddenServiceVersion]] **HiddenServiceVersion** __version__,__version__,__...__::
    A list of rendezvous service descriptor versions to publish for the hidden
    service. Currently, only version 2 is supported. (Default: 2)

[[HiddenServiceAuthorizeClient]] **HiddenServiceAuthorizeClient** __auth-type__ __client-name__,__client-name__,__...__::
    If configured, the hidden service is accessible for authorized clients
    only. The auth-type can either be \'basic' for a general-purpose
    authorization protocol or \'stealth' for a less scalable protocol that also
    hides service activity from unauthorized clients. Only clients that are
    listed here are authorized to access the hidden service. Valid client names
    are 1 to 16 characters long and only use characters in A-Za-z0-9+-_ (no
    spaces). If this option is set, the hidden service is not accessible for
    clients without authorization any more. Generated authorization data can be
    found in the hostname file. Clients need to put this authorization data in
    their configuration file using **HidServAuth**.

[[HiddenServiceAllowUnknownPorts]] **HiddenServiceAllowUnknownPorts** **0**|**1**::
   If set to 1, then connections to unrecognized ports do not cause the
   current hidden service to close rendezvous circuits. (Setting this to 0 is
   not an authorization mechanism; it is instead meant to be a mild
   inconvenience to port-scanners.) (Default: 0)

[[HiddenServiceMaxStreams]] **HiddenServiceMaxStreams** __N__::
   The maximum number of simultaneous streams (connections) per rendezvous
   circuit. The maximum value allowed is 65535. (Setting this to 0 will allow
   an unlimited number of simultanous streams.) (Default: 0)

[[HiddenServiceMaxStreamsCloseCircuit]] **HiddenServiceMaxStreamsCloseCircuit** **0**|**1**::
   If set to 1, then exceeding **HiddenServiceMaxStreams** will cause the
   offending rendezvous circuit to be torn down, as opposed to stream creation
   requests that exceed the limit being silently ignored. (Default: 0)

[[RendPostPeriod]] **RendPostPeriod** __N__ **seconds**|**minutes**|**hours**|**days**|**weeks**::
    Every time the specified period elapses, Tor uploads any rendezvous
    service descriptors to the directory servers. This information is also
    uploaded whenever it changes. Minimum value allowed is 10 minutes and
    maximum is 3.5 days. (Default: 1 hour)

[[HiddenServiceDirGroupReadable]] **HiddenServiceDirGroupReadable** **0**|**1**::
    If this option is set to 1, allow the filesystem group to read the
    hidden service directory and hostname file. If the option is set to 0,
    only owner is able to read the hidden service directory. (Default: 0)
    Has no effect on Windows.

[[HiddenServiceNumIntroductionPoints]] **HiddenServiceNumIntroductionPoints** __NUM__::
    Number of introduction points the hidden service will have. You can't
    have more than 10. (Default: 3)

[[HiddenServiceSingleHopMode]] **HiddenServiceSingleHopMode** **0**|**1**::
    **Experimental - Non Anonymous** Hidden Services on a tor instance in
    HiddenServiceSingleHopMode make one-hop (direct) circuits between the onion
    service server, and the introduction and rendezvous points. (Onion service
    descriptors are still posted using 3-hop paths, to avoid onion service
    directories blocking the service.)
    This option makes every hidden service instance hosted by a tor instance a
    Single Onion Service. One-hop circuits make Single Onion servers easily
    locatable, but clients remain location-anonymous. However, the fact that a
    client is accessing a Single Onion rather than a Hidden Service may be
    statistically distinguishable. +
 +
    **WARNING:** Once a hidden service directory has been used by a tor
    instance in HiddenServiceSingleHopMode, it can **NEVER** be used again for
    a hidden service. It is best practice to create a new hidden service
    directory, key, and address for each new Single Onion Service and Hidden
    Service. It is not possible to run Single Onion Services and Hidden
    Services from the same tor instance: they should be run on different
    servers with different IP addresses. +
 +
    HiddenServiceSingleHopMode requires HiddenServiceNonAnonymousMode to be set
    to 1. Since a Single Onion service is non-anonymous, you can not configure
    a SOCKSPort on a tor instance that is running in
    **HiddenServiceSingleHopMode**. Can not be changed while tor is running.
    (Default: 0)

[[HiddenServiceNonAnonymousMode]] **HiddenServiceNonAnonymousMode** **0**|**1**::
    Makes hidden services non-anonymous on this tor instance. Allows the
    non-anonymous HiddenServiceSingleHopMode. Enables direct connections in the
    server-side hidden service protocol.  If you are using this option,
    you need to disable all client-side services on your Tor instance,
    including setting SOCKSPort to "0". Can not be changed while tor is
    running. (Default: 0)

TESTING NETWORK OPTIONS
-----------------------

The following options are used for running a testing Tor network.

[[TestingTorNetwork]] **TestingTorNetwork** **0**|**1**::
    If set to 1, Tor adjusts default values of the configuration options below,
    so that it is easier to set up a testing Tor network. May only be set if
    non-default set of DirAuthorities is set. Cannot be unset while Tor is
    running.
    (Default: 0) +

       ServerDNSAllowBrokenConfig 1
       DirAllowPrivateAddresses 1
       EnforceDistinctSubnets 0
       AssumeReachable 1
       AuthDirMaxServersPerAddr 0
       AuthDirMaxServersPerAuthAddr 0
       ClientBootstrapConsensusAuthorityDownloadSchedule 0, 2,
          4 (for 40 seconds), 8, 16, 32, 60
       ClientBootstrapConsensusFallbackDownloadSchedule 0, 1,
          4 (for 40 seconds), 8, 16, 32, 60
       ClientBootstrapConsensusAuthorityOnlyDownloadSchedule 0, 1,
          4 (for 40 seconds), 8, 16, 32, 60
       ClientBootstrapConsensusMaxDownloadTries 80
       ClientBootstrapConsensusAuthorityOnlyMaxDownloadTries 80
       ClientDNSRejectInternalAddresses 0
       ClientRejectInternalAddresses 0
       CountPrivateBandwidth 1
       ExitPolicyRejectPrivate 0
       ExtendAllowPrivateAddresses 1
       V3AuthVotingInterval 5 minutes
       V3AuthVoteDelay 20 seconds
       V3AuthDistDelay 20 seconds
       MinUptimeHidServDirectoryV2 0 seconds
       TestingV3AuthInitialVotingInterval 5 minutes
       TestingV3AuthInitialVoteDelay 20 seconds
       TestingV3AuthInitialDistDelay 20 seconds
       TestingAuthDirTimeToLearnReachability 0 minutes
       TestingEstimatedDescriptorPropagationTime 0 minutes
       TestingServerDownloadSchedule 0, 0, 0, 5, 10, 15, 20, 30, 60
       TestingClientDownloadSchedule 0, 0, 5, 10, 15, 20, 30, 60
       TestingServerConsensusDownloadSchedule 0, 0, 5, 10, 15, 20, 30, 60
       TestingClientConsensusDownloadSchedule 0, 0, 5, 10, 15, 20, 30, 60
       TestingBridgeDownloadSchedule 60, 30, 30, 60
       TestingClientMaxIntervalWithoutRequest 5 seconds
       TestingDirConnectionMaxStall 30 seconds
       TestingConsensusMaxDownloadTries 80
       TestingDescriptorMaxDownloadTries 80
       TestingMicrodescMaxDownloadTries 80
       TestingCertMaxDownloadTries 80
       TestingEnableConnBwEvent 1
       TestingEnableCellStatsEvent 1
       TestingEnableTbEmptyEvent 1

[[TestingV3AuthInitialVotingInterval]] **TestingV3AuthInitialVotingInterval** __N__ **minutes**|**hours**::
    Like V3AuthVotingInterval, but for initial voting interval before the first
    consensus has been created. Changing this requires that
    **TestingTorNetwork** is set. (Default: 30 minutes)

[[TestingV3AuthInitialVoteDelay]] **TestingV3AuthInitialVoteDelay** __N__ **minutes**|**hours**::
    Like V3AuthVoteDelay, but for initial voting interval before
    the first consensus has been created. Changing this requires that
    **TestingTorNetwork** is set. (Default: 5 minutes)

[[TestingV3AuthInitialDistDelay]] **TestingV3AuthInitialDistDelay** __N__ **minutes**|**hours**::
    Like V3AuthDistDelay, but for initial voting interval before
    the first consensus has been created. Changing this requires that
    **TestingTorNetwork** is set. (Default: 5 minutes)

[[TestingV3AuthVotingStartOffset]] **TestingV3AuthVotingStartOffset** __N__ **seconds**|**minutes**|**hours**::
    Directory authorities offset voting start time by this much.
    Changing this requires that **TestingTorNetwork** is set. (Default: 0)

[[TestingAuthDirTimeToLearnReachability]] **TestingAuthDirTimeToLearnReachability** __N__ **minutes**|**hours**::
    After starting as an authority, do not make claims about whether routers
    are Running until this much time has passed. Changing this requires
    that **TestingTorNetwork** is set.  (Default: 30 minutes)

[[TestingEstimatedDescriptorPropagationTime]] **TestingEstimatedDescriptorPropagationTime** __N__ **minutes**|**hours**::
    Clients try downloading server descriptors from directory caches after this
    time. Changing this requires that **TestingTorNetwork** is set. (Default:
    10 minutes)

[[TestingMinFastFlagThreshold]] **TestingMinFastFlagThreshold** __N__ **bytes**|**KBytes**|**MBytes**|**GBytes**|**TBytes**|**KBits**|**MBits**|**GBits**|**TBits**::
    Minimum value for the Fast flag.  Overrides the ordinary minimum taken
    from the consensus when TestingTorNetwork is set. (Default: 0.)

[[TestingServerDownloadSchedule]] **TestingServerDownloadSchedule** __N__,__N__,__...__::
    Schedule for when servers should download things in general. Changing this
    requires that **TestingTorNetwork** is set. (Default: 0, 0, 0, 60, 60, 120,
    300, 900, 2147483647)

[[TestingClientDownloadSchedule]] **TestingClientDownloadSchedule** __N__,__N__,__...__::
    Schedule for when clients should download things in general. Changing this
    requires that **TestingTorNetwork** is set. (Default: 0, 0, 60, 300, 600,
    2147483647)

[[TestingServerConsensusDownloadSchedule]] **TestingServerConsensusDownloadSchedule** __N__,__N__,__...__::
    Schedule for when servers should download consensuses. Changing this
    requires that **TestingTorNetwork** is set. (Default: 0, 0, 60, 300, 600,
    1800, 1800, 1800, 1800, 1800, 3600, 7200)

[[TestingClientConsensusDownloadSchedule]] **TestingClientConsensusDownloadSchedule** __N__,__N__,__...__::
    Schedule for when clients should download consensuses. Changing this
    requires that **TestingTorNetwork** is set. (Default: 0, 0, 60, 300, 600,
    1800, 3600, 3600, 3600, 10800, 21600, 43200)

[[TestingBridgeDownloadSchedule]] **TestingBridgeDownloadSchedule** __N__,__N__,__...__::
    Schedule for when clients should download bridge descriptors. Changing this
    requires that **TestingTorNetwork** is set. (Default: 3600, 900, 900, 3600)

[[TestingClientMaxIntervalWithoutRequest]] **TestingClientMaxIntervalWithoutRequest** __N__ **seconds**|**minutes**::
    When directory clients have only a few descriptors to request, they batch
    them until they have more, or until this amount of time has passed.
    Changing this requires that **TestingTorNetwork** is set. (Default: 10
    minutes)

[[TestingDirConnectionMaxStall]] **TestingDirConnectionMaxStall** __N__ **seconds**|**minutes**::
    Let a directory connection stall this long before expiring it.
    Changing this requires that **TestingTorNetwork** is set. (Default:
    5 minutes)

[[TestingConsensusMaxDownloadTries]] **TestingConsensusMaxDownloadTries** __NUM__::
    Try this many times to download a consensus before giving up. Changing
    this requires that **TestingTorNetwork** is set. (Default: 8)

[[TestingDescriptorMaxDownloadTries]] **TestingDescriptorMaxDownloadTries** __NUM__::
    Try this often to download a server descriptor before giving up.
    Changing this requires that **TestingTorNetwork** is set. (Default: 8)

[[TestingMicrodescMaxDownloadTries]] **TestingMicrodescMaxDownloadTries** __NUM__::
    Try this often to download a microdesc descriptor before giving up.
    Changing this requires that **TestingTorNetwork** is set. (Default: 8)

[[TestingCertMaxDownloadTries]] **TestingCertMaxDownloadTries** __NUM__::
    Try this often to download a v3 authority certificate before giving up.
    Changing this requires that **TestingTorNetwork** is set. (Default: 8)

[[TestingDirAuthVoteExit]] **TestingDirAuthVoteExit** __node__,__node__,__...__::
    A list of identity fingerprints, country codes, and
    address patterns of nodes to vote Exit for regardless of their
    uptime, bandwidth, or exit policy. See the **ExcludeNodes**
    option for more information on how to specify nodes. +
 +
    In order for this option to have any effect, **TestingTorNetwork**
    has to be set. See the **ExcludeNodes** option for more
    information on how to specify nodes.

[[TestingDirAuthVoteExitIsStrict]] **TestingDirAuthVoteExitIsStrict** **0**|**1** ::
    If True (1), a node will never receive the Exit flag unless it is specified
    in the **TestingDirAuthVoteExit** list, regardless of its uptime, bandwidth,
    or exit policy. +
 +
    In order for this option to have any effect, **TestingTorNetwork**
    has to be set.

[[TestingDirAuthVoteGuard]] **TestingDirAuthVoteGuard** __node__,__node__,__...__::
    A list of identity fingerprints and country codes and
    address patterns of nodes to vote Guard for regardless of their
    uptime and bandwidth. See the **ExcludeNodes** option for more
    information on how to specify nodes. +
 +
    In order for this option to have any effect, **TestingTorNetwork**
    has to be set.

[[TestingDirAuthVoteGuardIsStrict]] **TestingDirAuthVoteGuardIsStrict** **0**|**1** ::
    If True (1), a node will never receive the Guard flag unless it is specified
    in the **TestingDirAuthVoteGuard** list, regardless of its uptime and bandwidth. +
 +
    In order for this option to have any effect, **TestingTorNetwork**
    has to be set.

[[TestingDirAuthVoteHSDir]] **TestingDirAuthVoteHSDir** __node__,__node__,__...__::
    A list of identity fingerprints and country codes and
    address patterns of nodes to vote HSDir for regardless of their
    uptime and DirPort. See the **ExcludeNodes** option for more
    information on how to specify nodes. +
 +
    In order for this option to have any effect, **TestingTorNetwork**
    must be set.

[[TestingDirAuthVoteHSDirIsStrict]] **TestingDirAuthVoteHSDirIsStrict** **0**|**1** ::
    If True (1), a node will never receive the HSDir flag unless it is specified
    in the **TestingDirAuthVoteHSDir** list, regardless of its uptime and DirPort. +
 +
    In order for this option to have any effect, **TestingTorNetwork**
    has to be set.

[[TestingEnableConnBwEvent]] **TestingEnableConnBwEvent** **0**|**1**::
    If this option is set, then Tor controllers may register for CONN_BW
    events.  Changing this requires that **TestingTorNetwork** is set.
    (Default: 0)

[[TestingEnableCellStatsEvent]] **TestingEnableCellStatsEvent** **0**|**1**::
    If this option is set, then Tor controllers may register for CELL_STATS
    events.  Changing this requires that **TestingTorNetwork** is set.
    (Default: 0)

[[TestingEnableTbEmptyEvent]] **TestingEnableTbEmptyEvent** **0**|**1**::
    If this option is set, then Tor controllers may register for TB_EMPTY
    events.  Changing this requires that **TestingTorNetwork** is set.
    (Default: 0)

[[TestingMinExitFlagThreshold]] **TestingMinExitFlagThreshold**  __N__ **KBytes**|**MBytes**|**GBytes**|**TBytes**|**KBits**|**MBits**|**GBits**|**TBits**::
    Sets a lower-bound for assigning an exit flag when running as an
    authority on a testing network. Overrides the usual default lower bound
    of 4 KB. (Default: 0)

[[TestingLinkCertLifetime]] **TestingLinkCertLifetime** __N__ **seconds**|**minutes**|**hours**|**days**|**weeks**|**months**::
    Overrides the default lifetime for the certificates used to authenticate
    our X509 link cert with our ed25519 signing key.
    (Default: 2 days)

[[TestingAuthKeyLifetime]] **TestingAuthKeyLifetime** __N__ **seconds**|**minutes**|**hours**|**days**|**weeks**|**months**::
    Overrides the default lifetime for a signing Ed25519 TLS Link authentication
    key.
    (Default: 2 days)

[[TestingLinkKeySlop]] **TestingLinkKeySlop** __N__ **seconds**|**minutes**|**hours** +

[[TestingAuthKeySlop]] **TestingAuthKeySlop** __N__ **seconds**|**minutes**|**hours** +

[[TestingSigningKeySlop]] **TestingSigningKeySlop** __N__ **seconds**|**minutes**|**hours**::
    How early before the official expiration of a an Ed25519 signing key do
    we replace it and issue a new key?
    (Default: 3 hours for link and auth; 1 day for signing.)

NON-PERSISTENT OPTIONS
----------------------

These options are not saved to the torrc file by the "SAVECONF" controller
command.  Other options of this type are documented in control-spec.txt,
section 5.4. End-users should mostly ignore them.

[[UnderscorePorts]] **\_\_ControlPort**, **\_\_DirPort**, **\_\_DNSPort**, **\_\_ExtORPort**, **\_\_NATDPort**, **\_\_ORPort**, **\_\_SocksPort**, **\_\_TransPort**::
    These underscore-prefixed options are variants of the regular Port
    options.  They behave the same, except they are not saved to the
    torrc file by the controller's SAVECONF command.


SIGNALS
-------

Tor catches the following signals:

[[SIGTERM]] **SIGTERM**::
    Tor will catch this, clean up and sync to disk if necessary, and exit.

[[SIGINT]] **SIGINT**::
    Tor clients behave as with SIGTERM; but Tor servers will do a controlled
    slow shutdown, closing listeners and waiting 30 seconds before exiting.
    (The delay can be configured with the ShutdownWaitLength config option.)

[[SIGHUP]] **SIGHUP**::
    The signal instructs Tor to reload its configuration (including closing and
    reopening logs), and kill and restart its helper processes if applicable.

[[SIGUSR1]] **SIGUSR1**::
    Log statistics about current connections, past connections, and throughput.

[[SIGUSR2]] **SIGUSR2**::
    Switch all logs to loglevel debug. You can go back to the old loglevels by
    sending a SIGHUP.

[[SIGCHLD]] **SIGCHLD**::
    Tor receives this signal when one of its helper processes has exited, so it
    can clean up.

[[SIGPIPE]] **SIGPIPE**::
    Tor catches this signal and ignores it.

[[SIGXFSZ]] **SIGXFSZ**::
    If this signal exists on your platform, Tor catches and ignores it.

FILES
-----

**@CONFDIR@/torrc**::
    The configuration file, which contains "option value" pairs.

**$HOME/.torrc**::
    Fallback location for torrc, if @CONFDIR@/torrc is not found.

**@LOCALSTATEDIR@/lib/tor/**::
    The tor process stores keys and other data here.

__DataDirectory__**/cached-status/**::
    The most recently downloaded network status document for each authority.
    Each file holds one such document; the filenames are the hexadecimal
    identity key fingerprints of the directory authorities.  Mostly obsolete.

__DataDirectory__**/cached-certs**::
    This file holds downloaded directory key certificates that are used to
    verify authenticity of documents generated by Tor directory authorities.

__DataDirectory__**/cached-consensus** and/or **cached-microdesc-consensus**::
    The most recent consensus network status document we've downloaded.

__DataDirectory__**/cached-descriptors** and **cached-descriptors.new**::
    These files hold downloaded router statuses. Some routers may appear more
    than once; if so, the most recently published descriptor is used. Lines
    beginning with @-signs are annotations that contain more information about
    a given router. The ".new" file is an append-only journal; when it gets
    too large, all entries are merged into a new cached-descriptors file.

__DataDirectory__**/cached-microdescs** and **cached-microdescs.new**::
    These files hold downloaded microdescriptors.  Lines beginning with
    @-signs are annotations that contain more information about a given
    router. The ".new" file is an append-only journal; when it gets too
    large, all entries are merged into a new cached-microdescs file.

__DataDirectory__**/cached-routers** and **cached-routers.new**::
    Obsolete versions of cached-descriptors and cached-descriptors.new. When
    Tor can't find the newer files, it looks here instead.

__DataDirectory__**/state**::
    A set of persistent key-value mappings. These are documented in
    the file. These include:
            - The current entry guards and their status.
            - The current bandwidth accounting values (unused so far; see
            below).
            - When the file was last written
            - What version of Tor generated the state file
            - A short history of bandwidth usage, as produced in the server
            descriptors.

__DataDirectory__**/bw_accounting**::
    Used to track bandwidth accounting values (when the current period starts
    and ends; how much has been read and written so far this period). This file
    is obsolete, and the data is now stored in the \'state' file as well. Only
    used when bandwidth accounting is enabled.

__DataDirectory__**/control_auth_cookie**::
    Used for cookie authentication with the controller. Location can be
    overridden by the CookieAuthFile config option. Regenerated on startup. See
    control-spec.txt in https://spec.torproject.org/[torspec] for details.
    Only used when cookie authentication is enabled.

__DataDirectory__**/lock**::
    This file is used to prevent two Tor instances from using same data
    directory. If access to this file is locked, data directory is already
    in use by Tor.

__DataDirectory__**/keys/***::
    Only used by servers. Holds identity keys and onion keys.

__DataDirectory__**/keys/authority_identity_key**::
    A v3 directory authority's master identity key, used to authenticate its
    signing key. Tor doesn't use this while it's running. The tor-gencert
    program uses this. If you're running an authority, you should keep this
    key offline, and not actually put it here.

__DataDirectory__**/keys/authority_certificate**::
    A v3 directory authority's certificate, which authenticates the authority's
    current vote- and consensus-signing key using its master identity key.
    Only directory authorities use this file.

__DataDirectory__**/keys/authority_signing_key**::
    A v3 directory authority's signing key, used to sign votes and consensuses.
    Only directory authorities use this file.  Corresponds to the
    **authority_certificate** cert.

__DataDirectory__**/keys/legacy_certificate**::
    As authority_certificate: used only when V3AuthUseLegacyKey is set.
    See documentation for V3AuthUseLegacyKey.

__DataDirectory__**/keys/legacy_signing_key**::
    As authority_signing_key: used only when V3AuthUseLegacyKey is set.
    See documentation for V3AuthUseLegacyKey.

__DataDirectory__**/keys/secret_id_key**::
    A relay's RSA1024 permanent identity key, including private and public
    components.  Used to sign router descriptors, and to sign other keys.

__DataDirectory__**/keys/ed25519_master_id_public_key**::
    The public part of a relay's Ed25519 permanent identity key.

__DataDirectory__**/keys/ed25519_master_id_secret_key**::
    The private part of a relay's Ed25519 permanent identity key.  This key
    is used to sign the medium-term ed25519 signing key.  This file can be
    kept offline, or kept encrypted. If so, Tor will not be able to generate
    new signing keys itself; you'll need to use tor --keygen yourself to do
    so.

__DataDirectory__**/keys/ed25519_signing_secret_key**::
    The private and public components of a relay's medium-term Ed25519 signing
    key. This key is authenticated by the Ed25519 master key, in turn
    authenticates other keys (and router descriptors).

__DataDirectory__**/keys/ed25519_signing_cert**::
    The certificate which authenticates "ed25519_signing_secret_key" as
    having been signed by the Ed25519 master key.

__DataDirectory__**/keys/secret_onion_key**::
    A relay's RSA1024 short-term onion key. Used to decrypt old-style ("TAP")
    circuit extension requests.

__DataDirectory__**/keys/secret_onion_key_ntor**::
    A relay's Curve25519 short-term onion key. Used to handle modern ("ntor")
    circuit extension requests.

__DataDirectory__**/fingerprint**::
    Only used by servers. Holds the fingerprint of the server's identity key.

__DataDirectory__**/hashed-fingerprint**::
    Only used by bridges. Holds the hashed fingerprint of the bridge's
    identity key. (That is, the hash of the hash of the identity key.)

__DataDirectory__**/v3-status-votes**::
    Only for v3 authoritative directory servers. This file contains
    status votes from all the authoritative directory servers.

__DataDirectory__**/unverified-consensus**::
    This file contains a network consensus document that has been downloaded,
    but which we didn't have the right certificates to check yet.

__DataDirectory__**/unverified-microdesc-consensus**::
    This file contains a microdescriptor-flavored network consensus document
    that has been downloaded, but which we didn't have the right certificates
    to check yet.

__DataDirectory__**/unparseable-desc**::
    Onion server descriptors that Tor was unable to parse are dumped to this
    file. Only used for debugging.

__DataDirectory__**/router-stability**::
    Only used by authoritative directory servers. Tracks measurements for
    router mean-time-between-failures so that authorities have a good idea of
    how to set their Stable flags.

__DataDirectory__**/stats/dirreq-stats**::
    Only used by directory caches and authorities. This file is used to
    collect directory request statistics.

__DataDirectory__**/stats/entry-stats**::
    Only used by servers. This file is used to collect incoming connection
    statistics by Tor entry nodes.

__DataDirectory__**/stats/bridge-stats**::
    Only used by servers. This file is used to collect incoming connection
    statistics by Tor bridges.

__DataDirectory__**/stats/exit-stats**::
    Only used by servers. This file is used to collect outgoing connection
    statistics by Tor exit routers.

__DataDirectory__**/stats/buffer-stats**::
    Only used by servers. This file is used to collect buffer usage
    history.

__DataDirectory__**/stats/conn-stats**::
    Only used by servers. This file is used to collect approximate connection
    history (number of active connections over time).

__DataDirectory__**/networkstatus-bridges**::
    Only used by authoritative bridge directories. Contains information
    about bridges that have self-reported themselves to the bridge
    authority.

__HiddenServiceDirectory__**/hostname**::
    The <base32-encoded-fingerprint>.onion domain name for this hidden service.
    If the hidden service is restricted to authorized clients only, this file
    also contains authorization data for all clients.

__HiddenServiceDirectory__**/private_key**::
    The private key for this hidden service.

__HiddenServiceDirectory__**/client_keys**::
    Authorization data for a hidden service that is only accessible by
    authorized clients.

__HiddenServiceDirectory__**/onion_service_non_anonymous**::
    This file is present if a hidden service key was created in
    **HiddenServiceNonAnonymousMode**.

SEE ALSO
--------
**torsocks**(1), **torify**(1) +

**https://www.torproject.org/**

**torspec: https://spec.torproject.org **

BUGS
----

Plenty, probably. Tor is still in development. Please report them at https://trac.torproject.org/.

AUTHORS
-------
Roger Dingledine [arma at mit.edu], Nick Mathewson [nickm at alum.mit.edu].<|MERGE_RESOLUTION|>--- conflicted
+++ resolved
@@ -764,27 +764,7 @@
 The following options are useful only for clients (that is, if
 **SocksPort**, **TransPort**, **DNSPort**, or **NATDPort** is non-zero):
 
-<<<<<<< HEAD
-[[AllowInvalidNodes]] **AllowInvalidNodes** **entry**|**exit**|**middle**|**introduction**|**rendezvous**|**...**::
-    If some Tor servers are obviously not working right, the directory
-    authorities can manually mark them as invalid, meaning that it's not
-    recommended you use them for entry or exit positions in your circuits. You
-    can opt to use them in some circuit positions, though. The default is
-    "middle,rendezvous", and other choices are not advised.
-
-[[ExcludeSingleHopRelays]] **ExcludeSingleHopRelays** **0**|**1**::
-    This option controls whether circuits built by Tor will include relays with
-    the AllowSingleHopExits flag set to true. If ExcludeSingleHopRelays is set
-    to 0, these relays will be included. Note that these relays might be at
-    higher risk of being seized or observed, so they are not normally
-    included.  Also note that relatively few clients turn off this option,
-    so using these relays might make your client stand out.
-    (Default: 1)
-
-[[Bridge]] **Bridge** [__transport__] __IP__:__ORPort__ [__fingerprint__] [__key__=__val__...]::
-=======
 [[Bridge]] **Bridge** [__transport__] __IP__:__ORPort__ [__fingerprint__]::
->>>>>>> 00ffc474
     When set along with UseBridges, instructs Tor to use the relay at
     "IP:ORPort" as a "bridge" relaying into the Tor network. If "fingerprint"
     is provided (using the same format as for DirAuthority), we will verify that
