<<<<<<< HEAD
Changes in version 0.2.2.1-alpha - 2009-??-??
  o Security fixes:
    - Fix an edge case where a malicious exit relay could convince a
      controller that the client's DNS question resolves to an internal IP
      address. Bug found and fixed by "optimist"; bugfix on 0.1.2.8-beta.

  o Major features:
    - Add support for dynamic OpenSSL hardware crypto acceleration engines
      via new AccelName and AccelDir options.

  o Minor features:
    - New --digests command-line switch to output the digests of the
      source files Tor was built with.
    - The "torify" script now uses torsocks where available.
    - The memarea code now uses a sentinel value at the end of each area
      to make sure nothing writes beyond the end of an area.  This might
      help debug some conceivable causes of bug 930.
    - Directories that are configured with the --enable-geoip-stats flag
      now write their GeoIP stats to disk exactly every 24 hours.
    - Exit nodes can write statistics on the number of exit streams and
      transferred bytes per port to disk every 24 hours.  To enable this,
      run configure with the --enable-exit-stats option, and set
      "ExitPortStatistics 1" in your torrc.

  o Minor bugfixes
    - Hidden service clients didn't use a cached service descriptor that
      was older than 15 minutes, but wouldn't fetch a new one either. Now,
      use a cached descriptor no matter how old it is and only fetch a new
      one when all introduction points fail. Fix for bug 997. Patch from
      Marcus Griep.
    - Fix refetching of hidden service descriptors when all introduction
      points have turned out to not work. Fixes more of bug 997.

  o Deprecated and removed features:
    - The controller no longer accepts the old obsolete "addr-mappings/"
      GETINFO value.
    - Hidden services no longer publish version 0 descriptors, and clients
      do not request or use version 0 descriptors. However, the authorities
      still accept and serve version 0 descriptors when contacted by older
      hidden services/clients.
    - The EXTENDED_EVENTS and VERBOSE_NAMES controller features are now
      always on; using them is necessary for correct forward-compatible
      controllers.


Changes in version 0.2.1.17-rc - 2009-07-02
=======
Changes in version 0.2.1.17-rc - 2009-07-07
>>>>>>> d996b746
  o Major features:
    - Clients now use the bandwidth values in the consensus, rather than
      the bandwidth values in each relay descriptor. This approach opens
      the door to more accurate bandwidth estimates once the directory
      authorities start doing active measurements. Implements more of
      proposal 141.

  o Major bugfixes:
    - When Tor clients restart after 1-5 days, they discard all their
      cached descriptors as too old, but they still use the cached
      consensus document. This approach is good for robustness, but
      bad for performance: since they don't know any bandwidths, they
      end up choosing at random rather than weighting their choice by
      speed. Fixed by the above feature of putting bandwidths in the
      consensus. Bugfix on 0.2.0.x.
    - Directory authorities were neglecting to mark relays down in their
      internal histories if the relays fall off the routerlist without
      ever being found unreachable. So there were relays in the histories
      that haven't been seen for eight months, and are listed as being
      up for eight months. This wreaked havoc on the "median wfu"
      and "median mtbf" calculations, in turn making Guard and Stable
      flags very wrong, hurting network performance. Fixes bugs 696 and
      969. Bugfix on 0.2.0.6-alpha.

  o Minor bugfixes:
    - Serve the DirPortFrontPage page even when we have been approaching
      our quotas recently. Fixes bug 1013; bugfix on 0.2.1.8-alpha.
    - The control port would close the connection before flushing long
      replies, such as the network consensus, if a QUIT command was issued
      before the reply had completed. Now, the control port flushes all
      pending replies before closing the connection. Also fixed a spurious
      warning when a QUIT command is issued after a malformed or rejected
      AUTHENTICATE command, but before the connection was closed. Patch
      by Marcus Griep. Bugfix on 0.2.0.x; fixes bugs 1015 and 1016.
    - When we can't find an intro key for a v2 hidden service descriptor,
      fall back to the v0 hidden service descriptor and log a bug message.
      Workaround for bug 1024.
    - Fix a log message that did not respect the SafeLogging option.
      Resolves bug 1027.

  o Minor features:
    - If we're a relay and we change our IP address, be more verbose
      about the reason that made us change. Should help track down
      further bugs for relays on dynamic IP addresses.


Changes in version 0.2.1.16-rc - 2009-06-20
  o Security fixes:
    - Fix an edge case where a malicious exit relay could convince a
      controller that the client's DNS question resolves to an internal IP
      address. Bug found and fixed by "optimist"; bugfix on 0.1.2.8-beta.

  o Major performance improvements (on 0.2.0.x):
    - Disable and refactor some debugging checks that forced a linear scan
      over the whole server-side DNS cache. These accounted for over 50%
      of CPU time on a relatively busy exit node's gprof profile. Found
      by Jacob.
    - Disable some debugging checks that appeared in exit node profile
      data.

  o Minor features:
    - Update to the "June 3 2009" ip-to-country file.
    - Do not have tor-resolve automatically refuse all .onion addresses;
      if AutomapHostsOnResolve is set in your torrc, this will work fine.

  o Minor bugfixes (on 0.2.0.x):
    - Log correct error messages for DNS-related network errors on
      Windows.
    - Fix a race condition that could cause crashes or memory corruption
      when running as a server with a controller listening for log
      messages.
    - Avoid crashing when we have a policy specified in a DirPolicy or
      SocksPolicy or ReachableAddresses option with ports set on it,
      and we re-load the policy. May fix bug 996.
    - Hidden service clients didn't use a cached service descriptor that
      was older than 15 minutes, but wouldn't fetch a new one either,
      because there was already one in the cache. Now, fetch a v2
      descriptor unless the same descriptor was added to the cache within
      the last 15 minutes. Fixes bug 997; reported by Marcus Griep.

  o Minor bugfixes (on 0.2.1.x):
    - Don't warn users about low port and hibernation mix when they
      provide a *ListenAddress directive to fix that. Bugfix on
      0.2.1.15-rc.
    - When switching back and forth between bridge mode, do not start
      gathering GeoIP data until two hours have passed.
    - Do not complain that the user has requested an excluded node as
      an exit when the node is not really an exit. This could happen
      because the circuit was for testing, or an introduction point.
      Fix for bug 984.


Changes in version 0.2.1.15-rc - 2009-05-25
  o Major bugfixes (on 0.2.0.x):
    - Fix a timing-dependent, allocator-dependent, DNS-related crash bug
      that would occur on some exit nodes when DNS failures and timeouts
      occurred in certain patterns. Fix for bug 957.

  o Minor bugfixes (on 0.2.0.x):
    - Actually return -1 in the error case for read_bandwidth_usage().
      Harmless bug, since we currently don't care about the return value
      anywhere. Bugfix on 0.2.0.9-alpha.
    - Provide a more useful log message if bug 977 (related to buffer
      freelists) ever reappears, and do not crash right away.
    - Fix an assertion failure on 64-bit platforms when we allocated
      memory right up to the end of a memarea, then realigned the memory
      one step beyond the end. Fixes a possible cause of bug 930.
    - Protect the count of open sockets with a mutex, so we can't
      corrupt it when two threads are closing or opening sockets at once.
      Fix for bug 939. Bugfix on 0.2.0.1-alpha.
    - Don't allow a bridge to publish its router descriptor to a
      non-bridge directory authority. Fixes part of bug 932.
    - When we change to or from being a bridge, reset our counts of
      client usage by country. Fixes bug 932.
    - Fix a bug that made stream bandwidth get misreported to the
      controller.
    - Stop using malloc_usable_size() to use more area than we had
      actually allocated: it was safe, but made valgrind really unhappy.
    - Fix a memory leak when v3 directory authorities load their keys
      and cert from disk. Bugfix on 0.2.0.1-alpha.

  o Minor bugfixes (on 0.2.1.x):
    - Fix use of freed memory when deciding to mark a non-addable
      descriptor as never-downloadable. Bugfix on 0.2.1.9-alpha.


Changes in version 0.2.1.14-rc - 2009-04-12
  Tor 0.2.1.14-rc marks the first release candidate for the 0.2.1.x
  series. It begins fixing some major performance problems, and also
  finally addresses the bug that was causing relays on dynamic IP
  addresses to fall out of the directory.

  o Major features:
    - Clients replace entry guards that were chosen more than a few months
      ago. This change should significantly improve client performance,
      especially once more people upgrade, since relays that have been
      a guard for a long time are currently overloaded.

  o Major bugfixes (on 0.2.0):
    - Finally fix the bug where dynamic-IP relays disappear when their
      IP address changes: directory mirrors were mistakenly telling
      them their old address if they asked via begin_dir, so they
      never got an accurate answer about their new address, so they
      just vanished after a day. For belt-and-suspenders, relays that
      don't set Address in their config now avoid using begin_dir for
      all direct connections. Should fix bugs 827, 883, and 900.
    - Relays were falling out of the networkstatus consensus for
      part of a day if they changed their local config but the
      authorities discarded their new descriptor as "not sufficiently
      different". Now directory authorities accept a descriptor as changed
      if bandwidthrate or bandwidthburst changed. Partial fix for bug 962;
      patch by Sebastian.
    - Avoid crashing in the presence of certain malformed descriptors.
      Found by lark, and by automated fuzzing.

  o Minor features:
    - When generating circuit events with verbose nicknames for
      controllers, try harder to look up nicknames for routers on a
      circuit. (Previously, we would look in the router descriptors we had
      for nicknames, but not in the consensus.) Partial fix for bug 941.
    - If the bridge config line doesn't specify a port, assume 443.
      This makes bridge lines a bit smaller and easier for users to
      understand.
    - Raise the minimum bandwidth to be a relay from 20000 bytes to 20480
      bytes (aka 20KB/s), to match our documentation. Also update
      directory authorities so they always assign the Fast flag to relays
      with 20KB/s of capacity. Now people running relays won't suddenly
      find themselves not seeing any use, if the network gets faster
      on average.
    - Update to the "April 3 2009" ip-to-country file.

  o Minor bugfixes:
    - Avoid trying to print raw memory to the logs when we decide to
      give up on downloading a given relay descriptor. Bugfix on
      0.2.1.9-alpha.
    - In tor-resolve, when the Tor client to use is specified by
      <hostname>:<port>, actually use the specified port rather than
      defaulting to 9050. Bugfix on 0.2.1.6-alpha.
    - Make directory usage recording work again. Bugfix on 0.2.1.6-alpha.
    - When starting with a cache over a few days old, do not leak
      memory for the obsolete router descriptors in it. Bugfix on
      0.2.0.33.
    - Avoid double-free on list of successfully uploaded hidden
      service discriptors. Fix for bug 948. Bugfix on 0.2.1.6-alpha.
    - Change memarea_strndup() implementation to work even when
      duplicating a string at the end of a page. This bug was
      harmless for now, but could have meant crashes later. Fix by
      lark. Bugfix on 0.2.1.1-alpha.
    - Limit uploaded directory documents to be 16M rather than 500K.
      The directory authorities were refusing v3 consensus votes from
      other authorities, since the votes are now 504K. Fixes bug 959;
      bugfix on 0.0.2pre17 (where we raised it from 50K to 500K ;).
    - Directory authorities should never send a 503 "busy" response to
      requests for votes or keys. Bugfix on 0.2.0.8-alpha; exposed by
      bug 959.


Changes in version 0.2.1.13-alpha - 2009-03-09
  Tor 0.2.1.13-alpha includes another big pile of minor bugfixes and
  cleanups. We're finally getting close to a release candidate.

  o Major bugfixes:
    - Correctly update the list of which countries we exclude as
      exits, when the GeoIP file is loaded or reloaded. Diagnosed by
      lark. Bugfix on 0.2.1.6-alpha.

  o Minor bugfixes (on 0.2.0.x and earlier):
    - Automatically detect MacOSX versions earlier than 10.4.0, and
      disable kqueue from inside Tor when running with these versions.
      We previously did this from the startup script, but that was no
      help to people who didn't use the startup script. Resolves bug 863.
    - When we had picked an exit node for a connection, but marked it as
      "optional", and it turned out we had no onion key for the exit,
      stop wanting that exit and try again. This situation may not
      be possible now, but will probably become feasible with proposal
      158. Spotted by rovv. Fixes another case of bug 752.
    - Clients no longer cache certificates for authorities they do not
      recognize. Bugfix on 0.2.0.9-alpha.
    - When we can't transmit a DNS request due to a network error, retry
      it after a while, and eventually transmit a failing response to
      the RESOLVED cell. Bugfix on 0.1.2.5-alpha.
    - If the controller claimed responsibility for a stream, but that
      stream never finished making its connection, it would live
      forever in circuit_wait state. Now we close it after SocksTimeout
      seconds. Bugfix on 0.1.2.7-alpha; reported by Mike Perry.
    - Drop begin cells to a hidden service if they come from the middle
      of a circuit. Patch from lark.
    - When we erroneously receive two EXTEND cells for the same circuit
      ID on the same connection, drop the second. Patch from lark.
    - Fix a crash that occurs on exit nodes when a nameserver request
      timed out. Bugfix on 0.1.2.1-alpha; our CLEAR debugging code had
      been suppressing the bug since 0.1.2.10-alpha. Partial fix for
      bug 929.
    - Do not assume that a stack-allocated character array will be
      64-bit aligned on platforms that demand that uint64_t access is
      aligned. Possible fix for bug 604.
    - Parse dates and IPv4 addresses in a locale- and libc-independent
      manner, to avoid platform-dependent behavior on malformed input.
    - Build correctly when configured to build outside the main source
      path. Patch from Michael Gold.
    - We were already rejecting relay begin cells with destination port
      of 0. Now also reject extend cells with destination port or address
      of 0. Suggested by lark.

  o Minor bugfixes (on 0.2.1.x):
    - Don't re-extend introduction circuits if we ran out of RELAY_EARLY
      cells. Bugfix on 0.2.1.3-alpha. Fixes more of bug 878.
    - If we're an exit node, scrub the IP address to which we are exiting
      in the logs. Bugfix on 0.2.1.8-alpha.

  o Minor features:
    - On Linux, use the prctl call to re-enable core dumps when the user
      is option is set.
    - New controller event NEWCONSENSUS that lists the networkstatus
      lines for every recommended relay. Now controllers like Torflow
      can keep up-to-date on which relays they should be using.
    - Update to the "February 26 2009" ip-to-country file.


Changes in version 0.2.0.34 - 2009-02-08
  Tor 0.2.0.34 features several more security-related fixes. You should
  upgrade, especially if you run an exit relay (remote crash) or a
  directory authority (remote infinite loop), or you're on an older
  (pre-XP) or not-recently-patched Windows (remote exploit).

  This release marks end-of-life for Tor 0.1.2.x. Those Tor versions
  have many known flaws, and nobody should be using them. You should
  upgrade. If you're using a Linux or BSD and its packages are obsolete,
  stop using those packages and upgrade anyway.

  o Security fixes:
    - Fix an infinite-loop bug on handling corrupt votes under certain
      circumstances. Bugfix on 0.2.0.8-alpha.
    - Fix a temporary DoS vulnerability that could be performed by
      a directory mirror. Bugfix on 0.2.0.9-alpha; reported by lark.
    - Avoid a potential crash on exit nodes when processing malformed
      input. Remote DoS opportunity. Bugfix on 0.2.0.33.
    - Do not accept incomplete ipv4 addresses (like 192.168.0) as valid.
      Spec conformance issue. Bugfix on Tor 0.0.2pre27.

  o Minor bugfixes:
    - Fix compilation on systems where time_t is a 64-bit integer.
      Patch from Matthias Drochner.
    - Don't consider expiring already-closed client connections. Fixes
      bug 893. Bugfix on 0.0.2pre20.


Changes in version 0.2.1.12-alpha - 2009-02-08
  Tor 0.2.1.12-alpha features several more security-related fixes. You
  should upgrade, especially if you run an exit relay (remote crash) or
  a directory authority (remote infinite loop), or you're on an older
  (pre-XP) or not-recently-patched Windows (remote exploit). It also
  includes a big pile of minor bugfixes and cleanups.

  o Security fixes:
    - Fix an infinite-loop bug on handling corrupt votes under certain
      circumstances. Bugfix on 0.2.0.8-alpha.
    - Fix a temporary DoS vulnerability that could be performed by
      a directory mirror. Bugfix on 0.2.0.9-alpha; reported by lark.
    - Avoid a potential crash on exit nodes when processing malformed
      input. Remote DoS opportunity. Bugfix on 0.2.1.7-alpha.

  o Minor bugfixes:
    - Let controllers actually ask for the "clients_seen" event for
      getting usage summaries on bridge relays. Bugfix on 0.2.1.10-alpha;
      reported by Matt Edman.
    - Fix a compile warning on OSX Panther. Fixes bug 913; bugfix against
      0.2.1.11-alpha.
    - Fix a bug in address parsing that was preventing bridges or hidden
      service targets from being at IPv6 addresses.
    - Solve a bug that kept hardware crypto acceleration from getting
      enabled when accounting was turned on. Fixes bug 907. Bugfix on
      0.0.9pre6.
    - Remove a bash-ism from configure.in to build properly on non-Linux
      platforms. Bugfix on 0.2.1.1-alpha.
    - Fix code so authorities _actually_ send back X-Descriptor-Not-New
      headers. Bugfix on 0.2.0.10-alpha.
    - Don't consider expiring already-closed client connections. Fixes
      bug 893. Bugfix on 0.0.2pre20.
    - Fix another interesting corner-case of bug 891 spotted by rovv:
      Previously, if two hosts had different amounts of clock drift, and
      one of them created a new connection with just the wrong timing,
      the other might decide to deprecate the new connection erroneously.
      Bugfix on 0.1.1.13-alpha.
    - Resolve a very rare crash bug that could occur when the user forced
      a nameserver reconfiguration during the middle of a nameserver
      probe. Fixes bug 526. Bugfix on 0.1.2.1-alpha.
    - Support changing value of ServerDNSRandomizeCase during SIGHUP.
      Bugfix on 0.2.1.7-alpha.
    - If we're using bridges and our network goes away, be more willing
      to forgive our bridges and try again when we get an application
      request. Bugfix on 0.2.0.x.

  o Minor features:
    - Support platforms where time_t is 64 bits long. (Congratulations,
      NetBSD!) Patch from Matthias Drochner.
    - Add a 'getinfo status/clients-seen' controller command, in case
      controllers want to hear clients_seen events but connect late.

  o Build changes:
    - Disable GCC's strict alias optimization by default, to avoid the
      likelihood of its introducing subtle bugs whenever our code violates
      the letter of C99's alias rules.


Changes in version 0.2.0.33 - 2009-01-21
  Tor 0.2.0.33 fixes a variety of bugs that were making relays less
  useful to users. It also finally fixes a bug where a relay or client
  that's been off for many days would take a long time to bootstrap.

  This update also fixes an important security-related bug reported by
  Ilja van Sprundel. You should upgrade. (We'll send out more details
  about the bug once people have had some time to upgrade.)

  o Security fixes:
    - Fix a heap-corruption bug that may be remotely triggerable on
      some platforms. Reported by Ilja van Sprundel.

  o Major bugfixes:
    - When a stream at an exit relay is in state "resolving" or
      "connecting" and it receives an "end" relay cell, the exit relay
      would silently ignore the end cell and not close the stream. If
      the client never closes the circuit, then the exit relay never
      closes the TCP connection. Bug introduced in Tor 0.1.2.1-alpha;
      reported by "wood".
    - When sending CREATED cells back for a given circuit, use a 64-bit
      connection ID to find the right connection, rather than an addr:port
      combination. Now that we can have multiple OR connections between
      the same ORs, it is no longer possible to use addr:port to uniquely
      identify a connection.
    - Bridge relays that had DirPort set to 0 would stop fetching
      descriptors shortly after startup, and then briefly resume
      after a new bandwidth test and/or after publishing a new bridge
      descriptor. Bridge users that try to bootstrap from them would
      get a recent networkstatus but would get descriptors from up to
      18 hours earlier, meaning most of the descriptors were obsolete
      already. Reported by Tas; bugfix on 0.2.0.13-alpha.
    - Prevent bridge relays from serving their 'extrainfo' document
      to anybody who asks, now that extrainfo docs include potentially
      sensitive aggregated client geoip summaries. Bugfix on
      0.2.0.13-alpha.
    - If the cached networkstatus consensus is more than five days old,
      discard it rather than trying to use it. In theory it could be
      useful because it lists alternate directory mirrors, but in practice
      it just means we spend many minutes trying directory mirrors that
      are long gone from the network. Also discard router descriptors as
      we load them if they are more than five days old, since the onion
      key is probably wrong by now. Bugfix on 0.2.0.x. Fixes bug 887.

  o Minor bugfixes:
    - Do not mark smartlist_bsearch_idx() function as ATTR_PURE. This bug
      could make gcc generate non-functional binary search code. Bugfix
      on 0.2.0.10-alpha.
    - Build correctly on platforms without socklen_t.
    - Compile without warnings on solaris.
    - Avoid potential crash on internal error during signature collection.
      Fixes bug 864. Patch from rovv.
    - Correct handling of possible malformed authority signing key
      certificates with internal signature types. Fixes bug 880.
      Bugfix on 0.2.0.3-alpha.
    - Fix a hard-to-trigger resource leak when logging credential status.
      CID 349.
    - When we can't initialize DNS because the network is down, do not
      automatically stop Tor from starting. Instead, we retry failed
      dns_init() every 10 minutes, and change the exit policy to reject
      *:* until one succeeds. Fixes bug 691.
    - Use 64 bits instead of 32 bits for connection identifiers used with
      the controller protocol, to greatly reduce risk of identifier reuse.
    - When we're choosing an exit node for a circuit, and we have
      no pending streams, choose a good general exit rather than one that
      supports "all the pending streams". Bugfix on 0.1.1.x. Fix by rovv.
    - Fix another case of assuming, when a specific exit is requested,
      that we know more than the user about what hosts it allows.
      Fixes one case of bug 752. Patch from rovv.
    - Clip the MaxCircuitDirtiness config option to a minimum of 10
      seconds. Warn the user if lower values are given in the
      configuration. Bugfix on 0.1.0.1-rc. Patch by Sebastian.
    - Clip the CircuitBuildTimeout to a minimum of 30 seconds. Warn the
      user if lower values are given in the configuration. Bugfix on
      0.1.1.17-rc. Patch by Sebastian.
    - Fix a memory leak when we decline to add a v2 rendezvous descriptor to
      the cache because we already had a v0 descriptor with the same ID.
      Bugfix on 0.2.0.18-alpha.
    - Fix a race condition when freeing keys shared between main thread
      and CPU workers that could result in a memory leak. Bugfix on
      0.1.0.1-rc. Fixes bug 889.
    - Send a valid END cell back when a client tries to connect to a
      nonexistent hidden service port. Bugfix on 0.1.2.15. Fixes bug
      840. Patch from rovv.
    - Check which hops rendezvous stream cells are associated with to
      prevent possible guess-the-streamid injection attacks from
      intermediate hops. Fixes another case of bug 446. Based on patch
      from rovv.
    - If a broken client asks a non-exit router to connect somewhere,
      do not even do the DNS lookup before rejecting the connection.
      Fixes another case of bug 619. Patch from rovv.
    - When a relay gets a create cell it can't decrypt (e.g. because it's
      using the wrong onion key), we were dropping it and letting the
      client time out. Now actually answer with a destroy cell. Fixes
      bug 904. Bugfix on 0.0.2pre8.

  o Minor bugfixes (hidden services):
    - Do not throw away existing introduction points on SIGHUP. Bugfix on
      0.0.6pre1. Patch by Karsten. Fixes bug 874.

  o Minor features:
    - Report the case where all signatures in a detached set are rejected
      differently than the case where there is an error handling the
      detached set.
    - When we realize that another process has modified our cached
      descriptors, print out a more useful error message rather than
      triggering an assertion. Fixes bug 885. Patch from Karsten.
    - Implement the 0x20 hack to better resist DNS poisoning: set the
      case on outgoing DNS requests randomly, and reject responses that do
      not match the case correctly. This logic can be disabled with the
      ServerDNSRamdomizeCase setting, if you are using one of the 0.3%
      of servers that do not reliably preserve case in replies. See
      "Increased DNS Forgery Resistance through 0x20-Bit Encoding"
      for more info.
    - Check DNS replies for more matching fields to better resist DNS
      poisoning.
    - Never use OpenSSL compression: it wastes RAM and CPU trying to
      compress cells, which are basically all encrypted, compressed, or
      both.


Changes in version 0.2.1.11-alpha - 2009-01-20
  Tor 0.2.1.11-alpha finishes fixing the "if your Tor is off for a
  week it will take a long time to bootstrap again" bug. It also fixes
  an important security-related bug reported by Ilja van Sprundel. You
  should upgrade. (We'll send out more details about the bug once people
  have had some time to upgrade.)

  o Security fixes:
    - Fix a heap-corruption bug that may be remotely triggerable on
      some platforms. Reported by Ilja van Sprundel.

  o Major bugfixes:
    - Discard router descriptors as we load them if they are more than
      five days old. Otherwise if Tor is off for a long time and then
      starts with cached descriptors, it will try to use the onion
      keys in those obsolete descriptors when building circuits. Bugfix
      on 0.2.0.x. Fixes bug 887.

  o Minor features:
    - Try to make sure that the version of Libevent we're running with
      is binary-compatible with the one we built with. May address bug
      897 and others.
    - Make setting ServerDNSRandomizeCase to 0 actually work. Bugfix
      for bug 905. Bugfix on 0.2.1.7-alpha.
    - Add a new --enable-local-appdata configuration switch to change
      the default location of the datadir on win32 from APPDATA to
      LOCAL_APPDATA. In the future, we should migrate to LOCAL_APPDATA
      entirely. Patch from coderman.

  o Minor bugfixes:
    - Make outbound DNS packets respect the OutboundBindAddress setting.
      Fixes the bug part of bug 798. Bugfix on 0.1.2.2-alpha.
    - When our circuit fails at the first hop (e.g. we get a destroy
      cell back), avoid using that OR connection anymore, and also
      tell all the one-hop directory requests waiting for it that they
      should fail. Bugfix on 0.2.1.3-alpha.
    - In the torify(1) manpage, mention that tsocks will leak your
      DNS requests.


Changes in version 0.2.1.10-alpha - 2009-01-06
  Tor 0.2.1.10-alpha fixes two major bugs in bridge relays (one that
  would make the bridge relay not so useful if it had DirPort set to 0,
  and one that could let an attacker learn a little bit of information
  about the bridge's users), and a bug that would cause your Tor relay
  to ignore a circuit create request it can't decrypt (rather than reply
  with an error). It also fixes a wide variety of other bugs.

  o Major bugfixes:
    - If the cached networkstatus consensus is more than five days old,
      discard it rather than trying to use it. In theory it could
      be useful because it lists alternate directory mirrors, but in
      practice it just means we spend many minutes trying directory
      mirrors that are long gone from the network. Helps bug 887 a bit;
      bugfix on 0.2.0.x.
    - Bridge relays that had DirPort set to 0 would stop fetching
      descriptors shortly after startup, and then briefly resume
      after a new bandwidth test and/or after publishing a new bridge
      descriptor. Bridge users that try to bootstrap from them would
      get a recent networkstatus but would get descriptors from up to
      18 hours earlier, meaning most of the descriptors were obsolete
      already. Reported by Tas; bugfix on 0.2.0.13-alpha.
    - Prevent bridge relays from serving their 'extrainfo' document
      to anybody who asks, now that extrainfo docs include potentially
      sensitive aggregated client geoip summaries. Bugfix on
      0.2.0.13-alpha.

  o Minor features:
    - New controller event "clients_seen" to report a geoip-based summary
      of which countries we've seen clients from recently. Now controllers
      like Vidalia can show bridge operators that they're actually making
      a difference.
    - Build correctly against versions of OpenSSL 0.9.8 or later built
      without support for deprecated functions.
    - Update to the "December 19 2008" ip-to-country file.

  o Minor bugfixes (on 0.2.0.x):
    - Authorities now vote for the Stable flag for any router whose
      weighted MTBF is at least 5 days, regardless of the mean MTBF.
    - Do not remove routers as too old if we do not have any consensus
      document. Bugfix on 0.2.0.7-alpha.
    - Do not accept incomplete ipv4 addresses (like 192.168.0) as valid.
      Spec conformance issue. Bugfix on Tor 0.0.2pre27.
    - When an exit relay resolves a stream address to a local IP address,
      do not just keep retrying that same exit relay over and
      over. Instead, just close the stream. Addresses bug 872. Bugfix
      on 0.2.0.32. Patch from rovv.
    - If a hidden service sends us an END cell, do not consider
      retrying the connection; just close it. Patch from rovv.
    - When we made bridge authorities stop serving bridge descriptors over
      unencrypted links, we also broke DirPort reachability testing for
      bridges. So bridges with a non-zero DirPort were printing spurious
      warns to their logs. Bugfix on 0.2.0.16-alpha. Fixes bug 709.
    - When a relay gets a create cell it can't decrypt (e.g. because it's
      using the wrong onion key), we were dropping it and letting the
      client time out. Now actually answer with a destroy cell. Fixes
      bug 904. Bugfix on 0.0.2pre8.
    - Squeeze 2-5% out of client performance (according to oprofile) by
      improving the implementation of some policy-manipulation functions.

  o Minor bugfixes (on 0.2.1.x):
    - Make get_interface_address() function work properly again; stop
      guessing the wrong parts of our address as our address.
    - Do not cannibalize a circuit if we're out of RELAY_EARLY cells to
      send on that circuit. Otherwise we might violate the proposal-110
      limit. Bugfix on 0.2.1.3-alpha. Partial fix for bug 878. Diagnosis
      thanks to Karsten.
    - When we're sending non-EXTEND cells to the first hop in a circuit,
      for example to use an encrypted directory connection, we don't need
      to use RELAY_EARLY cells: the first hop knows what kind of cell
      it is, and nobody else can even see the cell type. Conserving
      RELAY_EARLY cells makes it easier to cannibalize circuits like
      this later.
    - Stop logging nameserver addresses in reverse order.
    - If we are retrying a directory download slowly over and over, do
      not automatically give up after the 254th failure. Bugfix on
      0.2.1.9-alpha.
    - Resume reporting accurate "stream end" reasons to the local control
      port. They were lost in the changes for Proposal 148. Bugfix on
      0.2.1.9-alpha.

  o Deprecated and removed features:
    - The old "tor --version --version" command, which would print out
      the subversion "Id" of most of the source files, is now removed. It
      turned out to be less useful than we'd expected, and harder to
      maintain.

  o Code simplifications and refactoring:
    - Change our header file guard macros to be less likely to conflict
      with system headers. Adam Langley noticed that we were conflicting
      with log.h on Android.
    - Tool-assisted documentation cleanup. Nearly every function or
      static variable in Tor should have its own documentation now.


Changes in version 0.2.1.9-alpha - 2008-12-25
  Tor 0.2.1.9-alpha fixes many more bugs, some of them security-related.

  o New directory authorities:
    - gabelmoo (the authority run by Karsten Loesing) now has a new
      IP address.

  o Security fixes:
    - Never use a connection with a mismatched address to extend a
      circuit, unless that connection is canonical. A canonical
      connection is one whose address is authenticated by the router's
      identity key, either in a NETINFO cell or in a router descriptor.
    - Avoid a possible memory corruption bug when receiving hidden service
      descriptors. Bugfix on 0.2.1.6-alpha.

  o Major bugfixes:
    - Fix a logic error that would automatically reject all but the first
      configured DNS server. Bugfix on 0.2.1.5-alpha. Possible fix for
      part of bug 813/868. Bug spotted by coderman.
    - When a stream at an exit relay is in state "resolving" or
      "connecting" and it receives an "end" relay cell, the exit relay
      would silently ignore the end cell and not close the stream. If
      the client never closes the circuit, then the exit relay never
      closes the TCP connection. Bug introduced in 0.1.2.1-alpha;
      reported by "wood".
    - When we can't initialize DNS because the network is down, do not
      automatically stop Tor from starting. Instead, retry failed
      dns_init() every 10 minutes, and change the exit policy to reject
      *:* until one succeeds. Fixes bug 691.

  o Minor features:
    - Give a better error message when an overzealous init script says
      "sudo -u username tor --user username". Makes Bug 882 easier for
      users to diagnose.
    - When a directory authority gives us a new guess for our IP address,
      log which authority we used. Hopefully this will help us debug
      the recent complaints about bad IP address guesses.
    - Detect svn revision properly when we're using git-svn.
    - Try not to open more than one descriptor-downloading connection
      to an authority at once. This should reduce load on directory
      authorities. Fixes bug 366.
    - Add cross-certification to newly generated certificates, so that
      a signing key is enough information to look up a certificate.
      Partial implementation of proposal 157.
    - Start serving certificates by <identity digest, signing key digest>
      pairs. Partial implementation of proposal 157.
    - Clients now never report any stream end reason except 'MISC'.
      Implements proposal 148.
    - On platforms with a maximum syslog string length, truncate syslog
      messages to that length ourselves, rather than relying on the
      system to do it for us.
    - Optimize out calls to time(NULL) that occur for every IO operation,
      or for every cell. On systems where time() is a slow syscall,
      this fix will be slightly helpful.
    - Exit servers can now answer resolve requests for ip6.arpa addresses.
    - When we download a descriptor that we then immediately (as
      a directory authority) reject, do not retry downloading it right
      away. Should save some bandwidth on authorities. Fix for bug
      888. Patch by Sebastian Hahn.
    - When a download gets us zero good descriptors, do not notify
      Tor that new directory information has arrived.
    - Avoid some nasty corner cases in the logic for marking connections
      as too old or obsolete or noncanonical for circuits.  Partial
      bugfix on bug 891.

  o Minor features (controller):
    - New CONSENSUS_ARRIVED event to note when a new consensus has
      been fetched and validated.
    - When we realize that another process has modified our cached
      descriptors file, print out a more useful error message rather
      than triggering an assertion. Fixes bug 885. Patch from Karsten.
    - Add an internal-use-only __ReloadTorrcOnSIGHUP option for
      controllers to prevent SIGHUP from reloading the
      configuration. Fixes bug 856.

  o Minor bugfixes:
    - Resume using the correct "REASON=" stream when telling the
      controller why we closed a stream. Bugfix in 0.2.1.1-alpha.
    - When a canonical connection appears later in our internal list
      than a noncanonical one for a given OR ID, always use the
      canonical one. Bugfix on 0.2.0.12-alpha. Fixes bug 805.
      Spotted by rovv.
    - Clip the MaxCircuitDirtiness config option to a minimum of 10
      seconds. Warn the user if lower values are given in the
      configuration. Bugfix on 0.1.0.1-rc. Patch by Sebastian.
    - Clip the CircuitBuildTimeout to a minimum of 30 seconds. Warn the
      user if lower values are given in the configuration. Bugfix on
      0.1.1.17-rc. Patch by Sebastian.
    - Fix a race condition when freeing keys shared between main thread
      and CPU workers that could result in a memory leak. Bugfix on
      0.1.0.1-rc. Fixes bug 889.

  o Minor bugfixes (hidden services):
    - Do not throw away existing introduction points on SIGHUP (bugfix on
      0.0.6pre1); also, do not stall hidden services because we're
      throwing away introduction points; bugfix on 0.2.1.7-alpha. Spotted
      by John Brooks. Patch by Karsten. Fixes bug 874.
    - Fix a memory leak when we decline to add a v2 rendezvous
      descriptor to the cache because we already had a v0 descriptor
      with the same ID. Bugfix on 0.2.0.18-alpha.

  o Deprecated and removed features:
    - RedirectExits has been removed. It was deprecated since
      0.2.0.3-alpha.
    - Finally remove deprecated "EXTENDED_FORMAT" controller feature. It
      has been called EXTENDED_EVENTS since 0.1.2.4-alpha.
    - Cell pools are now always enabled; --disable-cell-pools is ignored.

  o Code simplifications and refactoring:
    - Rename the confusing or_is_obsolete field to the more appropriate
      is_bad_for_new_circs, and move it to or_connection_t where it
      belongs.
    - Move edge-only flags from connection_t to edge_connection_t: not
      only is this better coding, but on machines of plausible alignment,
      it should save 4-8 bytes per connection_t. "Every little bit helps."
    - Rename ServerDNSAllowBrokenResolvConf to ServerDNSAllowBrokenConfig
      for consistency; keep old option working for backward compatibility.
    - Simplify the code for finding connections to use for a circuit.


Changes in version 0.2.1.8-alpha - 2008-12-08
  Tor 0.2.1.8-alpha fixes some crash bugs in earlier alpha releases,
  builds better on unusual platforms like Solaris and old OS X, and
  fixes a variety of other issues.

  o Major features:
    - New DirPortFrontPage option that takes an html file and publishes
      it as "/" on the DirPort. Now relay operators can provide a
      disclaimer without needing to set up a separate webserver. There's
      a sample disclaimer in contrib/tor-exit-notice.html.

  o Security fixes:
    - When the client is choosing entry guards, now it selects at most
      one guard from a given relay family. Otherwise we could end up with
      all of our entry points into the network run by the same operator.
      Suggested by Camilo Viecco. Fix on 0.1.1.11-alpha.

  o Major bugfixes:
    - Fix a DOS opportunity during the voting signature collection process
      at directory authorities. Spotted by rovv. Bugfix on 0.2.0.x.
    - Fix a possible segfault when establishing an exit connection. Bugfix
      on 0.2.1.5-alpha.

  o Minor bugfixes:
    - Get file locking working on win32. Bugfix on 0.2.1.6-alpha. Fixes
      bug 859.
    - Made Tor a little less aggressive about deleting expired
      certificates. Partial fix for bug 854.
    - Stop doing unaligned memory access that generated bus errors on
      sparc64. Bugfix on 0.2.0.10-alpha. Fix for bug 862.
    - Fix a crash bug when changing EntryNodes from the controller. Bugfix
      on 0.2.1.6-alpha. Fix for bug 867. Patched by Sebastian.
    - Make USR2 log-level switch take effect immediately. Bugfix on
      0.1.2.8-beta.
    - If one win32 nameserver fails to get added, continue adding the
      rest, and don't automatically fail.
    - Use fcntl() for locking when flock() is not available. Should fix
      compilation on Solaris. Should fix Bug 873. Bugfix on 0.2.1.6-alpha.
    - Do not mark smartlist_bsearch_idx() function as ATTR_PURE. This bug
      could make gcc generate non-functional binary search code. Bugfix
      on 0.2.0.10-alpha.
    - Build correctly on platforms without socklen_t.
    - Avoid potential crash on internal error during signature collection.
      Fixes bug 864. Patch from rovv.
    - Do not use C's stdio library for writing to log files. This will
      improve logging performance by a minute amount, and will stop
      leaking fds when our disk is full. Fixes bug 861.
    - Stop erroneous use of O_APPEND in cases where we did not in fact
      want to re-seek to the end of a file before every last write().
    - Correct handling of possible malformed authority signing key
      certificates with internal signature types. Fixes bug 880. Bugfix
      on 0.2.0.3-alpha.
    - Fix a hard-to-trigger resource leak when logging credential status.
      CID 349.

  o Minor features:
    - Directory mirrors no longer fetch the v1 directory or
      running-routers files. They are obsolete, and nobody asks for them
      anymore. This is the first step to making v1 authorities obsolete.

  o Minor features (controller):
    - Return circuit purposes in response to GETINFO circuit-status. Fixes
      bug 858.


Changes in version 0.2.0.32 - 2008-11-20
  Tor 0.2.0.32 fixes a major security problem in Debian and Ubuntu
  packages (and maybe other packages) noticed by Theo de Raadt, fixes
  a smaller security flaw that might allow an attacker to access local
  services, further improves hidden service performance, and fixes a
  variety of other issues.

  o Security fixes:
    - The "User" and "Group" config options did not clear the
      supplementary group entries for the Tor process. The "User" option
      is now more robust, and we now set the groups to the specified
      user's primary group. The "Group" option is now ignored. For more
      detailed logging on credential switching, set CREDENTIAL_LOG_LEVEL
      in common/compat.c to LOG_NOTICE or higher. Patch by Jacob Appelbaum
      and Steven Murdoch. Bugfix on 0.0.2pre14. Fixes bug 848 and 857.
    - The "ClientDNSRejectInternalAddresses" config option wasn't being
      consistently obeyed: if an exit relay refuses a stream because its
      exit policy doesn't allow it, we would remember what IP address
      the relay said the destination address resolves to, even if it's
      an internal IP address. Bugfix on 0.2.0.7-alpha; patch by rovv.

  o Major bugfixes:
    - Fix a DOS opportunity during the voting signature collection process
      at directory authorities. Spotted by rovv. Bugfix on 0.2.0.x.

  o Major bugfixes (hidden services):
    - When fetching v0 and v2 rendezvous service descriptors in parallel,
      we were failing the whole hidden service request when the v0
      descriptor fetch fails, even if the v2 fetch is still pending and
      might succeed. Similarly, if the last v2 fetch fails, we were
      failing the whole hidden service request even if a v0 fetch is
      still pending. Fixes bug 814. Bugfix on 0.2.0.10-alpha.
    - When extending a circuit to a hidden service directory to upload a
      rendezvous descriptor using a BEGIN_DIR cell, almost 1/6 of all
      requests failed, because the router descriptor has not been
      downloaded yet. In these cases, do not attempt to upload the
      rendezvous descriptor, but wait until the router descriptor is
      downloaded and retry. Likewise, do not attempt to fetch a rendezvous
      descriptor from a hidden service directory for which the router
      descriptor has not yet been downloaded. Fixes bug 767. Bugfix
      on 0.2.0.10-alpha.

  o Minor bugfixes:
    - Fix several infrequent memory leaks spotted by Coverity.
    - When testing for libevent functions, set the LDFLAGS variable
      correctly. Found by Riastradh.
    - Avoid a bug where the FastFirstHopPK 0 option would keep Tor from
      bootstrapping with tunneled directory connections. Bugfix on
      0.1.2.5-alpha. Fixes bug 797. Found by Erwin Lam.
    - When asked to connect to A.B.exit:80, if we don't know the IP for A
      and we know that server B rejects most-but-not all connections to
      port 80, we would previously reject the connection. Now, we assume
      the user knows what they were asking for. Fixes bug 752. Bugfix
      on 0.0.9rc5. Diagnosed by BarkerJr.
    - If we overrun our per-second write limits a little, count this as
      having used up our write allocation for the second, and choke
      outgoing directory writes. Previously, we had only counted this when
      we had met our limits precisely. Fixes bug 824. Patch from by rovv.
      Bugfix on 0.2.0.x (??).
    - Remove the old v2 directory authority 'lefkada' from the default
      list. It has been gone for many months.
    - Stop doing unaligned memory access that generated bus errors on
      sparc64. Bugfix on 0.2.0.10-alpha. Fixes bug 862.
    - Make USR2 log-level switch take effect immediately. Bugfix on
      0.1.2.8-beta.

  o Minor bugfixes (controller):
    - Make DNS resolved events into "CLOSED", not "FAILED". Bugfix on
      0.1.2.5-alpha. Fix by Robert Hogan. Resolves bug 807.


Changes in version 0.2.1.7-alpha - 2008-11-08
  Tor 0.2.1.7-alpha fixes a major security problem in Debian and Ubuntu
  packages (and maybe other packages) noticed by Theo de Raadt, fixes
  a smaller security flaw that might allow an attacker to access local
  services, adds better defense against DNS poisoning attacks on exit
  relays, further improves hidden service performance, and fixes a
  variety of other issues.

  o Security fixes:
    - The "ClientDNSRejectInternalAddresses" config option wasn't being
      consistently obeyed: if an exit relay refuses a stream because its
      exit policy doesn't allow it, we would remember what IP address
      the relay said the destination address resolves to, even if it's
      an internal IP address. Bugfix on 0.2.0.7-alpha; patch by rovv.
    - The "User" and "Group" config options did not clear the
      supplementary group entries for the Tor process. The "User" option
      is now more robust, and we now set the groups to the specified
      user's primary group. The "Group" option is now ignored. For more
      detailed logging on credential switching, set CREDENTIAL_LOG_LEVEL
      in common/compat.c to LOG_NOTICE or higher. Patch by Jacob Appelbaum
      and Steven Murdoch. Bugfix on 0.0.2pre14. Fixes bug 848.
    - Do not use or believe expired v3 authority certificates. Patch
      from Karsten. Bugfix in 0.2.0.x. Fixes bug 851.

  o Minor features:
    - Now NodeFamily and MyFamily config options allow spaces in
      identity fingerprints, so it's easier to paste them in.
      Suggested by Lucky Green.
    - Implement the 0x20 hack to better resist DNS poisoning: set the
      case on outgoing DNS requests randomly, and reject responses that do
      not match the case correctly. This logic can be disabled with the
      ServerDNSRandomizeCase setting, if you are using one of the 0.3%
      of servers that do not reliably preserve case in replies. See
      "Increased DNS Forgery Resistance through 0x20-Bit Encoding"
      for more info.
    - Preserve case in replies to DNSPort requests in order to support
      the 0x20 hack for resisting DNS poisoning attacks.

  o Hidden service performance improvements:
    - When the client launches an introduction circuit, retry with a
      new circuit after 30 seconds rather than 60 seconds.
    - Launch a second client-side introduction circuit in parallel
      after a delay of 15 seconds (based on work by Christian Wilms).
    - Hidden services start out building five intro circuits rather
      than three, and when the first three finish they publish a service
      descriptor using those. Now we publish our service descriptor much
      faster after restart.

  o Minor bugfixes:
    - Minor fix in the warning messages when you're having problems
      bootstrapping; also, be more forgiving of bootstrap problems when
      we're still making incremental progress on a given bootstrap phase.
    - When we're choosing an exit node for a circuit, and we have
      no pending streams, choose a good general exit rather than one that
      supports "all the pending streams". Bugfix on 0.1.1.x. Fix by rovv.
    - Send a valid END cell back when a client tries to connect to a
      nonexistent hidden service port. Bugfix on 0.1.2.15. Fixes bug
      840. Patch from rovv.
    - If a broken client asks a non-exit router to connect somewhere,
      do not even do the DNS lookup before rejecting the connection.
      Fixes another case of bug 619. Patch from rovv.
    - Fix another case of assuming, when a specific exit is requested,
      that we know more than the user about what hosts it allows.
      Fixes another case of bug 752. Patch from rovv.
    - Check which hops rendezvous stream cells are associated with to
      prevent possible guess-the-streamid injection attacks from
      intermediate hops. Fixes another case of bug 446. Based on patch
      from rovv.
    - Avoid using a negative right-shift when comparing 32-bit
      addresses. Possible fix for bug 845 and bug 811.
    - Make the assert_circuit_ok() function work correctly on circuits that
      have already been marked for close.
    - Fix read-off-the-end-of-string error in unit tests when decoding
      introduction points.
    - Fix uninitialized size field for memory area allocation: may improve
      memory performance during directory parsing.
    - Treat duplicate certificate fetches as failures, so that we do
      not try to re-fetch an expired certificate over and over and over.
    - Do not say we're fetching a certificate when we'll in fact skip it
      because of a pending download.


Changes in version 0.2.1.6-alpha - 2008-09-30
  Tor 0.2.1.6-alpha further improves performance and robustness of
  hidden services, starts work on supporting per-country relay selection,
  and fixes a variety of smaller issues.

  o Major features:
    - Implement proposal 121: make it possible to build hidden services
      that only certain clients are allowed to connect to. This is
      enforced at several points, so that unauthorized clients are unable
      to send INTRODUCE cells to the service, or even (depending on the
      type of authentication) to learn introduction points. This feature
      raises the bar for certain kinds of active attacks against hidden
      services. Code by Karsten Loesing.
    - Relays now store and serve v2 hidden service descriptors by default,
      i.e., the new default value for HidServDirectoryV2 is 1. This is
      the last step in proposal 114, which aims to make hidden service
      lookups more reliable.
    - Start work to allow node restrictions to include country codes. The
      syntax to exclude nodes in a country with country code XX is
      "ExcludeNodes {XX}". Patch from Robert Hogan. It still needs some
      refinement to decide what config options should take priority if
      you ask to both use a particular node and exclude it.
    - Allow ExitNodes list to include IP ranges and country codes, just
      like the Exclude*Nodes lists. Patch from Robert Hogan.

  o Major bugfixes:
    - Fix a bug when parsing ports in tor_addr_port_parse() that caused
      Tor to fail to start if you had it configured to use a bridge
      relay. Fixes bug 809. Bugfix on 0.2.1.5-alpha.
    - When extending a circuit to a hidden service directory to upload a
      rendezvous descriptor using a BEGIN_DIR cell, almost 1/6 of all
      requests failed, because the router descriptor had not been
      downloaded yet. In these cases, we now wait until the router
      descriptor is downloaded, and then retry. Likewise, clients
      now skip over a hidden service directory if they don't yet have
      its router descriptor, rather than futilely requesting it and
      putting mysterious complaints in the logs. Fixes bug 767. Bugfix
      on 0.2.0.10-alpha.
    - When fetching v0 and v2 rendezvous service descriptors in parallel,
      we were failing the whole hidden service request when the v0
      descriptor fetch fails, even if the v2 fetch is still pending and
      might succeed. Similarly, if the last v2 fetch fails, we were
      failing the whole hidden service request even if a v0 fetch is
      still pending. Fixes bug 814. Bugfix on 0.2.0.10-alpha.
    - DNS replies need to have names matching their requests, but
      these names should be in the questions section, not necessarily
      in the answers section. Fixes bug 823. Bugfix on 0.2.1.5-alpha.

  o Minor features:
    - Update to the "September 1 2008" ip-to-country file.
    - Allow ports 465 and 587 in the default exit policy again. We had
      rejected them in 0.1.0.15, because back in 2005 they were commonly
      misconfigured and ended up as spam targets. We hear they are better
      locked down these days.
    - Use a lockfile to make sure that two Tor processes are not
      simultaneously running with the same datadir.
    - Serve the latest v3 networkstatus consensus via the control
      port. Use "getinfo dir/status-vote/current/consensus" to fetch it.
    - Better logging about stability/reliability calculations on directory
      servers.
    - Drop the requirement to have an open dir port for storing and
      serving v2 hidden service descriptors.
    - Directory authorities now serve a /tor/dbg-stability.txt URL to
      help debug WFU and MTBF calculations.
    - Implement most of Proposal 152: allow specialized servers to permit
      single-hop circuits, and clients to use those servers to build
      single-hop circuits when using a specialized controller. Patch
      from Josh Albrecht. Resolves feature request 768.
    - Add a -p option to tor-resolve for specifying the SOCKS port: some
      people find host:port too confusing.
    - Make TrackHostExit mappings expire a while after their last use, not
      after their creation. Patch from Robert Hogan.
    - Provide circuit purposes along with circuit events to the controller.

  o Minor bugfixes:
    - Fix compile on OpenBSD 4.4-current. Bugfix on 0.2.1.5-alpha.
      Reported by Tas.
    - Fixed some memory leaks -- some quite frequent, some almost
      impossible to trigger -- based on results from Coverity.
    - When testing for libevent functions, set the LDFLAGS variable
      correctly. Found by Riastradh.
    - Fix an assertion bug in parsing policy-related options; possible fix
      for bug 811.
    - Catch and report a few more bootstrapping failure cases when Tor
      fails to establish a TCP connection. Cleanup on 0.2.1.x.
    - Avoid a bug where the FastFirstHopPK 0 option would keep Tor from
      bootstrapping with tunneled directory connections. Bugfix on
      0.1.2.5-alpha. Fixes bug 797. Found by Erwin Lam.
    - When asked to connect to A.B.exit:80, if we don't know the IP for A
      and we know that server B rejects most-but-not all connections to
      port 80, we would previously reject the connection. Now, we assume
      the user knows what they were asking for. Fixes bug 752. Bugfix
      on 0.0.9rc5. Diagnosed by BarkerJr.
    - If we are not using BEGIN_DIR cells, don't attempt to contact hidden
      service directories if they have no advertised dir port. Bugfix
      on 0.2.0.10-alpha.
    - If we overrun our per-second write limits a little, count this as
      having used up our write allocation for the second, and choke
      outgoing directory writes. Previously, we had only counted this when
      we had met our limits precisely. Fixes bug 824. Patch by rovv.
      Bugfix on 0.2.0.x (??).
    - Avoid a "0 divided by 0" calculation when calculating router uptime
      at directory authorities. Bugfix on 0.2.0.8-alpha.
    - Make DNS resolved controller events into "CLOSED", not
      "FAILED". Bugfix on 0.1.2.5-alpha. Fix by Robert Hogan. Resolves
      bug 807.
    - Fix a bug where an unreachable relay would establish enough
      reachability testing circuits to do a bandwidth test -- if
      we already have a connection to the middle hop of the testing
      circuit, then it could establish the last hop by using the existing
      connection. Bugfix on 0.1.2.2-alpha, exposed when we made testing
      circuits no longer use entry guards in 0.2.1.3-alpha.
    - If we have correct permissions on $datadir, we complain to stdout
      and fail to start. But dangerous permissions on
      $datadir/cached-status/ would cause us to open a log and complain
      there. Now complain to stdout and fail to start in both cases. Fixes
      bug 820, reported by seeess.
    - Remove the old v2 directory authority 'lefkada' from the default
      list. It has been gone for many months.

  o Code simplifications and refactoring:
    - Revise the connection_new functions so that a more typesafe variant
      exists. This will work better with Coverity, and let us find any
      actual mistakes we're making here.
    - Refactor unit testing logic so that dmalloc can be used sensibly
      with unit tests to check for memory leaks.
    - Move all hidden-service related fields from connection and circuit
      structure to substructures: this way they won't eat so much memory.


Changes in version 0.2.0.31 - 2008-09-03
  Tor 0.2.0.31 addresses two potential anonymity issues, starts to fix
  a big bug we're seeing where in rare cases traffic from one Tor stream
  gets mixed into another stream, and fixes a variety of smaller issues.

  o Major bugfixes:
    - Make sure that two circuits can never exist on the same connection
      with the same circuit ID, even if one is marked for close. This
      is conceivably a bugfix for bug 779. Bugfix on 0.1.0.4-rc.
    - Relays now reject risky extend cells: if the extend cell includes
      a digest of all zeroes, or asks to extend back to the relay that
      sent the extend cell, tear down the circuit. Ideas suggested
      by rovv.
    - If not enough of our entry guards are available so we add a new
      one, we might use the new one even if it overlapped with the
      current circuit's exit relay (or its family). Anonymity bugfix
      pointed out by rovv.

  o Minor bugfixes:
    - Recover 3-7 bytes that were wasted per memory chunk. Fixes bug
      794; bug spotted by rovv. Bugfix on 0.2.0.1-alpha.
    - Correctly detect the presence of the linux/netfilter_ipv4.h header
      when building against recent kernels. Bugfix on 0.1.2.1-alpha.
    - Pick size of default geoip filename string correctly on windows.
      Fixes bug 806. Bugfix on 0.2.0.30.
    - Make the autoconf script accept the obsolete --with-ssl-dir
      option as an alias for the actually-working --with-openssl-dir
      option. Fix the help documentation to recommend --with-openssl-dir.
      Based on a patch by "Dave". Bugfix on 0.2.0.1-alpha.
    - When using the TransPort option on OpenBSD, and using the User
      option to change UID and drop privileges, make sure to open
      /dev/pf before dropping privileges. Fixes bug 782. Patch from
      Christopher Davis. Bugfix on 0.1.2.1-alpha.
    - Try to attach connections immediately upon receiving a RENDEZVOUS2
      or RENDEZVOUS_ESTABLISHED cell. This can save a second or two
      on the client side when connecting to a hidden service. Bugfix
      on 0.0.6pre1. Found and fixed by Christian Wilms; resolves bug 743.
    - When closing an application-side connection because its circuit is
      getting torn down, generate the stream event correctly. Bugfix on
      0.1.2.x. Anonymous patch.


Changes in version 0.2.1.5-alpha - 2008-08-31
  Tor 0.2.1.5-alpha moves us closer to handling IPv6 destinations, puts
  in a lot of the infrastructure for adding authorization to hidden
  services, lays the groundwork for having clients read their load
  balancing information out of the networkstatus consensus rather than
  the individual router descriptors, addresses two potential anonymity
  issues, and fixes a variety of smaller issues.

  o Major features:
    - Convert many internal address representations to optionally hold
      IPv6 addresses.
    - Generate and accept IPv6 addresses in many protocol elements.
    - Make resolver code handle nameservers located at ipv6 addresses.
    - Begin implementation of proposal 121 ("Client authorization for
      hidden services"): configure hidden services with client
      authorization, publish descriptors for them, and configure
      authorization data for hidden services at clients. The next
      step is to actually access hidden services that perform client
      authorization.
    - More progress toward proposal 141: Network status consensus
      documents and votes now contain bandwidth information for each
      router and a summary of that router's exit policy. Eventually this
      will be used by clients so that they do not have to download every
      known descriptor before building circuits.

  o Major bugfixes (on 0.2.0.x and before):
    - When sending CREATED cells back for a given circuit, use a 64-bit
      connection ID to find the right connection, rather than an addr:port
      combination. Now that we can have multiple OR connections between
      the same ORs, it is no longer possible to use addr:port to uniquely
      identify a connection.
    - Relays now reject risky extend cells: if the extend cell includes
      a digest of all zeroes, or asks to extend back to the relay that
      sent the extend cell, tear down the circuit. Ideas suggested
      by rovv.
    - If not enough of our entry guards are available so we add a new
      one, we might use the new one even if it overlapped with the
      current circuit's exit relay (or its family). Anonymity bugfix
      pointed out by rovv.

  o Minor bugfixes:
    - Recover 3-7 bytes that were wasted per memory chunk. Fixes bug
      794; bug spotted by rovv. Bugfix on 0.2.0.1-alpha.
    - When using the TransPort option on OpenBSD, and using the User
      option to change UID and drop privileges, make sure to open /dev/pf
      before dropping privileges. Fixes bug 782. Patch from Christopher
      Davis. Bugfix on 0.1.2.1-alpha.
    - Correctly detect the presence of the linux/netfilter_ipv4.h header
      when building against recent kernels. Bugfix on 0.1.2.1-alpha.
    - Add a missing safe_str() call for a debug log message.
    - Use 64 bits instead of 32 bits for connection identifiers used with
      the controller protocol, to greatly reduce risk of identifier reuse.
    - Make the autoconf script accept the obsolete --with-ssl-dir
      option as an alias for the actually-working --with-openssl-dir
      option. Fix the help documentation to recommend --with-openssl-dir.
      Based on a patch by "Dave". Bugfix on 0.2.0.1-alpha.

  o Minor features:
    - Rate-limit too-many-sockets messages: when they happen, they happen
      a lot. Resolves bug 748.
    - Resist DNS poisoning a little better by making sure that names in
      answer sections match.
    - Print the SOCKS5 error message string as well as the error code
      when a tor-resolve request fails. Patch from Jacob.


Changes in version 0.2.1.4-alpha - 2008-08-04
  Tor 0.2.1.4-alpha fixes a pair of crash bugs in 0.2.1.3-alpha.

  o Major bugfixes:
    - The address part of exit policies was not correctly written
      to router descriptors. This generated router descriptors that failed
      their self-checks. Noticed by phobos, fixed by Karsten. Bugfix
      on 0.2.1.3-alpha.
    - Tor triggered a false assert when extending a circuit to a relay
      but we already have a connection open to that relay. Noticed by
      phobos, fixed by Karsten. Bugfix on 0.2.1.3-alpha.

  o Minor bugfixes:
    - Fix a hidden service logging bug: in some edge cases, the router
      descriptor of a previously picked introduction point becomes
      obsolete and we need to give up on it rather than continually
      complaining that it has become obsolete. Observed by xiando. Bugfix
      on 0.2.1.3-alpha.

  o Removed features:
    - Take out the TestVia config option, since it was a workaround for
      a bug that was fixed in Tor 0.1.1.21.


Changes in version 0.2.1.3-alpha - 2008-08-03
  Tor 0.2.1.3-alpha implements most of the pieces to prevent
  infinite-length circuit attacks (see proposal 110); fixes a bug that
  might cause exit relays to corrupt streams they send back; allows
  address patterns (e.g. 255.128.0.0/16) to appear in ExcludeNodes and
  ExcludeExitNodes config options; and fixes a big pile of bugs.

  o Bootstrapping bugfixes (on 0.2.1.x-alpha):
    - Send a bootstrap problem "warn" event on the first problem if the
      reason is NO_ROUTE (that is, our network is down).

  o Major features:
    - Implement most of proposal 110: The first K cells to be sent
      along a circuit are marked as special "early" cells; only K "early"
      cells will be allowed. Once this code is universal, we can block
      certain kinds of DOS attack by requiring that EXTEND commands must
      be sent using an "early" cell.

  o Major bugfixes:
    - Try to attach connections immediately upon receiving a RENDEZVOUS2
      or RENDEZVOUS_ESTABLISHED cell. This can save a second or two
      on the client side when connecting to a hidden service. Bugfix
      on 0.0.6pre1. Found and fixed by Christian Wilms; resolves bug 743.
    - Ensure that two circuits can never exist on the same connection
      with the same circuit ID, even if one is marked for close. This
      is conceivably a bugfix for bug 779; fixes a bug on 0.1.0.4-rc.

  o Minor features:
    - When relays do their initial bandwidth measurement, don't limit
      to just our entry guards for the test circuits. Otherwise we tend
      to have multiple test circuits going through a single entry guard,
      which makes our bandwidth test less accurate. Fixes part of bug 654;
      patch contributed by Josh Albrecht.
    - Add an ExcludeExitNodes option so users can list a set of nodes
      that should be be excluded from the exit node position, but
      allowed elsewhere. Implements proposal 151.
    - Allow address patterns (e.g., 255.128.0.0/16) to appear in
      ExcludeNodes and ExcludeExitNodes lists.
    - Change the implementation of ExcludeNodes and ExcludeExitNodes to
      be more efficient. Formerly it was quadratic in the number of
      servers; now it should be linear. Fixes bug 509.
    - Save 16-22 bytes per open circuit by moving the n_addr, n_port,
      and n_conn_id_digest fields into a separate structure that's
      only needed when the circuit has not yet attached to an n_conn.

  o Minor bugfixes:
    - Change the contrib/tor.logrotate script so it makes the new
      logs as "_tor:_tor" rather than the default, which is generally
      "root:wheel". Fixes bug 676, reported by Serge Koksharov.
    - Stop using __attribute__((nonnull)) with GCC: it can give us useful
      warnings (occasionally), but it can also cause the compiler to
      eliminate error-checking code. Suggested by Peter Gutmann.
    - When a hidden service is giving up on an introduction point candidate
      that was not included in the last published rendezvous descriptor,
      don't reschedule publication of the next descriptor. Fixes bug 763.
      Bugfix on 0.0.9.3.
    - Mark RendNodes, RendExcludeNodes, HiddenServiceNodes, and
      HiddenServiceExcludeNodes as obsolete: they never worked properly,
      and nobody claims to be using them. Fixes bug 754. Bugfix on
      0.1.0.1-rc. Patch from Christian Wilms.
    - Fix a small alignment and memory-wasting bug on buffer chunks.
      Spotted by rovv.

  o Minor bugfixes (controller):
    - When closing an application-side connection because its circuit
      is getting torn down, generate the stream event correctly.
      Bugfix on 0.1.2.x. Anonymous patch.

  o Removed features:
    - Remove all backward-compatibility code to support relays running
      versions of Tor so old that they no longer work at all on the
      Tor network.


Changes in version 0.2.0.30 - 2008-07-15
  o Minor bugfixes:
    - Stop using __attribute__((nonnull)) with GCC: it can give us useful
      warnings (occasionally), but it can also cause the compiler to
      eliminate error-checking code. Suggested by Peter Gutmann.


Changes in version 0.2.0.29-rc - 2008-07-08
  Tor 0.2.0.29-rc fixes two big bugs with using bridges, fixes more
  hidden-service performance bugs, and fixes a bunch of smaller bugs.

  o Major bugfixes:
    - If you have more than one bridge but don't know their keys,
      you would only launch a request for the descriptor of the first one
      on your list. (Tor considered launching requests for the others, but
      found that it already had a connection on the way for $0000...0000
      so it didn't open another.) Bugfix on 0.2.0.x.
    - If you have more than one bridge but don't know their keys, and the
      connection to one of the bridges failed, you would cancel all
      pending bridge connections. (After all, they all have the same
      digest.) Bugfix on 0.2.0.x.
    - When a hidden service was trying to establish an introduction point,
      and Tor had built circuits preemptively for such purposes, we
      were ignoring all the preemptive circuits and launching a new one
      instead. Bugfix on 0.2.0.14-alpha.
    - When a hidden service was trying to establish an introduction point,
      and Tor *did* manage to reuse one of the preemptively built
      circuits, it didn't correctly remember which one it used,
      so it asked for another one soon after, until there were no
      more preemptive circuits, at which point it launched one from
      scratch. Bugfix on 0.0.9.x.
    - Make directory servers include the X-Your-Address-Is: http header in
      their responses even for begin_dir conns. Now clients who only
      ever use begin_dir connections still have a way to learn their IP
      address. Fixes bug 737; bugfix on 0.2.0.22-rc. Reported by goldy.

  o Minor bugfixes:
    - Fix a macro/CPP interaction that was confusing some compilers:
      some GCCs don't like #if/#endif pairs inside macro arguments.
      Fixes bug 707.
    - Fix macro collision between OpenSSL 0.9.8h and Windows headers.
      Fixes bug 704; fix from Steven Murdoch.
    - When opening /dev/null in finish_daemonize(), do not pass the
      O_CREAT flag. Fortify was complaining, and correctly so. Fixes
      bug 742; fix from Michael Scherer. Bugfix on 0.0.2pre19.
    - Correctly detect transparent proxy support on Linux hosts that
      require in.h to be included before netfilter_ipv4.h. Patch
      from coderman.
    - Disallow session resumption attempts during the renegotiation
      stage of the v2 handshake protocol. Clients should never be trying
      session resumption at this point, but apparently some did, in
      ways that caused the handshake to fail. Bugfix on 0.2.0.20-rc. Bug
      found by Geoff Goodell.


Changes in version 0.2.1.2-alpha - 2008-06-20
  Tor 0.2.1.2-alpha includes a new "TestingTorNetwork" config option to
  make it easier to set up your own private Tor network; fixes several
  big bugs with using more than one bridge relay; fixes a big bug with
  offering hidden services quickly after Tor starts; and uses a better
  API for reporting potential bootstrapping problems to the controller.

  o Major features:
    - New TestingTorNetwork config option to allow adjustment of
      previously constant values that, while reasonable, could slow
      bootstrapping. Implements proposal 135. Patch from Karsten.

  o Major bugfixes:
    - If you have more than one bridge but don't know their digests,
      you would only learn a request for the descriptor of the first one
      on your list. (Tor considered launching requests for the others, but
      found that it already had a connection on the way for $0000...0000
      so it didn't open another.) Bugfix on 0.2.0.x.
    - If you have more than one bridge but don't know their digests,
      and the connection to one of the bridges failed, you would cancel
      all pending bridge connections. (After all, they all have the
      same digest.) Bugfix on 0.2.0.x.
    - When establishing a hidden service, introduction points that
      originate from cannibalized circuits are completely ignored and not
      included in rendezvous service descriptors. This might be another
      reason for delay in making a hidden service available. Bugfix
      from long ago (0.0.9.x?)

  o Minor features:
    - Allow OpenSSL to use dynamic locks if it wants.
    - When building a consensus, do not include routers that are down.
      This will cut down 30% to 40% on consensus size. Implements
      proposal 138.
    - In directory authorities' approved-routers files, allow
      fingerprints with or without space.
    - Add a "GETINFO /status/bootstrap-phase" controller option, so the
      controller can query our current bootstrap state in case it attaches
      partway through and wants to catch up.
    - Send an initial "Starting" bootstrap status event, so we have a
      state to start out in.

  o Minor bugfixes:
    - Asking for a conditional consensus at .../consensus/<fingerprints>
      would crash a dirserver if it did not already have a
      consensus. Bugfix on 0.2.1.1-alpha.
    - Clean up some macro/CPP interactions: some GCC versions don't like
      #if/#endif pairs inside macro arguments. Fixes bug 707. Bugfix on
      0.2.0.x.

  o Bootstrapping bugfixes (on 0.2.1.1-alpha):
    - Directory authorities shouldn't complain about bootstrapping
      problems just because they do a lot of reachability testing and
      some of the connection attempts fail.
    - Start sending "count" and "recommendation" key/value pairs in
      bootstrap problem status events, so the controller can hear about
      problems even before Tor decides they're worth reporting for sure.
    - If you're using bridges, generate "bootstrap problem" warnings
      as soon as you run out of working bridges, rather than waiting
      for ten failures -- which will never happen if you have less than
      ten bridges.
    - If we close our OR connection because there's been a circuit
      pending on it for too long, we were telling our bootstrap status
      events "REASON=NONE". Now tell them "REASON=TIMEOUT".


Changes in version 0.2.1.1-alpha - 2008-06-13
  Tor 0.2.1.1-alpha fixes a lot of memory fragmentation problems that
  were making the Tor process bloat especially on Linux; makes our TLS
  handshake blend in better; sends "bootstrap phase" status events to
  the controller, so it can keep the user informed of progress (and
  problems) fetching directory information and establishing circuits;
  and adds a variety of smaller features.

  o Major features:
    - More work on making our TLS handshake blend in: modify the list
      of ciphers advertised by OpenSSL in client mode to even more
      closely resemble a common web browser. We cheat a little so that
      we can advertise ciphers that the locally installed OpenSSL doesn't
      know about.
    - Start sending "bootstrap phase" status events to the controller,
      so it can keep the user informed of progress fetching directory
      information and establishing circuits. Also inform the controller
      if we think we're stuck at a particular bootstrap phase. Implements
      proposal 137.
    - Resume using OpenSSL's RAND_poll() for better (and more portable)
      cross-platform entropy collection again. We used to use it, then
      stopped using it because of a bug that could crash systems that
      called RAND_poll when they had a lot of fds open. It looks like the
      bug got fixed in late 2006. Our new behavior is to call RAND_poll()
      at startup, and to call RAND_poll() when we reseed later only if
      we have a non-buggy OpenSSL version.

  o Major bugfixes:
    - When we choose to abandon a new entry guard because we think our
      older ones might be better, close any circuits pending on that
      new entry guard connection. This fix should make us recover much
      faster when our network is down and then comes back. Bugfix on
      0.1.2.8-beta; found by lodger.

  o Memory fixes and improvements:
    - Add a malloc_good_size implementation to OpenBSD_malloc_linux.c,
      to avoid unused RAM in buffer chunks and memory pools.
    - Speed up parsing and cut down on memory fragmentation by using
      stack-style allocations for parsing directory objects. Previously,
      this accounted for over 40% of allocations from within Tor's code
      on a typical directory cache.
    - Use a Bloom filter rather than a digest-based set to track which
      descriptors we need to keep around when we're cleaning out old
      router descriptors. This speeds up the computation significantly,
      and may reduce fragmentation.
    - Reduce the default smartlist size from 32 to 16; it turns out that
      most smartlists hold around 8-12 elements tops.
    - Make dumpstats() log the fullness and size of openssl-internal
      buffers.
    - If the user has applied the experimental SSL_MODE_RELEASE_BUFFERS
      patch to their OpenSSL, turn it on to save memory on servers. This
      patch will (with any luck) get included in a mainline distribution
      before too long.
    - Never use OpenSSL compression: it wastes RAM and CPU trying to
      compress cells, which are basically all encrypted, compressed,
      or both.

  o Minor bugfixes:
    - Stop reloading the router list from disk for no reason when we
      run out of reachable directory mirrors. Once upon a time reloading
      it would set the 'is_running' flag back to 1 for them. It hasn't
      done that for a long time.
    - In very rare situations new hidden service descriptors were
      published earlier than 30 seconds after the last change to the
      service. (We currently think that a hidden service descriptor
      that's been stable for 30 seconds is worth publishing.)

  o Minor features:
    - Allow separate log levels to be configured for different logging
      domains. For example, this allows one to log all notices, warnings,
      or errors, plus all memory management messages of level debug or
      higher, with: Log [MM] debug-err [*] notice-err file /var/log/tor.
    - Add a couple of extra warnings to --enable-gcc-warnings for GCC 4.3,
      and stop using a warning that had become unfixably verbose under
      GCC 4.3.
    - New --hush command-line option similar to --quiet. While --quiet
      disables all logging to the console on startup, --hush limits the
      output to messages of warning and error severity.
    - Servers support a new URL scheme for consensus downloads that
      allows the client to specify which authorities are trusted.
      The server then only sends the consensus if the client will trust
      it. Otherwise a 404 error is sent back. Clients use this
      new scheme when the server supports it (meaning it's running
      0.2.1.1-alpha or later). Implements proposal 134.
    - New configure/torrc options (--enable-geoip-stats,
      DirRecordUsageByCountry) to record how many IPs we've served
      directory info to in each country code, how many status documents
      total we've sent to each country code, and what share of the total
      directory requests we should expect to see.
    - Use the TLS1 hostname extension to more closely resemble browser
      behavior.
    - Lots of new unit tests.
    - Add a macro to implement the common pattern of iterating through
      two parallel lists in lockstep.


Changes in version 0.2.0.28-rc - 2008-06-13
  Tor 0.2.0.28-rc fixes an anonymity-related bug, fixes a hidden-service
  performance bug, and fixes a bunch of smaller bugs.

  o Anonymity fixes:
    - Fix a bug where, when we were choosing the 'end stream reason' to
      put in our relay end cell that we send to the exit relay, Tor
      clients on Windows were sometimes sending the wrong 'reason'. The
      anonymity problem is that exit relays may be able to guess whether
      the client is running Windows, thus helping partition the anonymity
      set. Down the road we should stop sending reasons to exit relays,
      or otherwise prevent future versions of this bug.

  o Major bugfixes:
    - While setting up a hidden service, some valid introduction circuits
      were overlooked and abandoned. This might be the reason for
      the long delay in making a hidden service available. Bugfix on
      0.2.0.14-alpha.

  o Minor features:
    - Update to the "June 9 2008" ip-to-country file.
    - Run 'make test' as part of 'make dist', so we stop releasing so
      many development snapshots that fail their unit tests.

  o Minor bugfixes:
    - When we're checking if we have enough dir info for each relay
      to begin establishing circuits, make sure that we actually have
      the descriptor listed in the consensus, not just any descriptor.
      Bugfix on 0.1.2.x.
    - Bridge relays no longer print "xx=0" in their extrainfo document
      for every single country code in the geoip db. Bugfix on
      0.2.0.27-rc.
    - Only warn when we fail to load the geoip file if we were planning to
      include geoip stats in our extrainfo document. Bugfix on 0.2.0.27-rc.
    - If we change our MaxAdvertisedBandwidth and then reload torrc,
      Tor won't realize it should publish a new relay descriptor. Fixes
      bug 688, reported by mfr. Bugfix on 0.1.2.x.
    - When we haven't had any application requests lately, don't bother
      logging that we have expired a bunch of descriptors. Bugfix
      on 0.1.2.x.
    - Make relay cells written on a connection count as non-padding when
      tracking how long a connection has been in use. Bugfix on
      0.2.0.1-alpha. Spotted by lodger.
    - Fix unit tests in 0.2.0.27-rc.
    - Fix compile on Windows.


Changes in version 0.2.0.27-rc - 2008-06-03
  Tor 0.2.0.27-rc adds a few features we left out of the earlier
  release candidates. In particular, we now include an IP-to-country
  GeoIP database, so controllers can easily look up what country a
  given relay is in, and so bridge relays can give us some sanitized
  summaries about which countries are making use of bridges. (See proposal
  126-geoip-fetching.txt for details.)

  o Major features:
    - Include an IP-to-country GeoIP file in the tarball, so bridge
      relays can report sanitized summaries of the usage they're seeing.

  o Minor features:
    - Add a "PURPOSE=" argument to "STREAM NEW" events, as suggested by
      Robert Hogan. Fixes the first part of bug 681.
    - Make bridge authorities never serve extrainfo docs.
    - Add support to detect Libevent versions in the 1.4.x series
      on mingw.
    - Fix build on gcc 4.3 with --enable-gcc-warnings set.
    - Include a new contrib/tor-exit-notice.html file that exit relay
      operators can put on their website to help reduce abuse queries.

  o Minor bugfixes:
    - When tunneling an encrypted directory connection, and its first
      circuit fails, do not leave it unattached and ask the controller
      to deal. Fixes the second part of bug 681.
    - Make bridge authorities correctly expire old extrainfo documents
      from time to time.


Changes in version 0.2.0.26-rc - 2008-05-13
  Tor 0.2.0.26-rc fixes a major security vulnerability caused by a bug
  in Debian's OpenSSL packages. All users running any 0.2.0.x version
  should upgrade, whether they're running Debian or not.

  o Major security fixes:
    - Use new V3 directory authority keys on the tor26, gabelmoo, and
      moria1 V3 directory authorities. The old keys were generated with
      a vulnerable version of Debian's OpenSSL package, and must be
      considered compromised. Other authorities' keys were not generated
      with an affected version of OpenSSL.

  o Major bugfixes:
    - List authority signatures as "unrecognized" based on DirServer
      lines, not on cert cache. Bugfix on 0.2.0.x.

  o Minor features:
    - Add a new V3AuthUseLegacyKey option to make it easier for
      authorities to change their identity keys if they have to.


Changes in version 0.2.0.25-rc - 2008-04-23
  Tor 0.2.0.25-rc makes Tor work again on OS X and certain BSDs.

  o Major bugfixes:
    - Remember to initialize threading before initializing logging.
      Otherwise, many BSD-family implementations will crash hard on
      startup. Fixes bug 671. Bugfix on 0.2.0.24-rc.

  o Minor bugfixes:
    - Authorities correctly free policies on bad servers on
      exit. Fixes bug 672. Bugfix on 0.2.0.x.


Changes in version 0.2.0.24-rc - 2008-04-22
  Tor 0.2.0.24-rc adds dizum (run by Alex de Joode) as the new sixth
  v3 directory authority, makes relays with dynamic IP addresses and no
  DirPort notice more quickly when their IP address changes, fixes a few
  rare crashes and memory leaks, and fixes a few other miscellaneous bugs.

  o New directory authorities:
    - Take lefkada out of the list of v3 directory authorities, since
      it has been down for months.
    - Set up dizum (run by Alex de Joode) as the new sixth v3 directory
      authority.

  o Major bugfixes:
    - Detect address changes more quickly on non-directory mirror
      relays. Bugfix on 0.2.0.18-alpha; fixes bug 652.

  o Minor features (security):
    - Reject requests for reverse-dns lookup of names that are in
      a private address space. Patch from lodger.
    - Non-exit relays no longer allow DNS requests. Fixes bug 619. Patch
      from lodger.

  o Minor bugfixes (crashes):
    - Avoid a rare assert that can trigger when Tor doesn't have much
      directory information yet and it tries to fetch a v2 hidden
      service descriptor. Fixes bug 651, reported by nwf.
    - Initialize log mutex before initializing dmalloc. Otherwise,
      running with dmalloc would crash. Bugfix on 0.2.0.x-alpha.
    - Use recursive pthread mutexes in order to avoid deadlock when
      logging debug-level messages to a controller. Bug spotted by nwf,
      bugfix on 0.2.0.16-alpha.

  o Minor bugfixes (resource management):
    - Keep address policies from leaking memory: start their refcount
      at 1, not 2. Bugfix on 0.2.0.16-alpha.
    - Free authority certificates on exit, so they don't look like memory
      leaks. Bugfix on 0.2.0.19-alpha.
    - Free static hashtables for policy maps and for TLS connections on
      shutdown, so they don't look like memory leaks. Bugfix on 0.2.0.x.
    - Avoid allocating extra space when computing consensuses on 64-bit
      platforms. Bug spotted by aakova.

  o Minor bugfixes (misc):
    - Do not read the configuration file when we've only been told to
      generate a password hash. Fixes bug 643. Bugfix on 0.0.9pre5. Fix
      based on patch from Sebastian Hahn.
    - Exit relays that are used as a client can now reach themselves
      using the .exit notation, rather than just launching an infinite
      pile of circuits. Fixes bug 641. Reported by Sebastian Hahn.
    - When attempting to open a logfile fails, tell us why.
    - Fix a dumb bug that was preventing us from knowing that we should
      preemptively build circuits to handle expected directory requests.
      Fixes bug 660. Bugfix on 0.1.2.x.
    - Warn less verbosely about clock skew from netinfo cells from
      untrusted sources. Fixes bug 663.
    - Make controller stream events for DNS requests more consistent,
      by adding "new stream" events for DNS requests, and removing
      spurious "stream closed" events" for cached reverse resolves.
      Patch from mwenge. Fixes bug 646.
    - Correctly notify one-hop connections when a circuit build has
      failed. Possible fix for bug 669. Found by lodger.


Changes in version 0.2.0.23-rc - 2008-03-24
  Tor 0.2.0.23-rc is the fourth release candidate for the 0.2.0 series. It
  makes bootstrapping faster if the first directory mirror you contact
  is down. The bundles also include the new Vidalia 0.1.2 release.

  o Major bugfixes:
    - When a tunneled directory request is made to a directory server
      that's down, notice after 30 seconds rather than 120 seconds. Also,
      fail any begindir streams that are pending on it, so they can
      retry elsewhere. This was causing multi-minute delays on bootstrap.


Changes in version 0.2.0.22-rc - 2008-03-18
  Tor 0.2.0.22-rc is the third release candidate for the 0.2.0 series. It
  enables encrypted directory connections by default for non-relays, fixes
  some broken TLS behavior we added in 0.2.0.20-rc, and resolves many
  other bugs. The bundles also include Vidalia 0.1.1 and Torbutton 1.1.17.

  o Major features:
    - Enable encrypted directory connections by default for non-relays,
      so censor tools that block Tor directory connections based on their
      plaintext patterns will no longer work. This means Tor works in
      certain censored countries by default again.

  o Major bugfixes:
    - Make sure servers always request certificates from clients during
      TLS renegotiation. Reported by lodger; bugfix on 0.2.0.20-rc.
    - Do not enter a CPU-eating loop when a connection is closed in
      the middle of client-side TLS renegotiation. Fixes bug 622. Bug
      diagnosed by lodger; bugfix on 0.2.0.20-rc.
    - Fix assertion failure that could occur when a blocked circuit
      became unblocked, and it had pending client DNS requests. Bugfix
      on 0.2.0.1-alpha. Fixes bug 632.

  o Minor bugfixes (on 0.1.2.x):
    - Generate "STATUS_SERVER" events rather than misspelled
      "STATUS_SEVER" events. Caught by mwenge.
    - When counting the number of bytes written on a TLS connection,
      look at the BIO actually used for writing to the network, not
      at the BIO used (sometimes) to buffer data for the network.
      Looking at different BIOs could result in write counts on the
      order of ULONG_MAX. Fixes bug 614.
    - On Windows, correctly detect errors when listing the contents of
      a directory. Fix from lodger.

  o Minor bugfixes (on 0.2.0.x):
    - Downgrade "sslv3 alert handshake failure" message to INFO.
    - If we set RelayBandwidthRate and RelayBandwidthBurst very high but
      left BandwidthRate and BandwidthBurst at the default, we would be
      silently limited by those defaults. Now raise them to match the
      RelayBandwidth* values.
    - Fix the SVK version detection logic to work correctly on a branch.
    - Make --enable-openbsd-malloc work correctly on Linux with alpha
      CPUs. Fixes bug 625.
    - Logging functions now check that the passed severity is sane.
    - Use proper log levels in the testsuite call of
      get_interface_address6().
    - When using a nonstandard malloc, do not use the platform values for
      HAVE_MALLOC_GOOD_SIZE or HAVE_MALLOC_USABLE_SIZE.
    - Make the openbsd malloc code use 8k pages on alpha CPUs and
      16k pages on ia64.
    - Detect mismatched page sizes when using --enable-openbsd-malloc.
    - Avoid double-marked-for-close warning when certain kinds of invalid
      .in-addr.arpa addresses are passed to the DNSPort. Part of a fix
      for bug 617. Bugfix on 0.2.0.1-alpha.
    - Make sure that the "NULL-means-reject *:*" convention is followed by
      all the policy manipulation functions, avoiding some possible crash
      bugs. Bug found by lodger. Bugfix on 0.2.0.16-alpha.
    - Fix the implementation of ClientDNSRejectInternalAddresses so that it
      actually works, and doesn't warn about every single reverse lookup.
      Fixes the other part of bug 617.  Bugfix on 0.2.0.1-alpha.

  o Minor features:
    - Only log guard node status when guard node status has changed.
    - Downgrade the 3 most common "INFO" messages to "DEBUG". This will
      make "INFO" 75% less verbose.


Changes in version 0.2.0.21-rc - 2008-03-02
  Tor 0.2.0.21-rc is the second release candidate for the 0.2.0 series. It
  makes Tor work well with Vidalia again, fixes a rare assert bug,
  and fixes a pair of more minor bugs. The bundles also include Vidalia
  0.1.0 and Torbutton 1.1.16.

  o Major bugfixes:
    - The control port should declare that it requires password auth
      when HashedControlSessionPassword is set too. Patch from Matt Edman;
      bugfix on 0.2.0.20-rc. Fixes bug 615.
    - Downgrade assert in connection_buckets_decrement() to a log message.
      This may help us solve bug 614, and in any case will make its
      symptoms less severe. Bugfix on 0.2.0.20-rc. Reported by fredzupy.
    - We were sometimes miscounting the number of bytes read from the
      network, causing our rate limiting to not be followed exactly.
      Bugfix on 0.2.0.16-alpha. Reported by lodger.

  o Minor bugfixes:
    - Fix compilation with OpenSSL 0.9.8 and 0.9.8a. All other supported
      OpenSSL versions should have been working fine. Diagnosis and patch
      from lodger, Karsten Loesing, and Sebastian Hahn. Fixes bug 616.
      Bugfix on 0.2.0.20-rc.


Changes in version 0.2.0.20-rc - 2008-02-24
  Tor 0.2.0.20-rc is the first release candidate for the 0.2.0 series. It
  makes more progress towards normalizing Tor's TLS handshake, makes
  hidden services work better again, helps relays bootstrap if they don't
  know their IP address, adds optional support for linking in openbsd's
  allocator or tcmalloc, allows really fast relays to scale past 15000
  sockets, and fixes a bunch of minor bugs reported by Veracode.

  o Major features:
    - Enable the revised TLS handshake based on the one designed by
      Steven Murdoch in proposal 124, as revised in proposal 130. It
      includes version negotiation for OR connections as described in
      proposal 105. The new handshake is meant to be harder for censors
      to fingerprint, and it adds the ability to detect certain kinds of
      man-in-the-middle traffic analysis attacks. The version negotiation
      feature will allow us to improve Tor's link protocol more safely
      in the future.
    - Choose which bridge to use proportional to its advertised bandwidth,
      rather than uniformly at random. This should speed up Tor for
      bridge users. Also do this for people who set StrictEntryNodes.
    - When a TrackHostExits-chosen exit fails too many times in a row,
      stop using it. Bugfix on 0.1.2.x; fixes bug 437.

  o Major bugfixes:
    - Resolved problems with (re-)fetching hidden service descriptors.
      Patch from Karsten Loesing; fixes problems with 0.2.0.18-alpha
      and 0.2.0.19-alpha.
    - If we only ever used Tor for hidden service lookups or posts, we
      would stop building circuits and start refusing connections after
      24 hours, since we falsely believed that Tor was dormant. Reported
      by nwf; bugfix on 0.1.2.x.
    - Servers that don't know their own IP address should go to the
      authorities for their first directory fetch, even if their DirPort
      is off or if they don't know they're reachable yet. This will help
      them bootstrap better. Bugfix on 0.2.0.18-alpha; fixes bug 609.
    - When counting the number of open sockets, count not only the number
      of sockets we have received from the socket() call, but also
      the number we've gotten from accept() and socketpair(). This bug
      made us fail to count all sockets that we were using for incoming
      connections. Bugfix on 0.2.0.x.
    - Fix code used to find strings within buffers, when those strings
      are not in the first chunk of the buffer. Bugfix on 0.2.0.x.
    - Fix potential segfault when parsing HTTP headers. Bugfix on 0.2.0.x.
    - Add a new __HashedControlSessionPassword option for controllers
      to use for one-off session password hashes that shouldn't get
      saved to disk by SAVECONF --- Vidalia users were accumulating a
      pile of HashedControlPassword lines in their torrc files, one for
      each time they had restarted Tor and then clicked Save. Make Tor
      automatically convert "HashedControlPassword" to this new option but
      only when it's given on the command line. Partial fix for bug 586.

  o Minor features (performance):
    - Tune parameters for cell pool allocation to minimize amount of
      RAM overhead used.
    - Add OpenBSD malloc code from phk as an optional malloc
      replacement on Linux: some glibc libraries do very poorly
      with Tor's memory allocation patterns. Pass
      --enable-openbsd-malloc to get the replacement malloc code.
    - Add a --with-tcmalloc option to the configure script to link
      against tcmalloc (if present). Does not yet search for
      non-system include paths.
    - Stop imposing an arbitrary maximum on the number of file descriptors
      used for busy servers. Bug reported by Olaf Selke; patch from
      Sebastian Hahn.

  o Minor features (other):
    - When SafeLogging is disabled, log addresses along with all TLS
      errors.
    - When building with --enable-gcc-warnings, check for whether Apple's
      warning "-Wshorten-64-to-32" is available.
    - Add a --passphrase-fd argument to the tor-gencert command for
      scriptability.

  o Minor bugfixes (memory leaks and code problems):
    - We were leaking a file descriptor if Tor started with a zero-length
      cached-descriptors file. Patch by freddy77; bugfix on 0.1.2.
    - Detect size overflow in zlib code. Reported by Justin Ferguson and
      Dan Kaminsky.
    - We were comparing the raw BridgePassword entry with a base64'ed
      version of it, when handling a "/tor/networkstatus-bridges"
      directory request. Now compare correctly. Noticed by Veracode.
    - Recover from bad tracked-since value in MTBF-history file.
      Should fix bug 537.
    - Alter the code that tries to recover from unhandled write
      errors, to not try to flush onto a socket that's given us
      unhandled errors. Bugfix on 0.1.2.x.
    - Make Unix controlsockets work correctly on OpenBSD. Patch from
      tup. Bugfix on 0.2.0.3-alpha.

  o Minor bugfixes (other):
    - If we have an extra-info document for our server, always make
      it available on the control port, even if we haven't gotten
      a copy of it from an authority yet. Patch from mwenge.
    - Log the correct memory chunk sizes for empty RAM chunks in mempool.c.
    - Directory mirrors no longer include a guess at the client's IP
      address if the connection appears to be coming from the same /24
      network; it was producing too many wrong guesses.
    - Make the new hidden service code respect the SafeLogging setting.
      Bugfix on 0.2.0.x. Patch from Karsten.
    - When starting as an authority, do not overwrite all certificates
      cached from other authorities. Bugfix on 0.2.0.x. Fixes bug 606.
    - If we're trying to flush the last bytes on a connection (for
      example, when answering a directory request), reset the
      time-to-give-up timeout every time we manage to write something
      on the socket. Bugfix on 0.1.2.x.
    - Change the behavior of "getinfo status/good-server-descriptor"
      so it doesn't return failure when any authority disappears.
    - Even though the man page said that "TrackHostExits ." should
      work, nobody had ever implemented it. Bugfix on 0.1.0.x.
    - Report TLS "zero return" case as a "clean close" and "IO error"
      as a "close". Stop calling closes "unexpected closes": existing
      Tors don't use SSL_close(), so having a connection close without
      the TLS shutdown handshake is hardly unexpected.
    - Send NAMESERVER_STATUS messages for a single failed nameserver
      correctly.

  o Code simplifications and refactoring:
    - Remove the tor_strpartition function: its logic was confused,
      and it was only used for one thing that could be implemented far
      more easily.


Changes in version 0.2.0.19-alpha - 2008-02-09
  Tor 0.2.0.19-alpha makes more progress towards normalizing Tor's TLS
  handshake, makes path selection for relays more secure and IP address
  guessing more robust, and generally fixes a lot of bugs in preparation
  for calling the 0.2.0 branch stable.

  o Major features:
    - Do not include recognizeable strings in the commonname part of
      Tor's x509 certificates.

  o Major bugfixes:
    - If we're a relay, avoid picking ourselves as an introduction point,
      a rendezvous point, or as the final hop for internal circuits. Bug
      reported by taranis and lodger. Bugfix on 0.1.2.x.
    - Patch from "Andrew S. Lists" to catch when we contact a directory
      mirror at IP address X and he says we look like we're coming from
      IP address X. Bugfix on 0.1.2.x.

  o Minor features (security):
    - Be more paranoid about overwriting sensitive memory on free(),
      as a defensive programming tactic to ensure forward secrecy.

  o Minor features (directory authority):
    - Actually validate the options passed to AuthDirReject,
      AuthDirInvalid, AuthDirBadDir, and AuthDirBadExit.
    - Reject router descriptors with out-of-range bandwidthcapacity or
      bandwidthburst values.

  o Minor features (controller):
    - Reject controller commands over 1MB in length.  This keeps rogue
      processes from running us out of memory.

  o Minor features (misc):
    - Give more descriptive well-formedness errors for out-of-range
      hidden service descriptor/protocol versions.
    - Make memory debugging information describe more about history
      of cell allocation, so we can help reduce our memory use.

  o Deprecated features (controller):
    - The status/version/num-versioning and status/version/num-concurring
      GETINFO options are no longer useful in the v3 directory protocol:
      treat them as deprecated, and warn when they're used.

  o Minor bugfixes:
    - When our consensus networkstatus has been expired for a while, stop
      being willing to build circuits using it. Fixes bug 401. Bugfix
      on 0.1.2.x.
    - Directory caches now fetch certificates from all authorities
      listed in a networkstatus consensus, even when they do not
      recognize them. Fixes bug 571. Bugfix on 0.2.0.x.
    - When connecting to a bridge without specifying its key, insert
      the connection into the identity-to-connection map as soon as
      a key is learned. Fixes bug 574. Bugfix on 0.2.0.x.
    - Detect versions of OS X where malloc_good_size() is present in the
      library but never actually declared. Resolves bug 587. Bugfix
      on 0.2.0.x.
    - Stop incorrectly truncating zlib responses to directory authority
      signature download requests. Fixes bug 593. Bugfix on 0.2.0.x.
    - Stop recommending that every server operator send mail to tor-ops.
      Resolves bug 597. Bugfix on 0.1.2.x.
    - Don't trigger an assert if we start a directory authority with a
      private IP address (like 127.0.0.1).
    - Avoid possible failures when generating a directory with routers
      with over-long versions strings, or too many flags set. Bugfix
      on 0.1.2.x.
    - If an attempt to launch a DNS resolve request over the control
      port fails because we have overrun the limit on the number of
      connections, tell the controller that the request has failed.
    - Avoid using too little bandwidth when our clock skips a few
      seconds. Bugfix on 0.1.2.x.
    - Fix shell error when warning about missing packages in configure
      script, on Fedora or Red Hat machines. Bugfix on 0.2.0.x.
    - Do not become confused when receiving a spurious VERSIONS-like
      cell from a confused v1 client.  Bugfix on 0.2.0.x.
    - Re-fetch v2 (as well as v0) rendezvous descriptors when all
      introduction points for a hidden service have failed. Patch from
      Karsten Loesing. Bugfix on 0.2.0.x.

  o Code simplifications and refactoring:
    - Remove some needless generality from cpuworker code, for improved
      type-safety.
    - Stop overloading the circuit_t.onionskin field for both "onionskin
      from a CREATE cell that we are waiting for a cpuworker to be
      assigned" and "onionskin from an EXTEND cell that we are going to
      send to an OR as soon as we are connected". Might help with bug 600.
    - Add an in-place version of aes_crypt() so that we can avoid doing a
      needless memcpy() call on each cell payload.


Changes in version 0.2.0.18-alpha - 2008-01-25
  Tor 0.2.0.18-alpha adds a sixth v3 directory authority run by CCC,
  fixes a big memory leak in 0.2.0.17-alpha, and adds new config options
  that can warn or reject connections to ports generally associated with
  vulnerable-plaintext protocols.

  o New directory authorities:
    - Set up dannenberg (run by CCC) as the sixth v3 directory
      authority.

  o Major bugfixes:
    - Fix a major memory leak when attempting to use the v2 TLS
      handshake code. Bugfix on 0.2.0.x; fixes bug 589.
    - We accidentally enabled the under-development v2 TLS handshake
      code, which was causing log entries like "TLS error while
      renegotiating handshake". Disable it again. Resolves bug 590.
    - We were computing the wrong Content-Length: header for directory
      responses that need to be compressed on the fly, causing clients
      asking for those items to always fail. Bugfix on 0.2.0.x; partially
      fixes bug 593.

  o Major features:
    - Avoid going directly to the directory authorities even if you're a
      relay, if you haven't found yourself reachable yet or if you've
      decided not to advertise your dirport yet. Addresses bug 556.
    - If we've gone 12 hours since our last bandwidth check, and we
      estimate we have less than 50KB bandwidth capacity but we could
      handle more, do another bandwidth test.
    - New config options WarnPlaintextPorts and RejectPlaintextPorts so
      Tor can warn and/or refuse connections to ports commonly used with
      vulnerable-plaintext protocols. Currently we warn on ports 23,
      109, 110, and 143, but we don't reject any.

  o Minor bugfixes:
    - When we setconf ClientOnly to 1, close any current OR and Dir
      listeners. Reported by mwenge.
    - When we get a consensus that's been signed by more people than
      we expect, don't log about it; it's not a big deal. Reported
      by Kyle Williams.

  o Minor features:
    - Don't answer "/tor/networkstatus-bridges" directory requests if
      the request isn't encrypted.
    - Make "ClientOnly 1" config option disable directory ports too.
    - Patches from Karsten Loesing to make v2 hidden services more
      robust: work even when there aren't enough HSDir relays available;
      retry when a v2 rend desc fetch fails; but don't retry if we
      already have a usable v0 rend desc.


Changes in version 0.2.0.17-alpha - 2008-01-17
  Tor 0.2.0.17-alpha makes the tarball build cleanly again (whoops).

  o Compile fixes:
    - Make the tor-gencert man page get included correctly in the tarball.


Changes in version 0.2.0.16-alpha - 2008-01-17
  Tor 0.2.0.16-alpha adds a fifth v3 directory authority run by Karsten
  Loesing, and generally cleans up a lot of features and minor bugs.

  o New directory authorities:
    - Set up gabelmoo (run by Karsten Loesing) as the fifth v3 directory
      authority.

  o Major performance improvements:
    - Switch our old ring buffer implementation for one more like that
      used by free Unix kernels. The wasted space in a buffer with 1mb
      of data will now be more like 8k than 1mb. The new implementation
      also avoids realloc();realloc(); patterns that can contribute to
      memory fragmentation.

  o Minor features:
    - Configuration files now accept C-style strings as values. This
      helps encode characters not allowed in the current configuration
      file format, such as newline or #. Addresses bug 557.
    - Although we fixed bug 539 (where servers would send HTTP status 503
      responses _and_ send a body too), there are still servers out
      there that haven't upgraded. Therefore, make clients parse such
      bodies when they receive them.
    - When we're not serving v2 directory information, there is no reason
      to actually keep any around. Remove the obsolete files and directory
      on startup if they are very old and we aren't going to serve them.

  o Minor performance improvements:
    - Reference-count and share copies of address policy entries; only 5%
      of them were actually distinct.
    - Never walk through the list of logs if we know that no log is
      interested in a given message.

  o Minor bugfixes:
    - When an authority has not signed a consensus, do not try to
      download a nonexistent "certificate with key 00000000". Bugfix
      on 0.2.0.x. Fixes bug 569.
    - Fix a rare assert error when we're closing one of our threads:
      use a mutex to protect the list of logs, so we never write to the
      list as it's being freed. Bugfix on 0.1.2.x. Fixes the very rare
      bug 575, which is kind of the revenge of bug 222.
    - Patch from Karsten Loesing to complain less at both the client
      and the relay when a relay used to have the HSDir flag but doesn't
      anymore, and we try to upload a hidden service descriptor.
    - Stop leaking one cert per TLS context. Fixes bug 582. Bugfix on
      0.2.0.15-alpha.
    - Do not try to download missing certificates until we have tried
      to check our fallback consensus. Fixes bug 583.
    - Make bridges round reported GeoIP stats info up to the nearest
      estimate, not down. Now we can distinguish between "0 people from
      this country" and "1 person from this country".
    - Avoid a spurious free on base64 failure. Bugfix on 0.1.2.
    - Avoid possible segfault if key generation fails in
      crypto_pk_hybrid_encrypt. Bugfix on 0.2.0.
    - Avoid segfault in the case where a badly behaved v2 versioning
      directory sends a signed networkstatus with missing client-versions.
      Bugfix on 0.1.2.
    - Avoid segfaults on certain complex invocations of
      router_get_by_hexdigest(). Bugfix on 0.1.2.
    - Correct bad index on array access in parse_http_time(). Bugfix
      on 0.2.0.
    - Fix possible bug in vote generation when server versions are present
      but client versions are not.
    - Fix rare bug on REDIRECTSTREAM control command when called with no
      port set: it could erroneously report an error when none had
      happened.
    - Avoid bogus crash-prone, leak-prone tor_realloc when we're
      compressing large objects and find ourselves with more than 4k
      left over. Bugfix on 0.2.0.
    - Fix a small memory leak when setting up a hidden service.
    - Fix a few memory leaks that could in theory happen under bizarre
      error conditions.
    - Fix an assert if we post a general-purpose descriptor via the
      control port but that descriptor isn't mentioned in our current
      network consensus. Bug reported by Jon McLachlan; bugfix on
      0.2.0.9-alpha.

  o Minor features (controller):
    - Get NS events working again. Patch from tup.
    - The GETCONF command now escapes and quotes configuration values
      that don't otherwise fit into the torrc file.
    - The SETCONF command now handles quoted values correctly.

  o Minor features (directory authorities):
    - New configuration options to override default maximum number of
      servers allowed on a single IP address. This is important for
      running a test network on a single host.
    - Actually implement the -s option to tor-gencert.
    - Add a manual page for tor-gencert.

  o Minor features (bridges):
    - Bridge authorities no longer serve bridge descriptors over
      unencrypted connections.

  o Minor features (other):
    - Add hidden services and DNSPorts to the list of things that make
      Tor accept that it has running ports. Change starting Tor with no
      ports from a fatal error to a warning; we might change it back if
      this turns out to confuse anybody. Fixes bug 579.


Changes in version 0.1.2.19 - 2008-01-17
  Tor 0.1.2.19 fixes a huge memory leak on exit relays, makes the default
  exit policy a little bit more conservative so it's safer to run an
  exit relay on a home system, and fixes a variety of smaller issues.

  o Security fixes:
    - Exit policies now reject connections that are addressed to a
      relay's public (external) IP address too, unless
      ExitPolicyRejectPrivate is turned off. We do this because too
      many relays are running nearby to services that trust them based
      on network address.

  o Major bugfixes:
    - When the clock jumps forward a lot, do not allow the bandwidth
      buckets to become negative. Fixes bug 544.
    - Fix a memory leak on exit relays; we were leaking a cached_resolve_t
      on every successful resolve. Reported by Mike Perry.
    - Purge old entries from the "rephist" database and the hidden
      service descriptor database even when DirPort is zero.
    - Stop thinking that 0.1.2.x directory servers can handle "begin_dir"
      requests. Should ease bugs 406 and 419 where 0.1.2.x relays are
      crashing or mis-answering these requests.
    - When we decide to send a 503 response to a request for servers, do
      not then also send the server descriptors: this defeats the whole
      purpose. Fixes bug 539.

  o Minor bugfixes:
    - Changing the ExitPolicyRejectPrivate setting should cause us to
      rebuild our server descriptor.
    - Fix handling of hex nicknames when answering controller requests for
      networkstatus by name, or when deciding whether to warn about
      unknown routers in a config option. (Patch from mwenge.)
    - Fix a couple of hard-to-trigger autoconf problems that could result
      in really weird results on platforms whose sys/types.h files define
      nonstandard integer types.
    - Don't try to create the datadir when running --verify-config or
      --hash-password. Resolves bug 540.
    - If we were having problems getting a particular descriptor from the
      directory caches, and then we learned about a new descriptor for
      that router, we weren't resetting our failure count. Reported
      by lodger.
    - Although we fixed bug 539 (where servers would send HTTP status 503
      responses _and_ send a body too), there are still servers out there
      that haven't upgraded. Therefore, make clients parse such bodies
      when they receive them.
    - Run correctly on systems where rlim_t is larger than unsigned long.
      This includes some 64-bit systems.
    - Run correctly on platforms (like some versions of OS X 10.5) where
      the real limit for number of open files is OPEN_FILES, not rlim_max
      from getrlimit(RLIMIT_NOFILES).
    - Avoid a spurious free on base64 failure.
    - Avoid segfaults on certain complex invocations of
      router_get_by_hexdigest().
    - Fix rare bug on REDIRECTSTREAM control command when called with no
      port set: it could erroneously report an error when none had
      happened.


Changes in version 0.2.0.15-alpha - 2007-12-25
  Tor 0.2.0.14-alpha and 0.2.0.15-alpha fix a bunch of bugs with the
  features added in 0.2.0.13-alpha.

  o Major bugfixes:
    - Fix several remotely triggerable asserts based on DirPort requests
      for a v2 or v3 networkstatus object before we were prepared. This
      was particularly bad for 0.2.0.13 and later bridge relays, who
      would never have a v2 networkstatus and would thus always crash
      when used. Bugfixes on 0.2.0.x.
    - Estimate the v3 networkstatus size more accurately, rather than
      estimating it at zero bytes and giving it artificially high priority
      compared to other directory requests. Bugfix on 0.2.0.x.

  o Minor bugfixes:
    - Fix configure.in logic for cross-compilation.
    - When we load a bridge descriptor from the cache, and it was
      previously unreachable, mark it as retriable so we won't just
      ignore it. Also, try fetching a new copy immediately. Bugfixes
      on 0.2.0.13-alpha.
    - The bridge GeoIP stats were counting other relays, for example
      self-reachability and authority-reachability tests.

  o Minor features:
    - Support compilation to target iPhone; patch from cjacker huang.
      To build for iPhone, pass the --enable-iphone option to configure.


Changes in version 0.2.0.14-alpha - 2007-12-23
  o Major bugfixes:
    - Fix a crash on startup if you install Tor 0.2.0.13-alpha fresh
      without a datadirectory from a previous Tor install. Reported
      by Zax.
    - Fix a crash when we fetch a descriptor that turns out to be
      unexpected (it used to be in our networkstatus when we started
      fetching it, but it isn't in our current networkstatus), and we
      aren't using bridges. Bugfix on 0.2.0.x.
    - Fix a crash when accessing hidden services: it would work the first
      time you use a given introduction point for your service, but
      on subsequent requests we'd be using garbage memory. Fixed by
      Karsten Loesing. Bugfix on 0.2.0.13-alpha.
    - Fix a crash when we load a bridge descriptor from disk but we don't
      currently have a Bridge line for it in our torrc. Bugfix on
      0.2.0.13-alpha.

  o Major features:
    - If bridge authorities set BridgePassword, they will serve a
      snapshot of known bridge routerstatuses from their DirPort to
      anybody who knows that password. Unset by default.

  o Minor bugfixes:
    - Make the unit tests build again.
    - Make "GETINFO/desc-annotations/id/<OR digest>" actually work.
    - Make PublishServerDescriptor default to 1, so the default doesn't
      have to change as we invent new directory protocol versions.
    - Fix test for rlim_t on OSX 10.3: sys/resource.h doesn't want to
      be included unless sys/time.h is already included.  Fixes
      bug 553.  Bugfix on 0.2.0.x.
    - If we receive a general-purpose descriptor and then receive an
      identical bridge-purpose descriptor soon after, don't discard
      the next one as a duplicate.

  o Minor features:
    - If BridgeRelay is set to 1, then the default for
      PublishServerDescriptor is now "bridge" rather than "v2,v3".
    - If the user sets RelayBandwidthRate but doesn't set
      RelayBandwidthBurst, then make them equal rather than erroring out.


Changes in version 0.2.0.13-alpha - 2007-12-21
  Tor 0.2.0.13-alpha adds a fourth v3 directory authority run by Geoff
  Goodell, fixes many more bugs, and adds a lot of infrastructure for
  upcoming features.

  o New directory authorities:
    - Set up lefkada (run by Geoff Goodell) as the fourth v3 directory
      authority.

  o Major bugfixes:
    - Only update guard status (usable / not usable) once we have
      enough directory information. This was causing us to always pick
      two new guards on startup (bugfix on 0.2.0.9-alpha), and it was
      causing us to discard all our guards on startup if we hadn't been
      running for a few weeks (bugfix on 0.1.2.x). Fixes bug 448.
    - Purge old entries from the "rephist" database and the hidden
      service descriptor databases even when DirPort is zero. Bugfix
      on 0.1.2.x.
    - We were ignoring our RelayBandwidthRate for the first 30 seconds
      after opening a circuit -- even a relayed circuit. Bugfix on
      0.2.0.3-alpha.
    - Stop thinking that 0.1.2.x directory servers can handle "begin_dir"
      requests. Should ease bugs 406 and 419 where 0.1.2.x relays are
      crashing or mis-answering these types of requests.
    - Relays were publishing their server descriptor to v1 and v2
      directory authorities, but they didn't try publishing to v3-only
      authorities. Fix this; and also stop publishing to v1 authorities.
      Bugfix on 0.2.0.x.
    - When we were reading router descriptors from cache, we were ignoring
      the annotations -- so for example we were reading in bridge-purpose
      descriptors as general-purpose descriptors. Bugfix on 0.2.0.8-alpha.
    - When we decided to send a 503 response to a request for servers, we
      were then also sending the server descriptors: this defeats the
      whole purpose. Fixes bug 539; bugfix on 0.1.2.x.

  o Major features:
    - Bridge relays now behave like clients with respect to time
      intervals for downloading new consensus documents -- otherwise they
      stand out. Bridge users now wait until the end of the interval,
      so their bridge relay will be sure to have a new consensus document.
    - Three new config options (AlternateDirAuthority,
      AlternateBridgeAuthority, and AlternateHSAuthority) that let the
      user selectively replace the default directory authorities by type,
      rather than the all-or-nothing replacement that DirServer offers.
    - Tor can now be configured to read a GeoIP file from disk in one
      of two formats. This can be used by controllers to map IP addresses
      to countries. Eventually, it may support exit-by-country.
    - When possible, bridge relays remember which countries users
      are coming from, and report aggregate information in their
      extra-info documents, so that the bridge authorities can learn
      where Tor is blocked.
    - Bridge directory authorities now do reachability testing on the
      bridges they know. They provide router status summaries to the
      controller via "getinfo ns/purpose/bridge", and also dump summaries
      to a file periodically.
    - Stop fetching directory info so aggressively if your DirPort is
      on but your ORPort is off; stop fetching v2 dir info entirely.
      You can override these choices with the new FetchDirInfoEarly
      config option.

  o Minor bugfixes:
    - The fix in 0.2.0.12-alpha cleared the "hsdir" flag in v3 network
      consensus documents when there are too many relays at a single
      IP address. Now clear it in v2 network status documents too, and
      also clear it in routerinfo_t when the relay is no longer listed
      in the relevant networkstatus document.
    - Don't crash if we get an unexpected value for the
      PublishServerDescriptor config option. Reported by Matt Edman;
      bugfix on 0.2.0.9-alpha.
    - Our new v2 hidden service descriptor format allows descriptors
      that have no introduction points. But Tor crashed when we tried
      to build a descriptor with no intro points (and it would have
      crashed if we had tried to parse one). Bugfix on 0.2.0.x; patch
      by Karsten Loesing.
    - Fix building with dmalloc 5.5.2 with glibc.
    - Reject uploaded descriptors and extrainfo documents if they're
      huge. Otherwise we'll cache them all over the network and it'll
      clog everything up. Reported by Aljosha Judmayer.
    - Check for presence of s6_addr16 and s6_addr32 fields in in6_addr
      via autoconf. Should fix compile on solaris. Bugfix on 0.2.0.x.
    - When the DANGEROUS_VERSION controller status event told us we're
      running an obsolete version, it used the string "OLD" to describe
      it. Yet the "getinfo" interface used the string "OBSOLETE". Now use
      "OBSOLETE" in both cases. Bugfix on 0.1.2.x.
    - If we can't expand our list of entry guards (e.g. because we're
      using bridges or we have StrictEntryNodes set), don't mark relays
      down when they fail a directory request. Otherwise we're too quick
      to mark all our entry points down. Bugfix on 0.1.2.x.
    - Fix handling of hex nicknames when answering controller requests for
      networkstatus by name, or when deciding whether to warn about unknown
      routers in a config option. Bugfix on 0.1.2.x. (Patch from mwenge.)
    - Fix a couple of hard-to-trigger autoconf problems that could result
      in really weird results on platforms whose sys/types.h files define
      nonstandard integer types. Bugfix on 0.1.2.x.
    - Fix compilation with --disable-threads set. Bugfix on 0.2.0.x.
    - Don't crash on name lookup when we have no current consensus.  Fixes
      bug 538; bugfix on 0.2.0.x.
    - Only Tors that want to mirror the v2 directory info should
      create the "cached-status" directory in their datadir. (All Tors
      used to create it.) Bugfix on 0.2.0.9-alpha.
    - Directory authorities should only automatically download Extra Info
      documents if they're v1, v2, or v3 authorities. Bugfix on 0.1.2.x.

  o Minor features:
    - On the USR1 signal, when dmalloc is in use, log the top 10 memory
      consumers. (We already do this on HUP.)
    - Authorities and caches fetch the v2 networkstatus documents
      less often, now that v3 is encouraged.
    - Add a new config option BridgeRelay that specifies you want to
      be a bridge relay. Right now the only difference is that it makes
      you answer begin_dir requests, and it makes you cache dir info,
      even if your DirPort isn't on.
    - Add "GETINFO/desc-annotations/id/<OR digest>" so controllers can
      ask about source, timestamp of arrival, purpose, etc. We need
      something like this to help Vidalia not do GeoIP lookups on bridge
      addresses.
    - Allow multiple HashedControlPassword config lines, to support
      multiple controller passwords.
    - Authorities now decide whether they're authoritative for a given
      router based on the router's purpose.
    - New config options AuthDirBadDir and AuthDirListBadDirs for
      authorities to mark certain relays as "bad directories" in the
      networkstatus documents. Also supports the "!baddir" directive in
      the approved-routers file.


Changes in version 0.2.0.12-alpha - 2007-11-16
  This twelfth development snapshot fixes some more build problems as
  well as a few minor bugs.

  o Compile fixes:
    - Make it build on OpenBSD again. Patch from tup.
    - Substitute BINDIR and LOCALSTATEDIR in scripts. Fixes
      package-building for Red Hat, OS X, etc.

  o Minor bugfixes (on 0.1.2.x):
    - Changing the ExitPolicyRejectPrivate setting should cause us to
      rebuild our server descriptor.

  o Minor bugfixes (on 0.2.0.x):
    - When we're lacking a consensus, don't try to perform rendezvous
      operations. Reported by Karsten Loesing.
    - Fix a small memory leak whenever we decide against using a
      newly picked entry guard. Reported by Mike Perry.
    - When authorities detected more than two relays running on the same
      IP address, they were clearing all the status flags but forgetting
      to clear the "hsdir" flag. So clients were being told that a
      given relay was the right choice for a v2 hsdir lookup, yet they
      never had its descriptor because it was marked as 'not running'
      in the consensus.
    - If we're trying to fetch a bridge descriptor and there's no way
      the bridge authority could help us (for example, we don't know
      a digest, or there is no bridge authority), don't be so eager to
      fall back to asking the bridge authority.
    - If we're using bridges or have strictentrynodes set, and our
      chosen exit is in the same family as all our bridges/entry guards,
      then be flexible about families.

  o Minor features:
    - When we negotiate a v2 link-layer connection (not yet implemented),
      accept RELAY_EARLY cells and turn them into RELAY cells if we've
      negotiated a v1 connection for their next step. Initial code for
      proposal 110.


Changes in version 0.2.0.11-alpha - 2007-11-12
  This eleventh development snapshot fixes some build problems with
  the previous snapshot. It also includes a more secure-by-default exit
  policy for relays, fixes an enormous memory leak for exit relays, and
  fixes another bug where servers were falling out of the directory list.

  o Security fixes:
    - Exit policies now reject connections that are addressed to a
      relay's public (external) IP address too, unless
      ExitPolicyRejectPrivate is turned off. We do this because too
      many relays are running nearby to services that trust them based
      on network address. Bugfix on 0.1.2.x.

  o Major bugfixes:
    - Fix a memory leak on exit relays; we were leaking a cached_resolve_t
      on every successful resolve. Reported by Mike Perry; bugfix
      on 0.1.2.x.
    - On authorities, never downgrade to old router descriptors simply
      because they're listed in the consensus. This created a catch-22
      where we wouldn't list a new descriptor because there was an
      old one in the consensus, and we couldn't get the new one in the
      consensus because we wouldn't list it. Possible fix for bug 548.
      Also, this might cause bug 543 to appear on authorities; if so,
      we'll need a band-aid for that. Bugfix on 0.2.0.9-alpha.

  o Packaging fixes on 0.2.0.10-alpha:
    - We were including instructions about what to do with the
      src/config/fallback-consensus file, but we weren't actually
      including it in the tarball. Disable all of that for now.

  o Minor features:
    - Allow people to say PreferTunnelledDirConns rather than
      PreferTunneledDirConns, for those alternate-spellers out there.

  o Minor bugfixes:
    - Don't reevaluate all the information from our consensus document
      just because we've downloaded a v2 networkstatus that we intend
      to cache. Fixes bug 545; bugfix on 0.2.0.x.


Changes in version 0.2.0.10-alpha - 2007-11-10
  This tenth development snapshot adds a third v3 directory authority
  run by Mike Perry, adds most of Karsten Loesing's new hidden service
  descriptor format, fixes a bad crash bug and new bridge bugs introduced
  in 0.2.0.9-alpha, fixes many bugs with the v3 directory implementation,
  fixes some minor memory leaks in previous 0.2.0.x snapshots, and
  addresses many more minor issues.

  o New directory authorities:
    - Set up ides (run by Mike Perry) as the third v3 directory authority.

  o Major features:
    - Allow tunnelled directory connections to ask for an encrypted
      "begin_dir" connection or an anonymized "uses a full Tor circuit"
      connection independently. Now we can make anonymized begin_dir
      connections for (e.g.) more secure hidden service posting and
      fetching.
    - More progress on proposal 114: code from Karsten Loesing to
      implement new hidden service descriptor format.
    - Raise the default BandwidthRate/BandwidthBurst to 5MB/10MB, to
      accommodate the growing number of servers that use the default
      and are reaching it.
    - Directory authorities use a new formula for selecting which nodes
      to advertise as Guards: they must be in the top 7/8 in terms of
      how long we have known about them, and above the median of those
      nodes in terms of weighted fractional uptime.
    - Make "not enough dir info yet" warnings describe *why* Tor feels
      it doesn't have enough directory info yet.

  o Major bugfixes:
    - Stop servers from crashing if they set a Family option (or
      maybe in other situations too). Bugfix on 0.2.0.9-alpha; reported
      by Fabian Keil.
    - Make bridge users work again -- the move to v3 directories in
      0.2.0.9-alpha had introduced a number of bugs that made bridges
      no longer work for clients.
    - When the clock jumps forward a lot, do not allow the bandwidth
      buckets to become negative. Bugfix on 0.1.2.x; fixes bug 544.

  o Major bugfixes (v3 dir, bugfixes on 0.2.0.9-alpha):
    - When the consensus lists a router descriptor that we previously were
      mirroring, but that we considered non-canonical, reload the
      descriptor as canonical. This fixes bug 543 where Tor servers
      would start complaining after a few days that they don't have
      enough directory information to build a circuit.
    - Consider replacing the current consensus when certificates arrive
      that make the pending consensus valid. Previously, we were only
      considering replacement when the new certs _didn't_ help.
    - Fix an assert error on startup if we didn't already have the
      consensus and certs cached in our datadirectory: we were caching
      the consensus in consensus_waiting_for_certs but then free'ing it
      right after.
    - Avoid sending a request for "keys/fp" (for which we'll get a 400 Bad
      Request) if we need more v3 certs but we've already got pending
      requests for all of them.
    - Correctly back off from failing certificate downloads. Fixes
      bug 546.
    - Authorities don't vote on the Running flag if they have been running
      for less than 30 minutes themselves. Fixes bug 547, where a newly
      started authority would vote that everyone was down.

  o New requirements:
    - Drop support for OpenSSL version 0.9.6. Just about nobody was using
      it, it had no AES, and it hasn't seen any security patches since
      2004.

  o Minor features:
    - Clients now hold circuitless TLS connections open for 1.5 times
      MaxCircuitDirtiness (15 minutes), since it is likely that they'll
      rebuild a new circuit over them within that timeframe. Previously,
      they held them open only for KeepalivePeriod (5 minutes).
    - Use "If-Modified-Since" to avoid retrieving consensus
      networkstatuses that we already have.
    - When we have no consensus, check FallbackNetworkstatusFile (defaults
      to $PREFIX/share/tor/fallback-consensus) for a consensus.  This way
      we start knowing some directory caches.
    - When we receive a consensus from the future, warn about skew.
    - Improve skew reporting: try to give the user a better log message
      about how skewed they are, and how much this matters.
    - When we have a certificate for an authority, believe that
      certificate's claims about the authority's IP address.
    - New --quiet command-line option to suppress the default console log.
      Good in combination with --hash-password.
    - Authorities send back an X-Descriptor-Not-New header in response to
      an accepted-but-discarded descriptor upload.  Partially implements
      fix for bug 535.
    - Make the log message for "tls error. breaking." more useful.
    - Better log messages about certificate downloads, to attempt to
      track down the second incarnation of bug 546.

  o Minor features (bridges):
    - If bridge users set UpdateBridgesFromAuthority, but the digest
      they ask for is a 404 from the bridge authority, they now fall
      back to trying the bridge directly.
    - Bridges now use begin_dir to publish their server descriptor to
      the bridge authority, even when they haven't set TunnelDirConns.

  o Minor features (controller):
    - When reporting clock skew, and we know that the clock is _at least
      as skewed_ as some value, but we don't know the actual value,
      report the value as a "minimum skew."

  o Utilities:
    - Update linux-tor-prio.sh script to allow QoS based on the uid of
      the Tor process. Patch from Marco Bonetti with tweaks from Mike
      Perry.

  o Minor bugfixes:
    - Refuse to start if both ORPort and UseBridges are set. Bugfix
      on 0.2.0.x, suggested by Matt Edman.
    - Don't stop fetching descriptors when FetchUselessDescriptors is
      set, even if we stop asking for circuits. Bugfix on 0.1.2.x;
      reported by tup and ioerror.
    - Better log message on vote from unknown authority.
    - Don't log "Launching 0 request for 0 router" message.

  o Minor bugfixes (memory leaks):
    - Stop leaking memory every time we parse a v3 certificate. Bugfix
      on 0.2.0.1-alpha.
    - Stop leaking memory every time we load a v3 certificate. Bugfix
      on 0.2.0.1-alpha. Fixes bug 536.
    - Stop leaking a cached networkstatus on exit.  Bugfix on
      0.2.0.3-alpha.
    - Stop leaking voter information every time we free a consensus.
      Bugfix on 0.2.0.3-alpha.
    - Stop leaking signed data every time we check a voter signature.
      Bugfix on 0.2.0.3-alpha.
    - Stop leaking a signature every time we fail to parse a consensus or
      a vote.  Bugfix on 0.2.0.3-alpha.
    - Stop leaking v2_download_status_map on shutdown.  Bugfix on
      0.2.0.9-alpha.
    - Stop leaking conn->nickname every time we make a connection to a
      Tor relay without knowing its expected identity digest (e.g. when
      using bridges). Bugfix on 0.2.0.3-alpha.

  - Minor bugfixes (portability):
    - Run correctly on platforms where rlim_t is larger than unsigned
      long, and/or where the real limit for number of open files is
      OPEN_FILES, not rlim_max from getrlimit(RLIMIT_NOFILES). In
      particular, these may be needed for OS X 10.5.


Changes in version 0.1.2.18 - 2007-10-28
  Tor 0.1.2.18 fixes many problems including crash bugs, problems with
  hidden service introduction that were causing huge delays, and a big
  bug that was causing some servers to disappear from the network status
  lists for a few hours each day.

  o Major bugfixes (crashes):
    - If a connection is shut down abruptly because of something that
      happened inside connection_flushed_some(), do not call
      connection_finished_flushing(). Should fix bug 451:
      "connection_stop_writing: Assertion conn->write_event failed"
      Bugfix on 0.1.2.7-alpha.
    - Fix possible segfaults in functions called from
      rend_process_relay_cell().

  o Major bugfixes (hidden services):
    - Hidden services were choosing introduction points uniquely by
      hexdigest, but when constructing the hidden service descriptor
      they merely wrote the (potentially ambiguous) nickname.
    - Clients now use the v2 intro format for hidden service
      connections: they specify their chosen rendezvous point by identity
      digest rather than by (potentially ambiguous) nickname. These
      changes could speed up hidden service connections dramatically.

  o Major bugfixes (other):
    - Stop publishing a new server descriptor just because we get a
      HUP signal. This led (in a roundabout way) to some servers getting
      dropped from the networkstatus lists for a few hours each day.
    - When looking for a circuit to cannibalize, consider family as well
      as identity. Fixes bug 438. Bugfix on 0.1.0.x (which introduced
      circuit cannibalization).
    - When a router wasn't listed in a new networkstatus, we were leaving
      the flags for that router alone -- meaning it remained Named,
      Running, etc -- even though absence from the networkstatus means
      that it shouldn't be considered to exist at all anymore. Now we
      clear all the flags for routers that fall out of the networkstatus
      consensus. Fixes bug 529.

  o Minor bugfixes:
    - Don't try to access (or alter) the state file when running
      --list-fingerprint or --verify-config or --hash-password. Resolves
      bug 499.
    - When generating information telling us how to extend to a given
      router, do not try to include the nickname if it is
      absent. Resolves bug 467.
    - Fix a user-triggerable segfault in expand_filename(). (There isn't
      a way to trigger this remotely.)
    - When sending a status event to the controller telling it that an
      OR address is reachable, set the port correctly. (Previously we
      were reporting the dir port.)
    - Fix a minor memory leak whenever a controller sends the PROTOCOLINFO
      command. Bugfix on 0.1.2.17.
    - When loading bandwidth history, do not believe any information in
      the future. Fixes bug 434.
    - When loading entry guard information, do not believe any information
      in the future.
    - When we have our clock set far in the future and generate an
      onion key, then re-set our clock to be correct, we should not stop
      the onion key from getting rotated.
    - On some platforms, accept() can return a broken address. Detect
      this more quietly, and deal accordingly. Fixes bug 483.
    - It's not actually an error to find a non-pending entry in the DNS
      cache when canceling a pending resolve. Don't log unless stuff
      is fishy. Resolves bug 463.
    - Don't reset trusted dir server list when we set a configuration
      option. Patch from Robert Hogan.
    - Don't try to create the datadir when running --verify-config or
      --hash-password. Resolves bug 540.


Changes in version 0.2.0.9-alpha - 2007-10-24
  This ninth development snapshot switches clients to the new v3 directory
  system; allows servers to be listed in the network status even when they
  have the same nickname as a registered server; and fixes many other
  bugs including a big one that was causing some servers to disappear
  from the network status lists for a few hours each day.

  o Major features (directory system):
    - Clients now download v3 consensus networkstatus documents instead
      of v2 networkstatus documents. Clients and caches now base their
      opinions about routers on these consensus documents. Clients only
      download router descriptors listed in the consensus.
    - Authorities now list servers who have the same nickname as
      a different named server, but list them with a new flag,
      "Unnamed". Now we can list servers that happen to pick the same
      nickname as a server that registered two years ago and then
      disappeared. Partially implements proposal 122.
    - If the consensus lists a router as "Unnamed", the name is assigned
      to a different router: do not identify the router by that name.
      Partially implements proposal 122.
    - Authorities can now come to a consensus on which method to use to
      compute the consensus. This gives us forward compatibility.

  o Major bugfixes:
    - Stop publishing a new server descriptor just because we HUP or
      when we find our DirPort to be reachable but won't actually publish
      it. New descriptors without any real changes are dropped by the
      authorities, and can screw up our "publish every 18 hours" schedule.
      Bugfix on 0.1.2.x.
    - When a router wasn't listed in a new networkstatus, we were leaving
      the flags for that router alone -- meaning it remained Named,
      Running, etc -- even though absence from the networkstatus means
      that it shouldn't be considered to exist at all anymore. Now we
      clear all the flags for routers that fall out of the networkstatus
      consensus. Fixes bug 529; bugfix on 0.1.2.x.
    - Fix awful behavior in DownloadExtraInfo option where we'd fetch
      extrainfo documents and then discard them immediately for not
      matching the latest router. Bugfix on 0.2.0.1-alpha.

  o Minor features (v3 directory protocol):
    - Allow tor-gencert to generate a new certificate without replacing
      the signing key.
    - Allow certificates to include an address.
    - When we change our directory-cache settings, reschedule all voting
      and download operations.
    - Reattempt certificate downloads immediately on failure, as long as
      we haven't failed a threshold number of times yet.
    - Delay retrying consensus downloads while we're downloading
      certificates to verify the one we just got.  Also, count getting a
      consensus that we already have (or one that isn't valid) as a failure,
      and count failing to get the certificates after 20 minutes as a
      failure.
    - Build circuits and download descriptors even if our consensus is a
      little expired. (This feature will go away once authorities are
      more reliable.)

  o Minor features (router descriptor cache):
    - If we find a cached-routers file that's been sitting around for more
      than 28 days unmodified, then most likely it's a leftover from
      when we upgraded to 0.2.0.8-alpha. Remove it. It has no good
      routers anyway.
    - When we (as a cache) download a descriptor because it was listed
      in a consensus, remember when the consensus was supposed to expire,
      and don't expire the descriptor until then.

  o Minor features (performance):
    - Call routerlist_remove_old_routers() much less often. This should
      speed startup, especially on directory caches.
    - Don't try to launch new descriptor downloads quite so often when we
      already have enough directory information to build circuits.
    - Base64 decoding was actually showing up on our profile when parsing
      the initial descriptor file; switch to an in-process all-at-once
      implementation that's about 3.5x times faster than calling out to
      OpenSSL.

  o Minor features (compilation):
    - Detect non-ASCII platforms (if any still exist) and refuse to
      build there: some of our code assumes that 'A' is 65 and so on.

  o Minor bugfixes (v3 directory authorities, bugfixes on 0.2.0.x):
    - Make the "next period" votes into "current period" votes immediately
      after publishing the consensus; avoid a heisenbug that made them
      stick around indefinitely.
    - When we discard a vote as a duplicate, do not report this as
      an error.
    - Treat missing v3 keys or certificates as an error when running as a
      v3 directory authority.
    - When we're configured to be a v3 authority, but we're only listed
      as a non-v3 authority in our DirServer line for ourself, correct
      the listing.
    - If an authority doesn't have a qualified hostname, just put
      its address in the vote. This fixes the problem where we referred to
      "moria on moria:9031."
    - Distinguish between detached signatures for the wrong period, and
      detached signatures for a divergent vote.
    - Fix a small memory leak when computing a consensus.
    - When there's no concensus, we were forming a vote every 30
      minutes, but writing the "valid-after" line in our vote based
      on our configured V3AuthVotingInterval: so unless the intervals
      matched up, we immediately rejected our own vote because it didn't
      start at the voting interval that caused us to construct a vote.

  o Minor bugfixes (v3 directory protocol, bugfixes on 0.2.0.x):
    - Delete unverified-consensus when the real consensus is set.
    - Consider retrying a consensus networkstatus fetch immediately
      after one fails: don't wait 60 seconds to notice.
    - When fetching a consensus as a cache, wait until a newer consensus
      should exist before trying to replace the current one.
    - Use a more forgiving schedule for retrying failed consensus
      downloads than for other types.

  o Minor bugfixes (other directory issues):
    - Correct the implementation of "download votes by digest." Bugfix on
      0.2.0.8-alpha.
    - Authorities no longer send back "400 you're unreachable please fix
      it" errors to Tor servers that aren't online all the time. We're
      supposed to tolerate these servers now. Bugfix on 0.1.2.x.

  o Minor bugfixes (controller):
    - Don't reset trusted dir server list when we set a configuration
      option. Patch from Robert Hogan; bugfix on 0.1.2.x.
    - Respond to INT and TERM SIGNAL commands before we execute the
      signal, in case the signal shuts us down. We had a patch in
      0.1.2.1-alpha that tried to do this by queueing the response on
      the connection's buffer before shutting down, but that really
      isn't the same thing at all. Bug located by Matt Edman.

  o Minor bugfixes (misc):
    - Correctly check for bad options to the "PublishServerDescriptor"
      config option. Bugfix on 0.2.0.1-alpha; reported by Matt Edman.
    - Stop leaking memory on failing case of base32_decode, and make
      it accept upper-case letters. Bugfixes on 0.2.0.7-alpha.
    - Don't try to download extrainfo documents when we're trying to
      fetch enough directory info to build a circuit: having enough
      info should get priority. Bugfix on 0.2.0.x.
    - Don't complain that "your server has not managed to confirm that its
      ports are reachable" if we haven't been able to build any circuits
      yet. Bug found by spending four hours without a v3 consensus. Bugfix
      on 0.1.2.x.
    - Detect the reason for failing to mmap a descriptor file we just
      wrote, and give a more useful log message.  Fixes bug 533. Bugfix
      on 0.1.2.x.

  o Code simplifications and refactoring:
    - Remove support for the old bw_accounting file: we've been storing
      bandwidth accounting information in the state file since
      0.1.2.5-alpha.  This may result in bandwidth accounting errors
      if you try to upgrade from 0.1.1.x or earlier, or if you try to
      downgrade to 0.1.1.x or earlier.
    - New convenience code to locate a file within the DataDirectory.
    - Move non-authority functionality out of dirvote.c.
    - Refactor the arguments for router_pick_{directory_|trusteddir}server
      so that they all take the same named flags.

  o Utilities
    - Include the "tor-ctrl.sh" bash script by Stefan Behte to provide
      Unix users an easy way to script their Tor process (e.g. by
      adjusting bandwidth based on the time of the day).


Changes in version 0.2.0.8-alpha - 2007-10-12
  This eighth development snapshot fixes a crash bug that's been bothering
  us since February 2007, lets bridge authorities store a list of bridge
  descriptors they've seen, gets v3 directory voting closer to working,
  starts caching v3 directory consensus documents on directory mirrors,
  and fixes a variety of smaller issues including some minor memory leaks.

  o Major features (router descriptor cache):
    - Store routers in a file called cached-descriptors instead of in
      cached-routers. Initialize cached-descriptors from cached-routers
      if the old format is around. The new format allows us to store
      annotations along with descriptors.
    - Use annotations to record the time we received each descriptor, its
      source, and its purpose.
    - Disable the SETROUTERPURPOSE controller command: it is now
      obsolete.
    - Controllers should now specify cache=no or cache=yes when using
      the +POSTDESCRIPTOR command.
    - Bridge authorities now write bridge descriptors to disk, meaning
      we can export them to other programs and begin distributing them
      to blocked users.

  o Major features (directory authorities):
    - When a v3 authority is missing votes or signatures, it now tries
      to fetch them.
    - Directory authorities track weighted fractional uptime as well as
      weighted mean-time-between failures.  WFU is suitable for deciding
      whether a node is "usually up", while MTBF is suitable for deciding
      whether a node is "likely to stay up."  We need both, because
      "usually up" is a good requirement for guards, while "likely to
      stay up" is a good requirement for long-lived connections.

  o Major features (v3 directory system):
    - Caches now download v3 network status documents as needed,
      and download the descriptors listed in them.
    - All hosts now attempt to download and keep fresh v3 authority
      certificates, and re-attempt after failures.
    - More internal-consistency checks for vote parsing.

  o Major bugfixes (crashes):
    - If a connection is shut down abruptly because of something that
      happened inside connection_flushed_some(), do not call
      connection_finished_flushing(). Should fix bug 451. Bugfix on
      0.1.2.7-alpha.

  o Major bugfixes (performance):
    - Fix really bad O(n^2) performance when parsing a long list of
      routers: Instead of searching the entire list for an "extra-info "
      string which usually wasn't there, once for every routerinfo
      we read, just scan lines forward until we find one we like.
      Bugfix on 0.2.0.1.
    - When we add data to a write buffer in response to the data on that
      write buffer getting low because of a flush, do not consider the
      newly added data as a candidate for immediate flushing, but rather
      make it wait until the next round of writing. Otherwise, we flush
      and refill recursively, and a single greedy TLS connection can
      eat all of our bandwidth. Bugfix on 0.1.2.7-alpha.

  o Minor features (v3 authority system):
    - Add more ways for tools to download the votes that lead to the
      current consensus.
    - Send a 503 when low on bandwidth and a vote, consensus, or
      certificate is requested.
    - If-modified-since is now implemented properly for all kinds of
      certificate requests.

  o Minor bugfixes (network statuses):
    - Tweak the implementation of proposal 109 slightly: allow at most
      two Tor servers on the same IP address, except if it's the location
      of a directory authority, in which case allow five. Bugfix on
      0.2.0.3-alpha.

  o Minor bugfixes (controller):
    - When sending a status event to the controller telling it that an
      OR address is reachable, set the port correctly. (Previously we
      were reporting the dir port.) Bugfix on 0.1.2.x.

  o Minor bugfixes (v3 directory system):
    - Fix logic to look up a cert by its signing key digest. Bugfix on
      0.2.0.7-alpha.
    - Only change the reply to a vote to "OK" if it's not already
      set. This gets rid of annoying "400 OK" log messages, which may
      have been masking some deeper issue. Bugfix on 0.2.0.7-alpha.
    - When we get a valid consensus, recompute the voting schedule.
    - Base the valid-after time of a vote on the consensus voting
      schedule, not on our preferred schedule.
    - Make the return values and messages from signature uploads and
      downloads more sensible.
    - Fix a memory leak when serving votes and consensus documents, and
      another when serving certificates.

  o Minor bugfixes (performance):
    - Use a slightly simpler string hashing algorithm (copying Python's
      instead of Java's) and optimize our digest hashing algorithm to take
      advantage of 64-bit platforms and to remove some possibly-costly
      voodoo.
    - Fix a minor memory leak whenever we parse guards from our state
      file. Bugfix on 0.2.0.7-alpha.
    - Fix a minor memory leak whenever we write out a file. Bugfix on
      0.2.0.7-alpha.
    - Fix a minor memory leak whenever a controller sends the PROTOCOLINFO
      command. Bugfix on 0.2.0.5-alpha.

  o Minor bugfixes (portability):
    - On some platforms, accept() can return a broken address. Detect
      this more quietly, and deal accordingly. Fixes bug 483.
    - Stop calling tor_strlower() on uninitialized memory in some cases.
      Bugfix in 0.2.0.7-alpha.

  o Minor bugfixes (usability):
    - Treat some 403 responses from directory servers as INFO rather than
      WARN-severity events.
    - It's not actually an error to find a non-pending entry in the DNS
      cache when canceling a pending resolve. Don't log unless stuff is
      fishy. Resolves bug 463.

  o Minor bugfixes (anonymity):
    - Never report that we've used more bandwidth than we're willing to
      relay: it leaks how much non-relay traffic we're using. Resolves
      bug 516.
    - When looking for a circuit to cannibalize, consider family as well
      as identity. Fixes bug 438. Bugfix on 0.1.0.x (which introduced
      circuit cannibalization).

  o Code simplifications and refactoring:
    - Make a bunch of functions static. Remove some dead code.
    - Pull out about a third of the really big routerlist.c; put it in a
      new module, networkstatus.c.
    - Merge the extra fields in local_routerstatus_t back into
      routerstatus_t: we used to need one routerstatus_t for each
      authority's opinion, plus a local_routerstatus_t for the locally
      computed consensus opinion. To save space, we put the locally
      modified fields into local_routerstatus_t, and only the common
      stuff into routerstatus_t. But once v3 directories are in use,
      clients and caches will no longer need to hold authority opinions;
      thus, the rationale for keeping the types separate is now gone.
    - Make the code used to reschedule and reattempt downloads more
      uniform.
    - Turn all 'Are we a directory server/mirror?' logic into a call to
      dirserver_mode().
    - Remove the code to generate the oldest (v1) directory format.
      The code has been disabled since 0.2.0.5-alpha.


Changes in version 0.2.0.7-alpha - 2007-09-21
  This seventh development snapshot makes bridges work again, makes bridge
  authorities work for the first time, fixes two huge performance flaws
  in hidden services, and fixes a variety of minor issues.

  o New directory authorities:
    - Set up moria1 and tor26 as the first v3 directory authorities. See
      doc/spec/dir-spec.txt for details on the new directory design.

  o Major bugfixes (crashes):
    - Fix possible segfaults in functions called from
      rend_process_relay_cell(). Bugfix on 0.1.2.x.

  o Major bugfixes (bridges):
    - Fix a bug that made servers send a "404 Not found" in response to
      attempts to fetch their server descriptor. This caused Tor servers
      to take many minutes to establish reachability for their DirPort,
      and it totally crippled bridges. Bugfix on 0.2.0.5-alpha.
    - Make "UpdateBridgesFromAuthority" torrc option work: when bridge
      users configure that and specify a bridge with an identity
      fingerprint, now they will lookup the bridge descriptor at the
      default bridge authority via a one-hop tunnel, but once circuits
      are established they will switch to a three-hop tunnel for later
      connections to the bridge authority. Bugfix in 0.2.0.3-alpha.

  o Major bugfixes (hidden services):
    - Hidden services were choosing introduction points uniquely by
      hexdigest, but when constructing the hidden service descriptor
      they merely wrote the (potentially ambiguous) nickname.
    - Clients now use the v2 intro format for hidden service
      connections: they specify their chosen rendezvous point by identity
      digest rather than by (potentially ambiguous) nickname. Both
      are bugfixes on 0.1.2.x, and they could speed up hidden service
      connections dramatically. Thanks to Karsten Loesing.

  o Minor features (security):
    - As a client, do not believe any server that tells us that an
      address maps to an internal address space.
    - Make it possible to enable HashedControlPassword and
      CookieAuthentication at the same time.

  o Minor features (guard nodes):
    - Tag every guard node in our state file with the version that
      we believe added it, or with our own version if we add it. This way,
      if a user temporarily runs an old version of Tor and then switches
      back to a new one, she doesn't automatically lose her guards.

  o Minor features (speed):
    - When implementing AES counter mode, update only the portions of the
      counter buffer that need to change, and don't keep separate
      network-order and host-order counters when they are the same (i.e.,
      on big-endian hosts.)

  o Minor features (controller):
    - Accept LF instead of CRLF on controller, since some software has a
      hard time generating real Internet newlines.
    - Add GETINFO values for the server status events
      "REACHABILITY_SUCCEEDED" and "GOOD_SERVER_DESCRIPTOR". Patch from
      Robert Hogan.

  o Removed features:
     - Routers no longer include bandwidth-history lines in their
       descriptors; this information is already available in extra-info
       documents, and including it in router descriptors took up 60%
       (!) of compressed router descriptor downloads. Completes
       implementation of proposal 104.
     - Remove the contrib scripts ExerciseServer.py, PathDemo.py,
       and TorControl.py, as they use the old v0 controller protocol,
       and are obsoleted by TorFlow anyway.
     - Drop support for v1 rendezvous descriptors, since we never used
       them anyway, and the code has probably rotted by now. Based on
       patch from Karsten Loesing.
     - On OSX, stop warning the user that kqueue support in libevent is
      "experimental", since it seems to have worked fine for ages.

  o Minor bugfixes:
    - When generating information telling us how to extend to a given
      router, do not try to include the nickname if it is absent. Fixes
      bug 467. Bugfix on 0.2.0.3-alpha.
    - Fix a user-triggerable (but not remotely-triggerable) segfault
      in expand_filename(). Bugfix on 0.1.2.x.
    - Fix a memory leak when freeing incomplete requests from DNSPort.
      Found by Niels Provos with valgrind. Bugfix on 0.2.0.1-alpha.
    - Don't try to access (or alter) the state file when running
      --list-fingerprint or --verify-config or --hash-password. (Resolves
      bug 499.) Bugfix on 0.1.2.x.
    - Servers used to decline to publish their DirPort if their
      BandwidthRate, RelayBandwidthRate, or MaxAdvertisedBandwidth
      were below a threshold. Now they only look at BandwidthRate and
      RelayBandwidthRate. Bugfix on 0.1.2.x.
    - Remove an optimization in the AES counter-mode code that assumed
      that the counter never exceeded 2^68. When the counter can be set
      arbitrarily as an IV (as it is by Karsten's new hidden services
      code), this assumption no longer holds. Bugfix on 0.1.2.x.
    - Resume listing "AUTHORITY" flag for authorities in network status.
      Bugfix on 0.2.0.3-alpha; reported by Alex de Joode.

  o Code simplifications and refactoring:
    - Revamp file-writing logic so we don't need to have the entire
      contents of a file in memory at once before we write to disk. Tor,
      meet stdio.
    - Turn "descriptor store" into a full-fledged type.
    - Move all NT services code into a separate source file.
    - Unify all code that computes medians, percentile elements, etc.
    - Get rid of a needless malloc when parsing address policies.


Changes in version 0.1.2.17 - 2007-08-30
  Tor 0.1.2.17 features a new Vidalia version in the Windows and OS
  X bundles. Vidalia 0.0.14 makes authentication required for the
  ControlPort in the default configuration, which addresses important
  security risks. Everybody who uses Vidalia (or another controller)
  should upgrade.

  In addition, this Tor update fixes major load balancing problems with
  path selection, which should speed things up a lot once many people
  have upgraded.

  o Major bugfixes (security):
    - We removed support for the old (v0) control protocol. It has been
      deprecated since Tor 0.1.1.1-alpha, and keeping it secure has
      become more of a headache than it's worth.

  o Major bugfixes (load balancing):
    - When choosing nodes for non-guard positions, weight guards
      proportionally less, since they already have enough load. Patch
      from Mike Perry.
    - Raise the "max believable bandwidth" from 1.5MB/s to 10MB/s. This
      will allow fast Tor servers to get more attention.
    - When we're upgrading from an old Tor version, forget our current
      guards and pick new ones according to the new weightings. These
      three load balancing patches could raise effective network capacity
      by a factor of four. Thanks to Mike Perry for measurements.

  o Major bugfixes (stream expiration):
    - Expire not-yet-successful application streams in all cases if
      they've been around longer than SocksTimeout. Right now there are
      some cases where the stream will live forever, demanding a new
      circuit every 15 seconds. Fixes bug 454; reported by lodger.

  o Minor features (controller):
    - Add a PROTOCOLINFO controller command. Like AUTHENTICATE, it
      is valid before any authentication has been received. It tells
      a controller what kind of authentication is expected, and what
      protocol is spoken. Implements proposal 119.

  o Minor bugfixes (performance):
    - Save on most routerlist_assert_ok() calls in routerlist.c, thus
      greatly speeding up loading cached-routers from disk on startup.
    - Disable sentinel-based debugging for buffer code: we squashed all
      the bugs that this was supposed to detect a long time ago, and now
      its only effect is to change our buffer sizes from nice powers of
      two (which platform mallocs tend to like) to values slightly over
      powers of two (which make some platform mallocs sad).

  o Minor bugfixes (misc):
    - If exit bandwidth ever exceeds one third of total bandwidth, then
      use the correct formula to weight exit nodes when choosing paths.
      Based on patch from Mike Perry.
    - Choose perfectly fairly among routers when choosing by bandwidth and
      weighting by fraction of bandwidth provided by exits. Previously, we
      would choose with only approximate fairness, and correct ourselves
      if we ran off the end of the list.
    - If we require CookieAuthentication but we fail to write the
      cookie file, we would warn but not exit, and end up in a state
      where no controller could authenticate. Now we exit.
    - If we require CookieAuthentication, stop generating a new cookie
      every time we change any piece of our config.
    - Refuse to start with certain directory authority keys, and
      encourage people using them to stop.
    - Terminate multi-line control events properly. Original patch
      from tup.
    - Fix a minor memory leak when we fail to find enough suitable
      servers to choose a circuit.
    - Stop leaking part of the descriptor when we run into a particularly
      unparseable piece of it.


Changes in version 0.2.0.6-alpha - 2007-08-26
  This sixth development snapshot features a new Vidalia version in the
  Windows and OS X bundles. Vidalia 0.0.14 makes authentication required for
  the ControlPort in the default configuration, which addresses important
  security risks.

  In addition, this snapshot fixes major load balancing problems
  with path selection, which should speed things up a lot once many
  people have upgraded. The directory authorities also use a new
  mean-time-between-failure approach to tracking which servers are stable,
  rather than just looking at the most recent uptime.

  o New directory authorities:
    - Set up Tonga as the default bridge directory authority.

  o Major features:
    - Directory authorities now track servers by weighted
      mean-times-between-failures. When we have 4 or more days of data,
      use measured MTBF rather than declared uptime to decide whether
      to call a router Stable. Implements proposal 108.

  o Major bugfixes (load balancing):
    - When choosing nodes for non-guard positions, weight guards
      proportionally less, since they already have enough load. Patch
      from Mike Perry.
    - Raise the "max believable bandwidth" from 1.5MB/s to 10MB/s. This
      will allow fast Tor servers to get more attention.
    - When we're upgrading from an old Tor version, forget our current
      guards and pick new ones according to the new weightings. These
      three load balancing patches could raise effective network capacity
      by a factor of four. Thanks to Mike Perry for measurements.

  o Major bugfixes (descriptor parsing):
    - Handle unexpected whitespace better in malformed descriptors. Bug
      found using Benedikt Boss's new Tor fuzzer! Bugfix on 0.2.0.x.

  o Minor features:
    - There is now an ugly, temporary "desc/all-recent-extrainfo-hack"
      GETINFO for Torstat to use until it can switch to using extrainfos.
    - Optionally (if built with -DEXPORTMALLINFO) export the output
      of mallinfo via http, as tor/mallinfo.txt. Only accessible
      from localhost.

  o Minor bugfixes:
    - Do not intermix bridge routers with controller-added
      routers. (Bugfix on 0.2.0.x)
    - Do not fail with an assert when accept() returns an unexpected
      address family. Addresses but does not wholly fix bug 483. (Bugfix
      on 0.2.0.x)
    - Let directory authorities startup even when they can't generate
      a descriptor immediately, e.g. because they don't know their
      address.
    - Stop putting the authentication cookie in a file called "0"
      in your working directory if you don't specify anything for the
      new CookieAuthFile option. Reported by Matt Edman.
    - Make it possible to read the PROTOCOLINFO response in a way that
      conforms to our control-spec. Reported by Matt Edman.
    - Fix a minor memory leak when we fail to find enough suitable
      servers to choose a circuit. Bugfix on 0.1.2.x.
    - Stop leaking part of the descriptor when we run into a particularly
      unparseable piece of it. Bugfix on 0.1.2.x.
    - Unmap the extrainfo cache file on exit.


Changes in version 0.2.0.5-alpha - 2007-08-19
  This fifth development snapshot fixes compilation on Windows again;
  fixes an obnoxious client-side bug that slowed things down and put
  extra load on the network; gets us closer to using the v3 directory
  voting scheme; makes it easier for Tor controllers to use cookie-based
  authentication; and fixes a variety of other bugs.

  o Removed features:
    - Version 1 directories are no longer generated in full. Instead,
      authorities generate and serve "stub" v1 directories that list
      no servers. This will stop Tor versions 0.1.0.x and earlier from
      working, but (for security reasons) nobody should be running those
      versions anyway.

  o Major bugfixes (compilation, 0.2.0.x):
    - Try to fix Win32 compilation again: improve checking for IPv6 types.
    - Try to fix MSVC compilation: build correctly on platforms that do
      not define s6_addr16 or s6_addr32.
    - Fix compile on platforms without getaddrinfo: bug found by Li-Hui
      Zhou.

  o Major bugfixes (stream expiration):
    - Expire not-yet-successful application streams in all cases if
      they've been around longer than SocksTimeout. Right now there are
      some cases where the stream will live forever, demanding a new
      circuit every 15 seconds. Bugfix on 0.1.2.7-alpha; fixes bug 454;
      reported by lodger.

  o Minor features (directory servers):
    - When somebody requests a list of statuses or servers, and we have
      none of those, return a 404 rather than an empty 200.

  o Minor features (directory voting):
    - Store v3 consensus status consensuses on disk, and reload them
      on startup.

  o Minor features (security):
    - Warn about unsafe ControlPort configurations.
    - Refuse to start with certain directory authority keys, and
      encourage people using them to stop.

  o Minor features (controller):
    - Add a PROTOCOLINFO controller command. Like AUTHENTICATE, it
      is valid before any authentication has been received. It tells
      a controller what kind of authentication is expected, and what
      protocol is spoken. Implements proposal 119.
    - New config option CookieAuthFile to choose a new location for the
      cookie authentication file, and config option
      CookieAuthFileGroupReadable to make it group-readable.

  o Minor features (unit testing):
    - Add command-line arguments to unit-test executable so that we can
      invoke any chosen test from the command line rather than having
      to run the whole test suite at once; and so that we can turn on
      logging for the unit tests.

  o Minor bugfixes (on 0.1.2.x):
    - If we require CookieAuthentication but we fail to write the
      cookie file, we would warn but not exit, and end up in a state
      where no controller could authenticate. Now we exit.
    - If we require CookieAuthentication, stop generating a new cookie
      every time we change any piece of our config.
    - When loading bandwidth history, do not believe any information in
      the future.  Fixes bug 434.
    - When loading entry guard information, do not believe any information
      in the future.
    - When we have our clock set far in the future and generate an
      onion key, then re-set our clock to be correct, we should not stop
      the onion key from getting rotated.
    - Clean up torrc sample config file.
    - Do not automatically run configure from autogen.sh. This
      non-standard behavior tended to annoy people who have built other
      programs.

  o Minor bugfixes (on 0.2.0.x):
    - Fix a bug with AutomapHostsOnResolve that would always cause
      the second request to fail. Bug reported by Kate. Bugfix on
      0.2.0.3-alpha.
    - Fix a bug in ADDRMAP controller replies that would sometimes
      try to print a NULL. Patch from tup.
    - Read v3 directory authority keys from the right location.
    - Numerous bugfixes to directory voting code.


Changes in version 0.1.2.16 - 2007-08-01
  Tor 0.1.2.16 fixes a critical security vulnerability that allows a
  remote attacker in certain situations to rewrite the user's torrc
  configuration file. This can completely compromise anonymity of users
  in most configurations, including those running the Vidalia bundles,
  TorK, etc. Or worse.

  o Major security fixes:
    - Close immediately after missing authentication on control port;
      do not allow multiple authentication attempts.


Changes in version 0.2.0.4-alpha - 2007-08-01
  This fourth development snapshot fixes a critical security vulnerability
  for most users, specifically those running Vidalia, TorK, etc. Everybody
  should upgrade to either 0.1.2.16 or 0.2.0.4-alpha.

  o Major security fixes:
    - Close immediately after missing authentication on control port;
      do not allow multiple authentication attempts.

  o Major bugfixes (compilation):
    - Fix win32 compilation: apparently IN_ADDR and IN6_ADDR are already
      defined there.

  o Minor features (performance):
    - Be even more aggressive about releasing RAM from small
      empty buffers. Thanks to our free-list code, this shouldn't be too
      performance-intensive.
    - Disable sentinel-based debugging for buffer code: we squashed all
      the bugs that this was supposed to detect a long time ago, and
      now its only effect is to change our buffer sizes from nice
      powers of two (which platform mallocs tend to like) to values
      slightly over powers of two (which make some platform mallocs sad).
    - Log malloc statistics from mallinfo() on platforms where it
      exists.


Changes in version 0.2.0.3-alpha - 2007-07-29
  This third development snapshot introduces new experimental
  blocking-resistance features and a preliminary version of the v3
  directory voting design, and includes many other smaller features
  and bugfixes.

  o Major features:
    - The first pieces of our "bridge" design for blocking-resistance
      are implemented. People can run bridge directory authorities;
      people can run bridges; and people can configure their Tor clients
      with a set of bridges to use as the first hop into the Tor network.
      See http://archives.seul.org/or/talk/Jul-2007/msg00249.html for
      details.
    - Create listener connections before we setuid to the configured
      User and Group. Now non-Windows users can choose port values
      under 1024, start Tor as root, and have Tor bind those ports
      before it changes to another UID. (Windows users could already
      pick these ports.)
    - Added a new ConstrainedSockets config option to set SO_SNDBUF and
      SO_RCVBUF on TCP sockets. Hopefully useful for Tor servers running
      on "vserver" accounts. (Patch from coderman.)
    - Be even more aggressive about separating local traffic from relayed
      traffic when RelayBandwidthRate is set. (Refines proposal 111.)

  o Major features (experimental):
    - First cut of code for "v3 dir voting": directory authorities will
      vote on a common network status document rather than each publishing
      their own opinion. This code needs more testing and more corner-case
      handling before it's ready for use.

  o Security fixes:
    - Directory authorities now call routers Fast if their bandwidth is
      at least 100KB/s, and consider their bandwidth adequate to be a
      Guard if it is at least 250KB/s, no matter the medians. This fix
      complements proposal 107. [Bugfix on 0.1.2.x]
    - Directory authorities now never mark more than 3 servers per IP as
      Valid and Running. (Implements proposal 109, by Kevin Bauer and
      Damon McCoy.)
    - Minor change to organizationName and commonName generation
      procedures in TLS certificates during Tor handshakes, to invalidate
      some earlier censorware approaches. This is not a long-term
      solution, but applying it will give us a bit of time to look into
      the epidemiology of countermeasures as they spread.

  o Major bugfixes (directory):
    - Rewrite directory tokenization code to never run off the end of
      a string. Fixes bug 455. Patch from croup. [Bugfix on 0.1.2.x]

  o Minor features (controller):
    - Add a SOURCE_ADDR field to STREAM NEW events so that controllers can
      match requests to applications. (Patch from Robert Hogan.)
    - Report address and port correctly on connections to DNSPort. (Patch
      from Robert Hogan.)
    - Add a RESOLVE command to launch hostname lookups. (Original patch
      from Robert Hogan.)
    - Add GETINFO status/enough-dir-info to let controllers tell whether
      Tor has downloaded sufficient directory information. (Patch
      from Tup.)
    - You can now use the ControlSocket option to tell Tor to listen for
      controller connections on Unix domain sockets on systems that
      support them. (Patch from Peter Palfrader.)
    - STREAM NEW events are generated for DNSPort requests and for
      tunneled directory connections. (Patch from Robert Hogan.)
    - New "GETINFO address-mappings/*" command to get address mappings
      with expiry information. "addr-mappings/*" is now deprecated.
      (Patch from Tup.)

  o Minor features (misc):
    - Merge in some (as-yet-unused) IPv6 address manipulation code. (Patch
      from croup.)
    - The tor-gencert tool for v3 directory authorities now creates all
      files as readable to the file creator only, and write-protects
      the authority identity key.
    - When dumping memory usage, list bytes used in buffer memory
      free-lists.
    - When running with dmalloc, dump more stats on hup and on exit.
    - Directory authorities now fail quickly and (relatively) harmlessly
      if they generate a network status document that is somehow
      malformed.

  o Traffic load balancing improvements:
    - If exit bandwidth ever exceeds one third of total bandwidth, then
      use the correct formula to weight exit nodes when choosing paths.
      (Based on patch from Mike Perry.)
    - Choose perfectly fairly among routers when choosing by bandwidth and
      weighting by fraction of bandwidth provided by exits. Previously, we
      would choose with only approximate fairness, and correct ourselves
      if we ran off the end of the list. [Bugfix on 0.1.2.x]

  o Performance improvements:
    - Be more aggressive with freeing buffer RAM or putting it on the
      memory free lists.
    - Use Critical Sections rather than Mutexes for synchronizing threads
      on win32; Mutexes are heavier-weight, and designed for synchronizing
      between processes.

  o Deprecated and removed features:
    - RedirectExits is now deprecated.
    - Stop allowing address masks that do not correspond to bit prefixes.
      We have warned about these for a really long time; now it's time
      to reject them. (Patch from croup.)

  o Minor bugfixes (directory):
    - Fix another crash bug related to extra-info caching. (Bug found by
      Peter Palfrader.) [Bugfix on 0.2.0.2-alpha]
    - Directories no longer return a "304 not modified" when they don't
      have the networkstatus the client asked for. Also fix a memory
      leak when returning 304 not modified. [Bugfixes on 0.2.0.2-alpha]
    - We had accidentally labelled 0.1.2.x directory servers as not
      suitable for begin_dir requests, and had labelled no directory
      servers as suitable for uploading extra-info documents. [Bugfix
      on 0.2.0.1-alpha]

  o Minor bugfixes (dns):
    - Fix a crash when DNSPort is set more than once. (Patch from Robert
      Hogan.) [Bugfix on 0.2.0.2-alpha]
    - Add DNSPort connections to the global connection list, so that we
      can time them out correctly. (Bug found by Robert Hogan.) [Bugfix
      on 0.2.0.2-alpha]
    - Fix a dangling reference that could lead to a crash when DNSPort is
      changed or closed (Patch from Robert Hogan.) [Bugfix on
      0.2.0.2-alpha]

  o Minor bugfixes (controller):
    - Provide DNS expiry times in GMT, not in local time. For backward
      compatibility, ADDRMAP events only provide GMT expiry in an extended
      field. "GETINFO address-mappings" always does the right thing.
    - Use CRLF line endings properly in NS events.
    - Terminate multi-line control events properly. (Original patch
      from tup.) [Bugfix on 0.1.2.x-alpha]
    - Do not include spaces in SOURCE_ADDR fields in STREAM
      events. Resolves bug 472. [Bugfix on 0.2.0.x-alpha]


Changes in version 0.1.2.15 - 2007-07-17
  Tor 0.1.2.15 fixes several crash bugs, fixes some anonymity-related
  problems, fixes compilation on BSD, and fixes a variety of other
  bugs. Everybody should upgrade.

  o Major bugfixes (compilation):
    - Fix compile on FreeBSD/NetBSD/OpenBSD. Oops.

  o Major bugfixes (crashes):
    - Try even harder not to dereference the first character after
      an mmap(). Reported by lodger.
    - Fix a crash bug in directory authorities when we re-number the
      routerlist while inserting a new router.
    - When the cached-routers file is an even multiple of the page size,
      don't run off the end and crash. (Fixes bug 455; based on idea
      from croup.)
    - Fix eventdns.c behavior on Solaris: It is critical to include
      orconfig.h _before_ sys/types.h, so that we can get the expected
      definition of _FILE_OFFSET_BITS.

  o Major bugfixes (security):
    - Fix a possible buffer overrun when using BSD natd support. Bug
      found by croup.
    - When sending destroy cells from a circuit's origin, don't include
      the reason for tearing down the circuit. The spec says we didn't,
      and now we actually don't. Reported by lodger.
    - Keep streamids from different exits on a circuit separate. This
      bug may have allowed other routers on a given circuit to inject
      cells into streams. Reported by lodger; fixes bug 446.
    - If there's a never-before-connected-to guard node in our list,
      never choose any guards past it. This way we don't expand our
      guard list unless we need to.

  o Minor bugfixes (guard nodes):
    - Weight guard selection by bandwidth, so that low-bandwidth nodes
      don't get overused as guards.

  o Minor bugfixes (directory):
    - Correctly count the number of authorities that recommend each
      version. Previously, we were under-counting by 1.
    - Fix a potential crash bug when we load many server descriptors at
      once and some of them make others of them obsolete. Fixes bug 458.

  o Minor bugfixes (hidden services):
    - Stop tearing down the whole circuit when the user asks for a
      connection to a port that the hidden service didn't configure.
      Resolves bug 444.

  o Minor bugfixes (misc):
    - On Windows, we were preventing other processes from reading
      cached-routers while Tor was running. Reported by janbar.
    - Fix a possible (but very unlikely) bug in picking routers by
      bandwidth. Add a log message to confirm that it is in fact
      unlikely. Patch from lodger.
    - Backport a couple of memory leak fixes.
    - Backport miscellaneous cosmetic bugfixes.


Changes in version 0.2.0.2-alpha - 2007-06-02
  o Major bugfixes on 0.2.0.1-alpha:
    - Fix an assertion failure related to servers without extra-info digests.
      Resolves bugs 441 and 442.

  o Minor features (directory):
    - Support "If-Modified-Since" when answering HTTP requests for
      directories, running-routers documents, and network-status documents.
      (There's no need to support it for router descriptors, since those
      are downloaded by descriptor digest.)

  o Minor build issues:
    - Clear up some MIPSPro compiler warnings.
    - When building from a tarball on a machine that happens to have SVK
      installed, report the micro-revision as whatever version existed
      in the tarball, not as "x".


Changes in version 0.2.0.1-alpha - 2007-06-01
  This early development snapshot provides new features for people running
  Tor as both a client and a server (check out the new RelayBandwidth
  config options); lets Tor run as a DNS proxy; and generally moves us
  forward on a lot of fronts.

  o Major features, server usability:
    - New config options RelayBandwidthRate and RelayBandwidthBurst:
      a separate set of token buckets for relayed traffic. Right now
      relayed traffic is defined as answers to directory requests, and
      OR connections that don't have any local circuits on them.

  o Major features, client usability:
    - A client-side DNS proxy feature to replace the need for
      dns-proxy-tor: Just set "DNSPort 9999", and Tor will now listen
      for DNS requests on port 9999, use the Tor network to resolve them
      anonymously, and send the reply back like a regular DNS server.
      The code still only implements a subset of DNS.
    - Make PreferTunneledDirConns and TunnelDirConns work even when
      we have no cached directory info. This means Tor clients can now
      do all of their connections protected by TLS.

  o Major features, performance and efficiency:
    - Directory authorities accept and serve "extra info" documents for
      routers. These documents contain fields from router descriptors
      that aren't usually needed, and that use a lot of excess
      bandwidth. Once these fields are removed from router descriptors,
      the bandwidth savings should be about 60%. [Partially implements
      proposal 104.]
    - Servers upload extra-info documents to any authority that accepts
      them. Authorities (and caches that have been configured to download
      extra-info documents) download them as needed. [Partially implements
      proposal 104.]
    - Change the way that Tor buffers data that it is waiting to write.
      Instead of queueing data cells in an enormous ring buffer for each
      client->OR or OR->OR connection, we now queue cells on a separate
      queue for each circuit.  This lets us use less slack memory, and
      will eventually let us be smarter about prioritizing different kinds
      of traffic.
    - Use memory pools to allocate cells with better speed and memory
      efficiency, especially on platforms where malloc() is inefficient.
    - Stop reading on edge connections when their corresponding circuit
      buffers are full; start again as the circuits empty out.

  o Major features, other:
    - Add an HSAuthorityRecordStats option that hidden service authorities
      can use to track statistics of overall hidden service usage without
      logging information that would be very useful to an attacker.
    - Start work implementing multi-level keys for directory authorities:
      Add a standalone tool to generate key certificates. (Proposal 103.)

  o Security fixes:
    - Directory authorities now call routers Stable if they have an
      uptime of at least 30 days, even if that's not the median uptime
      in the network. Implements proposal 107, suggested by Kevin Bauer
      and Damon McCoy.

  o Minor fixes (resource management):
    - Count the number of open sockets separately from the number
      of active connection_t objects. This will let us avoid underusing
      our allocated connection limit.
    - We no longer use socket pairs to link an edge connection to an
      anonymous directory connection or a DirPort test connection.
      Instead, we track the link internally and transfer the data
      in-process. This saves two sockets per "linked" connection (at the
      client and at the server), and avoids the nasty Windows socketpair()
      workaround.
    - Keep unused 4k and 16k buffers on free lists, rather than wasting 8k
      for every single inactive connection_t. Free items from the
      4k/16k-buffer free lists when they haven't been used for a while.

  o Minor features (build):
    - Make autoconf search for libevent, openssl, and zlib consistently.
    - Update deprecated macros in configure.in.
    - When warning about missing headers, tell the user to let us
      know if the compile succeeds anyway, so we can downgrade the
      warning.
    - Include the current subversion revision as part of the version
      string: either fetch it directly if we're in an SVN checkout, do
      some magic to guess it if we're in an SVK checkout, or use
      the last-detected version if we're building from a .tar.gz.
      Use this version consistently in log messages.

  o Minor features (logging):
    - Always prepend "Bug: " to any log message about a bug.
    - Put a platform string (e.g. "Linux i686") in the startup log
      message, so when people paste just their logs, we know if it's
      OpenBSD or Windows or what.
    - When logging memory usage, break down memory used in buffers by
      buffer type.

  o Minor features (directory system):
    - New config option V2AuthoritativeDirectory that all directory
      authorities should set. This will let future authorities choose
      not to serve V2 directory information.
    - Directory authorities allow multiple router descriptors and/or extra
      info documents to be uploaded in a single go.  This will make
      implementing proposal 104 simpler.

  o Minor features (controller):
    - Add a new config option __DisablePredictedCircuits designed for
      use by the controller, when we don't want Tor to build any circuits
      preemptively.
    - Let the controller specify HOP=%d as an argument to ATTACHSTREAM,
      so we can exit from the middle of the circuit.
    - Implement "getinfo status/circuit-established".
    - Implement "getinfo status/version/..." so a controller can tell
      whether the current version is recommended, and whether any versions
      are good, and how many authorities agree. (Patch from shibz.)

  o Minor features (hidden services):
    - Allow multiple HiddenServicePort directives with the same virtual
      port; when they occur, the user is sent round-robin to one
      of the target ports chosen at random.  Partially fixes bug 393 by
      adding limited ad-hoc round-robining.

  o Minor features (other):
    - More unit tests.
    - Add a new AutomapHostsOnResolve option: when it is enabled, any
      resolve request for hosts matching a given pattern causes Tor to
      generate an internal virtual address mapping for that host.  This
      allows DNSPort to work sensibly with hidden service users.  By
      default, .exit and .onion addresses are remapped; the list of
      patterns can be reconfigured with AutomapHostsSuffixes.
    - Add an "-F" option to tor-resolve to force a resolve for a .onion
      address. Thanks to the AutomapHostsOnResolve option, this is no
      longer a completely silly thing to do.
    - If Tor is invoked from something that isn't a shell (e.g. Vidalia),
      now we expand "-f ~/.tor/torrc" correctly. Suggested by Matt Edman.
    - Treat "2gb" when given in torrc for a bandwidth as meaning 2gb,
      minus 1 byte: the actual maximum declared bandwidth.

  o Removed features:
    - Removed support for the old binary "version 0" controller protocol.
      This has been deprecated since 0.1.1, and warnings have been issued
      since 0.1.2.  When we encounter a v0 control message, we now send
      back an error and close the connection.
    - Remove the old "dns worker" server DNS code: it hasn't been default
      since 0.1.2.2-alpha, and all the servers seem to be using the new
      eventdns code.

  o Minor bugfixes (portability):
    - Even though Windows is equally happy with / and \ as path separators,
      try to use \ consistently on Windows and / consistently on Unix: it
      makes the log messages nicer.
    - Correctly report platform name on Windows 95 OSR2 and Windows 98 SE.
    - Read resolv.conf files correctly on platforms where read() returns
      partial results on small file reads.

  o Minor bugfixes (directory):
    - Correctly enforce that elements of directory objects do not appear
      more often than they are allowed to appear.
    - When we are reporting the DirServer line we just parsed, we were
      logging the second stanza of the key fingerprint, not the first.

  o Minor bugfixes (logging):
    - When we hit an EOF on a log (probably because we're shutting down),
      don't try to remove the log from the list: just mark it as
      unusable.  (Bulletproofs against bug 222.)

  o Minor bugfixes (other):
    - In the exitlist script, only consider the most recently published
      server descriptor for each server. Also, when the user requests
      a list of servers that _reject_ connections to a given address,
      explicitly exclude the IPs that also have servers that accept
      connections to that address. (Resolves bug 405.)
    - Stop allowing hibernating servers to be "stable" or "fast".
    - On Windows, we were preventing other processes from reading
      cached-routers while Tor was running.  (Reported by janbar)
    - Make the NodeFamilies config option work. (Reported by
      lodger -- it has never actually worked, even though we added it
      in Oct 2004.)
    - Check return values from pthread_mutex functions.
    - Don't save non-general-purpose router descriptors to the disk cache,
      because we have no way of remembering what their purpose was when
      we restart.
    - Add even more asserts to hunt down bug 417.
    - Build without verbose warnings even on (not-yet-released) gcc 4.2.
    - Fix a possible (but very unlikely) bug in picking routers by bandwidth.
      Add a log message to confirm that it is in fact unlikely.

  o Minor bugfixes (controller):
    - Make 'getinfo fingerprint' return a 551 error if we're not a
      server, so we match what the control spec claims we do. Reported
      by daejees.
    - Fix a typo in an error message when extendcircuit fails that
      caused us to not follow the \r\n-based delimiter protocol. Reported
      by daejees.

  o Code simplifications and refactoring:
    - Stop passing around circuit_t and crypt_path_t pointers that are
      implicit in other procedure arguments.
    - Drop the old code to choke directory connections when the
      corresponding OR connections got full: thanks to the cell queue
      feature, OR conns don't get full any more.
    - Make dns_resolve() handle attaching connections to circuits
      properly, so the caller doesn't have to.
    - Rename wants_to_read and wants_to_write to read/write_blocked_on_bw.
    - Keep the connection array as a dynamic smartlist_t, rather than as
      a fixed-sized array. This is important, as the number of connections
      is becoming increasingly decoupled from the number of sockets.


Changes in version 0.1.2.14 - 2007-05-25
  Tor 0.1.2.14 changes the addresses of two directory authorities (this
  change especially affects those who serve or use hidden services),
  and fixes several other crash- and security-related bugs.

  o Directory authority changes:
    - Two directory authorities (moria1 and moria2) just moved to new
      IP addresses. This change will particularly affect those who serve
      or use hidden services.

  o Major bugfixes (crashes):
    - If a directory server runs out of space in the connection table
      as it's processing a begin_dir request, it will free the exit stream
      but leave it attached to the circuit, leading to unpredictable
      behavior. (Reported by seeess, fixes bug 425.)
    - Fix a bug in dirserv_remove_invalid() that would cause authorities
      to corrupt memory under some really unlikely scenarios.
    - Tighten router parsing rules. (Bugs reported by Benedikt Boss.)
    - Avoid segfaults when reading from mmaped descriptor file. (Reported
      by lodger.)

  o Major bugfixes (security):
    - When choosing an entry guard for a circuit, avoid using guards
      that are in the same family as the chosen exit -- not just guards
      that are exactly the chosen exit. (Reported by lodger.)

  o Major bugfixes (resource management):
    - If a directory authority is down, skip it when deciding where to get
      networkstatus objects or descriptors. Otherwise we keep asking
      every 10 seconds forever. Fixes bug 384.
    - Count it as a failure if we fetch a valid network-status but we
      don't want to keep it. Otherwise we'll keep fetching it and keep
      not wanting to keep it. Fixes part of bug 422.
    - If all of our dirservers have given us bad or no networkstatuses
      lately, then stop hammering them once per minute even when we
      think they're failed. Fixes another part of bug 422.

  o Minor bugfixes:
    - Actually set the purpose correctly for descriptors inserted with
      purpose=controller.
    - When we have k non-v2 authorities in our DirServer config,
      we ignored the last k authorities in the list when updating our
      network-statuses.
    - Correctly back-off from requesting router descriptors that we are
      having a hard time downloading.
    - Read resolv.conf files correctly on platforms where read() returns
      partial results on small file reads.
    - Don't rebuild the entire router store every time we get 32K of
      routers: rebuild it when the journal gets very large, or when
      the gaps in the store get very large.

  o Minor features:
    - When routers publish SVN revisions in their router descriptors,
      authorities now include those versions correctly in networkstatus
      documents.
    - Warn when using a version of libevent before 1.3b to run a server on
      OSX or BSD: these versions interact badly with userspace threads.


Changes in version 0.1.2.13 - 2007-04-24
  This release features some major anonymity fixes, such as safer path
  selection; better client performance; faster bootstrapping, better
  address detection, and better DNS support for servers; write limiting as
  well as read limiting to make servers easier to run; and a huge pile of
  other features and bug fixes. The bundles also ship with Vidalia 0.0.11.

  Tor 0.1.2.13 is released in memory of Rob Levin (1955-2006), aka lilo
  of the Freenode IRC network, remembering his patience and vision for
  free speech on the Internet.

  o Minor fixes:
    - Fix a memory leak when we ask for "all" networkstatuses and we
      get one we don't recognize.
    - Add more asserts to hunt down bug 417.
    - Disable kqueue on OS X 10.3 and earlier, to fix bug 371.


Changes in version 0.1.2.12-rc - 2007-03-16
  o Major bugfixes:
    - Fix an infinite loop introduced in 0.1.2.7-alpha when we serve
      directory information requested inside Tor connections (i.e. via
      begin_dir cells). It only triggered when the same connection was
      serving other data at the same time. Reported by seeess.

  o Minor bugfixes:
    - When creating a circuit via the controller, send a 'launched'
      event when we're done, so we follow the spec better.


Changes in version 0.1.2.11-rc - 2007-03-15
  o Minor bugfixes (controller), reported by daejees:
    - Correct the control spec to match how the code actually responds
      to 'getinfo addr-mappings/*'.
    - The control spec described a GUARDS event, but the code
      implemented a GUARD event. Standardize on GUARD, but let people
      ask for GUARDS too.


Changes in version 0.1.2.10-rc - 2007-03-07
  o Major bugfixes (Windows):
    - Do not load the NT services library functions (which may not exist)
      just to detect if we're a service trying to shut down. Now we run
      on Win98 and friends again.

  o Minor bugfixes (other):
    - Clarify a couple of log messages.
    - Fix a misleading socks5 error number.


Changes in version 0.1.2.9-rc - 2007-03-02
  o Major bugfixes (Windows):
    - On MinGW, use "%I64u" to printf/scanf 64-bit integers, instead
      of the usual GCC "%llu". This prevents a bug when saving 64-bit
      int configuration values: the high-order 32 bits would get
      truncated. In particular, we were being bitten by the default
      MaxAdvertisedBandwidth of 128 TB turning into 0. (Fixes bug 400
      and maybe also bug 397.)

  o Minor bugfixes (performance):
    - Use OpenSSL's AES implementation on platforms where it's faster.
      This could save us as much as 10% CPU usage.

  o Minor bugfixes (server):
    - Do not rotate onion key immediately after setting it for the first
      time.

  o Minor bugfixes (directory authorities):
    - Stop calling servers that have been hibernating for a long time
      "stable". Also, stop letting hibernating or obsolete servers affect
      uptime and bandwidth cutoffs.
    - Stop listing hibernating servers in the v1 directory.

  o Minor bugfixes (hidden services):
    - Upload hidden service descriptors slightly less often, to reduce
      load on authorities.

  o Minor bugfixes (other):
    - Fix an assert that could trigger if a controller quickly set then
      cleared EntryNodes.  (Bug found by Udo van den Heuvel.)
    - On architectures where sizeof(int)>4, still clamp declarable bandwidth
      to INT32_MAX.
    - Fix a potential race condition in the rpm installer.  Found by
      Stefan Nordhausen.
    - Try to fix eventdns warnings once and for all: do not treat a dns rcode
      of 2 as indicating that the server is completely bad; it sometimes
      means that the server is just bad for the request in question. (may fix
      the last of bug 326.)
    - Disable encrypted directory connections when we don't have a server
      descriptor for the destination. We'll get this working again in
      the 0.2.0 branch.


Changes in version 0.1.2.8-beta - 2007-02-26
  o Major bugfixes (crashes):
    - Stop crashing when the controller asks us to resetconf more than
      one config option at once. (Vidalia 0.0.11 does this.)
    - Fix a crash that happened on Win98 when we're given command-line
      arguments: don't try to load NT service functions from advapi32.dll
      except when we need them. (Bug introduced in 0.1.2.7-alpha;
      resolves bug 389.)
    - Fix a longstanding obscure crash bug that could occur when
      we run out of DNS worker processes. (Resolves bug 390.)

  o Major bugfixes (hidden services):
    - Correctly detect whether hidden service descriptor downloads are
      in-progress. (Suggested by Karsten Loesing; fixes bug 399.)

  o Major bugfixes (accounting):
    - When we start during an accounting interval before it's time to wake
      up, remember to wake up at the correct time. (May fix bug 342.)

  o Minor bugfixes (controller):
    - Give the controller END_STREAM_REASON_DESTROY events _before_ we
      clear the corresponding on_circuit variable, and remember later
      that we don't need to send a redundant CLOSED event.  (Resolves part
      3 of bug 367.)
    - Report events where a resolve succeeded or where we got a socks
      protocol error correctly, rather than calling both of them
      "INTERNAL".
    - Change reported stream target addresses to IP consistently when
      we finally get the IP from an exit node.
    - Send log messages to the controller even if they happen to be very
      long.

  o Minor bugfixes (other):
    - Display correct results when reporting which versions are
      recommended, and how recommended they are. (Resolves bug 383.)
    - Improve our estimates for directory bandwidth to be less random:
      guess that an unrecognized directory will have the average bandwidth
      from all known directories, not that it will have the average
      bandwidth from those directories earlier than it on the list.
    - If we start a server with ClientOnly 1, then set ClientOnly to 0
      and hup, stop triggering an assert based on an empty onion_key.
    - On platforms with no working mmap() equivalent, don't warn the
      user when cached-routers doesn't exist.
    - Warn the user when mmap() [or its equivalent] fails for some reason
      other than file-not-found.
    - Don't warn the user when cached-routers.new doesn't exist: that's
      perfectly fine when starting up for the first time.
    - When EntryNodes are configured, rebuild the guard list to contain,
      in order: the EntryNodes that were guards before; the rest of the
      EntryNodes; the nodes that were guards before.
    - Mask out all signals in sub-threads; only the libevent signal
      handler should be processing them. This should prevent some crashes
      on some machines using pthreads. (Patch from coderman.)
    - Fix switched arguments on memset in the implementation of
      tor_munmap() for systems with no mmap() call.
    - When Tor receives a router descriptor that it asked for, but
      no longer wants (because it has received fresh networkstatuses
      in the meantime), do not warn the user.  Cache the descriptor if
      we're a cache; drop it if we aren't.
    - Make earlier entry guards _really_ get retried when the network
      comes back online.
    - On a malformed DNS reply, always give an error to the corresponding
      DNS request.
    - Build with recent libevents on platforms that do not define the
      nonstandard types "u_int8_t" and friends.

  o Minor features (controller):
    - Warn the user when an application uses the obsolete binary v0
      control protocol.  We're planning to remove support for it during
      the next development series, so it's good to give people some
      advance warning.
    - Add STREAM_BW events to report per-entry-stream bandwidth
      use. (Patch from Robert Hogan.)
    - Rate-limit SIGNEWNYM signals in response to controllers that
      impolitely generate them for every single stream. (Patch from
      mwenge; closes bug 394.)
    - Make REMAP stream events have a SOURCE (cache or exit), and
      make them generated in every case where we get a successful
      connected or resolved cell.

  o Minor bugfixes (performance):
    - Call router_have_min_dir_info half as often. (This is showing up in
      some profiles, but not others.)
    - When using GCC, make log_debug never get called at all, and its
      arguments never get evaluated, when no debug logs are configured.
      (This is showing up in some profiles, but not others.)

  o Minor features:
    - Remove some never-implemented options.  Mark PathlenCoinWeight as
      obsolete.
    - Implement proposal 106: Stop requiring clients to have well-formed
      certificates; stop checking nicknames in certificates. (Clients
      have certificates so that they can look like Tor servers, but in
      the future we might want to allow them to look like regular TLS
      clients instead. Nicknames in certificates serve no purpose other
      than making our protocol easier to recognize on the wire.)
    - Revise messages on handshake failure again to be even more clear about
      which are incoming connections and which are outgoing.
    - Discard any v1 directory info that's over 1 month old (for
      directories) or over 1 week old (for running-routers lists).
    - Do not warn when individual nodes in the configuration's EntryNodes,
      ExitNodes, etc are down: warn only when all possible nodes
      are down. (Fixes bug 348.)
    - Always remove expired routers and networkstatus docs before checking
      whether we have enough information to build circuits. (Fixes
      bug 373.)
    - Put a lower-bound on MaxAdvertisedBandwidth.


Changes in version 0.1.2.7-alpha - 2007-02-06
  o Major bugfixes (rate limiting):
    - Servers decline directory requests much more aggressively when
      they're low on bandwidth. Otherwise they end up queueing more and
      more directory responses, which can't be good for latency.
    - But never refuse directory requests from local addresses.
    - Fix a memory leak when sending a 503 response for a networkstatus
      request.
    - Be willing to read or write on local connections (e.g. controller
      connections) even when the global rate limiting buckets are empty.
    - If our system clock jumps back in time, don't publish a negative
      uptime in the descriptor. Also, don't let the global rate limiting
      buckets go absurdly negative.
    - Flush local controller connection buffers periodically as we're
      writing to them, so we avoid queueing 4+ megabytes of data before
      trying to flush.

  o Major bugfixes (NT services):
    - Install as NT_AUTHORITY\LocalService rather than as SYSTEM; add a
      command-line flag so that admins can override the default by saying
      "tor --service install --user "SomeUser"".  This will not affect
      existing installed services.  Also, warn the user that the service
      will look for its configuration file in the service user's
      %appdata% directory.  (We can't do the 'hardwire the user's appdata
      directory' trick any more, since we may not have read access to that
      directory.)

  o Major bugfixes (other):
    - Previously, we would cache up to 16 old networkstatus documents
      indefinitely, if they came from nontrusted authorities. Now we
      discard them if they are more than 10 days old.
    - Fix a crash bug in the presence of DNS hijacking (reported by Andrew
      Del Vecchio).
    - Detect and reject malformed DNS responses containing circular
      pointer loops.
    - If exits are rare enough that we're not marking exits as guards,
      ignore exit bandwidth when we're deciding the required bandwidth
      to become a guard.
    - When we're handling a directory connection tunneled over Tor,
      don't fill up internal memory buffers with all the data we want
      to tunnel; instead, only add it if the OR connection that will
      eventually receive it has some room for it. (This can lead to
      slowdowns in tunneled dir connections; a better solution will have
      to wait for 0.2.0.)

  o Minor bugfixes (dns):
    - Add some defensive programming to eventdns.c in an attempt to catch
      possible memory-stomping bugs.
    - Detect and reject DNS replies containing IPv4 or IPv6 records with
      an incorrect number of bytes. (Previously, we would ignore the
      extra bytes.)
    - Fix as-yet-unused reverse IPv6 lookup code so it sends nybbles
      in the correct order, and doesn't crash.
    - Free memory held in recently-completed DNS lookup attempts on exit.
      This was not a memory leak, but may have been hiding memory leaks.
    - Handle TTL values correctly on reverse DNS lookups.
    - Treat failure to parse resolv.conf as an error.

  o Minor bugfixes (other):
    - Fix crash with "tor --list-fingerprint" (reported by seeess).
    - When computing clock skew from directory HTTP headers, consider what
      time it was when we finished asking for the directory, not what
      time it is now.
    - Expire socks connections if they spend too long waiting for the
      handshake to finish. Previously we would let them sit around for
      days, if the connecting application didn't close them either.
    - And if the socks handshake hasn't started, don't send a
      "DNS resolve socks failed" handshake reply; just close it.
    - Stop using C functions that OpenBSD's linker doesn't like.
    - Don't launch requests for descriptors unless we have networkstatuses
      from at least half of the authorities.  This delays the first
      download slightly under pathological circumstances, but can prevent
      us from downloading a bunch of descriptors we don't need.
    - Do not log IPs with TLS failures for incoming TLS
      connections. (Fixes bug 382.)
    - If the user asks to use invalid exit nodes, be willing to use
      unstable ones.
    - Stop using the reserved ac_cv namespace in our configure script.
    - Call stat() slightly less often; use fstat() when possible.
    - Refactor the way we handle pending circuits when an OR connection
      completes or fails, in an attempt to fix a rare crash bug.
    - Only rewrite a conn's address based on X-Forwarded-For: headers
      if it's a parseable public IP address; and stop adding extra quotes
      to the resulting address.

  o Major features:
    - Weight directory requests by advertised bandwidth. Now we can
      let servers enable write limiting but still allow most clients to
      succeed at their directory requests. (We still ignore weights when
      choosing a directory authority; I hope this is a feature.)

  o Minor features:
    - Create a new file ReleaseNotes which was the old ChangeLog. The
      new ChangeLog file now includes the summaries for all development
      versions too.
    - Check for addresses with invalid characters at the exit as well
      as at the client, and warn less verbosely when they fail. You can
      override this by setting ServerDNSAllowNonRFC953Addresses to 1.
    - Adapt a patch from goodell to let the contrib/exitlist script
      take arguments rather than require direct editing.
    - Inform the server operator when we decide not to advertise a
      DirPort due to AccountingMax enabled or a low BandwidthRate. It
      was confusing Zax, so now we're hopefully more helpful.
    - Bring us one step closer to being able to establish an encrypted
      directory tunnel without knowing a descriptor first. Still not
      ready yet. As part of the change, now assume we can use a
      create_fast cell if we don't know anything about a router.
    - Allow exit nodes to use nameservers running on ports other than 53.
    - Servers now cache reverse DNS replies.
    - Add an --ignore-missing-torrc command-line option so that we can
      get the "use sensible defaults if the configuration file doesn't
      exist" behavior even when specifying a torrc location on the command
      line.

  o Minor features (controller):
    - Track reasons for OR connection failure; make these reasons
      available via the controller interface. (Patch from Mike Perry.)
    - Add a SOCKS_BAD_HOSTNAME client status event so controllers
      can learn when clients are sending malformed hostnames to Tor.
    - Clean up documentation for controller status events.
    - Add a REMAP status to stream events to note that a stream's
      address has changed because of a cached address or a MapAddress
      directive.


Changes in version 0.1.2.6-alpha - 2007-01-09
  o Major bugfixes:
    - Fix an assert error introduced in 0.1.2.5-alpha: if a single TLS
      connection handles more than 4 gigs in either direction, we crash.
    - Fix an assert error introduced in 0.1.2.5-alpha: if we're an
      advertised exit node, somebody might try to exit from us when
      we're bootstrapping and before we've built our descriptor yet.
      Refuse the connection rather than crashing.

  o Minor bugfixes:
    - Warn if we (as a server) find that we've resolved an address that we
      weren't planning to resolve.
    - Warn that using select() on any libevent version before 1.1 will be
      unnecessarily slow (even for select()).
    - Flush ERR-level controller status events just like we currently
      flush ERR-level log events, so that a Tor shutdown doesn't prevent
      the controller from learning about current events.

  o Minor features (more controller status events):
    - Implement EXTERNAL_ADDRESS server status event so controllers can
      learn when our address changes.
    - Implement BAD_SERVER_DESCRIPTOR server status event so controllers
      can learn when directories reject our descriptor.
    - Implement SOCKS_UNKNOWN_PROTOCOL client status event so controllers
      can learn when a client application is speaking a non-socks protocol
      to our SocksPort.
    - Implement DANGEROUS_SOCKS client status event so controllers
      can learn when a client application is leaking DNS addresses.
    - Implement BUG general status event so controllers can learn when
      Tor is unhappy about its internal invariants.
    - Implement CLOCK_SKEW general status event so controllers can learn
      when Tor thinks the system clock is set incorrectly.
    - Implement GOOD_SERVER_DESCRIPTOR and ACCEPTED_SERVER_DESCRIPTOR
      server status events so controllers can learn when their descriptors
      are accepted by a directory.
    - Implement CHECKING_REACHABILITY and REACHABILITY_{SUCCEEDED|FAILED}
      server status events so controllers can learn about Tor's progress in
      deciding whether it's reachable from the outside.
    - Implement BAD_LIBEVENT general status event so controllers can learn
      when we have a version/method combination in libevent that needs to
      be changed.
    - Implement NAMESERVER_STATUS, NAMESERVER_ALL_DOWN, DNS_HIJACKED,
      and DNS_USELESS server status events so controllers can learn
      about changes to DNS server status.

  o Minor features (directory):
    - Authorities no longer recommend exits as guards if this would shift
      too much load to the exit nodes.


Changes in version 0.1.2.5-alpha - 2007-01-06
  o Major features:
    - Enable write limiting as well as read limiting. Now we sacrifice
      capacity if we're pushing out lots of directory traffic, rather
      than overrunning the user's intended bandwidth limits.
    - Include TLS overhead when counting bandwidth usage; previously, we
      would count only the bytes sent over TLS, but not the bytes used
      to send them.
    - Support running the Tor service with a torrc not in the same
      directory as tor.exe and default to using the torrc located in
      the %appdata%\Tor\ of the user who installed the service. Patch
      from Matt Edman.
    - Servers now check for the case when common DNS requests are going to
      wildcarded addresses (i.e. all getting the same answer), and change
      their exit policy to reject *:* if it's happening.
    - Implement BEGIN_DIR cells, so we can connect to the directory
      server via TLS to do encrypted directory requests rather than
      plaintext. Enable via the TunnelDirConns and PreferTunneledDirConns
      config options if you like.

  o Minor features (config and docs):
    - Start using the state file to store bandwidth accounting data:
      the bw_accounting file is now obsolete. We'll keep generating it
      for a while for people who are still using 0.1.2.4-alpha.
    - Try to batch changes to the state file so that we do as few
      disk writes as possible while still storing important things in
      a timely fashion.
    - The state file and the bw_accounting file get saved less often when
      the AvoidDiskWrites config option is set.
    - Make PIDFile work on Windows (untested).
    - Add internal descriptions for a bunch of configuration options:
      accessible via controller interface and in comments in saved
      options files.
    - Reject *:563 (NNTPS) in the default exit policy. We already reject
      NNTP by default, so this seems like a sensible addition.
    - Clients now reject hostnames with invalid characters. This should
      avoid some inadvertent info leaks. Add an option
      AllowNonRFC953Hostnames to disable this behavior, in case somebody
      is running a private network with hosts called @, !, and #.
    - Add a maintainer script to tell us which options are missing
      documentation: "make check-docs".
    - Add a new address-spec.txt document to describe our special-case
      addresses: .exit, .onion, and .noconnnect.

  o Minor features (DNS):
    - Ongoing work on eventdns infrastructure: now it has dns server
      and ipv6 support. One day Tor will make use of it.
    - Add client-side caching for reverse DNS lookups.
    - Add support to tor-resolve tool for reverse lookups and SOCKS5.
    - When we change nameservers or IP addresses, reset and re-launch
      our tests for DNS hijacking.

  o Minor features (directory):
    - Authorities now specify server versions in networkstatus. This adds
      about 2% to the size of compressed networkstatus docs, and allows
      clients to tell which servers support BEGIN_DIR and which don't.
      The implementation is forward-compatible with a proposed future
      protocol version scheme not tied to Tor versions.
    - DirServer configuration lines now have an orport= option so
      clients can open encrypted tunnels to the authorities without
      having downloaded their descriptors yet. Enabled for moria1,
      moria2, tor26, and lefkada now in the default configuration.
    - Directory servers are more willing to send a 503 "busy" if they
      are near their write limit, especially for v1 directory requests.
      Now they can use their limited bandwidth for actual Tor traffic.
    - Clients track responses with status 503 from dirservers. After a
      dirserver has given us a 503, we try not to use it until an hour has
      gone by, or until we have no dirservers that haven't given us a 503.
    - When we get a 503 from a directory, and we're not a server, we don't
      count the failure against the total number of failures allowed
      for the thing we're trying to download.
    - Report X-Your-Address-Is correctly from tunneled directory
      connections; don't report X-Your-Address-Is when it's an internal
      address; and never believe reported remote addresses when they're
      internal.
    - Protect against an unlikely DoS attack on directory servers.
    - Add a BadDirectory flag to network status docs so that authorities
      can (eventually) tell clients about caches they believe to be
      broken.

  o Minor features (controller):
    - Have GETINFO dir/status/* work on hosts with DirPort disabled.
    - Reimplement GETINFO so that info/names stays in sync with the
      actual keys.
    - Implement "GETINFO fingerprint".
    - Implement "SETEVENTS GUARD" so controllers can get updates on
      entry guard status as it changes.

  o Minor features (clean up obsolete pieces):
    - Remove some options that have been deprecated since at least
      0.1.0.x: AccountingMaxKB, LogFile, DebugLogFile, LogLevel, and
      SysLog. Use AccountingMax instead of AccountingMaxKB, and use Log
      to set log options.
    - We no longer look for identity and onion keys in "identity.key" and
      "onion.key" -- these were replaced by secret_id_key and
      secret_onion_key in 0.0.8pre1.
    - We no longer require unrecognized directory entries to be
      preceded by "opt".

  o Major bugfixes (security):
    - Stop sending the HttpProxyAuthenticator string to directory
      servers when directory connections are tunnelled through Tor.
    - Clients no longer store bandwidth history in the state file.
    - Do not log introduction points for hidden services if SafeLogging
      is set.
    - When generating bandwidth history, round down to the nearest
      1k. When storing accounting data, round up to the nearest 1k.
    - When we're running as a server, remember when we last rotated onion
      keys, so that we will rotate keys once they're a week old even if
      we never stay up for a week ourselves.

  o Major bugfixes (other):
    - Fix a longstanding bug in eventdns that prevented the count of
      timed-out resolves from ever being reset. This bug caused us to
      give up on a nameserver the third time it timed out, and try it
      10 seconds later... and to give up on it every time it timed out
      after that.
    - Take out the '5 second' timeout from the connection retry
      schedule. Now the first connect attempt will wait a full 10
      seconds before switching to a new circuit. Perhaps this will help
      a lot. Based on observations from Mike Perry.
    - Fix a bug on the Windows implementation of tor_mmap_file() that
      would prevent the cached-routers file from ever loading. Reported
      by John Kimble.

  o Minor bugfixes:
    - Fix an assert failure when a directory authority sets
      AuthDirRejectUnlisted and then receives a descriptor from an
      unlisted router. Reported by seeess.
    - Avoid a double-free when parsing malformed DirServer lines.
    - Fix a bug when a BSD-style PF socket is first used. Patch from
      Fabian Keil.
    - Fix a bug in 0.1.2.2-alpha that prevented clients from asking
      to resolve an address at a given exit node even when they ask for
      it by name.
    - Servers no longer ever list themselves in their "family" line,
      even if configured to do so. This makes it easier to configure
      family lists conveniently.
    - When running as a server, don't fall back to 127.0.0.1 when no
      nameservers are configured in /etc/resolv.conf; instead, make the
      user fix resolv.conf or specify nameservers explicitly. (Resolves
      bug 363.)
    - Stop accepting certain malformed ports in configured exit policies.
    - Don't re-write the fingerprint file every restart, unless it has
      changed.
    - Stop warning when a single nameserver fails: only warn when _all_ of
      our nameservers have failed. Also, when we only have one nameserver,
      raise the threshold for deciding that the nameserver is dead.
    - Directory authorities now only decide that routers are reachable
      if their identity keys are as expected.
    - When the user uses bad syntax in the Log config line, stop
      suggesting other bad syntax as a replacement.
    - Correctly detect ipv6 DNS capability on OpenBSD.

  o Minor bugfixes (controller):
    - Report the circuit number correctly in STREAM CLOSED events. Bug
      reported by Mike Perry.
    - Do not report bizarre values for results of accounting GETINFOs
      when the last second's write or read exceeds the allotted bandwidth.
    - Report "unrecognized key" rather than an empty string when the
      controller tries to fetch a networkstatus that doesn't exist.


Changes in version 0.1.1.26 - 2006-12-14
  o Security bugfixes:
    - Stop sending the HttpProxyAuthenticator string to directory
      servers when directory connections are tunnelled through Tor.
    - Clients no longer store bandwidth history in the state file.
    - Do not log introduction points for hidden services if SafeLogging
      is set.

  o Minor bugfixes:
    - Fix an assert failure when a directory authority sets
      AuthDirRejectUnlisted and then receives a descriptor from an
      unlisted router (reported by seeess).


Changes in version 0.1.2.4-alpha - 2006-12-03
  o Major features:
    - Add support for using natd; this allows FreeBSDs earlier than
      5.1.2 to have ipfw send connections through Tor without using
      SOCKS. (Patch from Zajcev Evgeny with tweaks from tup.)

  o Minor features:
    - Make all connections to addresses of the form ".noconnect"
      immediately get closed. This lets application/controller combos
      successfully test whether they're talking to the same Tor by
      watching for STREAM events.
    - Make cross.sh cross-compilation script work even when autogen.sh
      hasn't been run. (Patch from Michael Mohr.)
    - Statistics dumped by -USR2 now include a breakdown of public key
      operations, for profiling.

  o Major bugfixes:
    - Fix a major leak when directory authorities parse their
      approved-routers list, a minor memory leak when we fail to pick
      an exit node, and a few rare leaks on errors.
    - Handle TransPort connections even when the server sends data before
      the client sends data. Previously, the connection would just hang
      until the client sent data. (Patch from tup based on patch from
      Zajcev Evgeny.)
    - Avoid assert failure when our cached-routers file is empty on
      startup.

  o Minor bugfixes:
    - Don't log spurious warnings when we see a circuit close reason we
      don't recognize; it's probably just from a newer version of Tor.
    - Have directory authorities allow larger amounts of drift in uptime
      without replacing the server descriptor: previously, a server that
      restarted every 30 minutes could have 48 "interesting" descriptors
      per day.
    - Start linking to the Tor specification and Tor reference manual
      correctly in the Windows installer.
    - Add Vidalia to the OS X uninstaller script, so when we uninstall
      Tor/Privoxy we also uninstall Vidalia.
    - Resume building on Irix64, and fix a lot of warnings from its
      MIPSpro C compiler.
    - Don't corrupt last_guessed_ip in router_new_address_suggestion()
      when we're running as a client.


Changes in version 0.1.1.25 - 2006-11-04
  o Major bugfixes:
    - When a client asks us to resolve (rather than connect to)
      an address, and we have a cached answer, give them the cached
      answer. Previously, we would give them no answer at all.
    - We were building exactly the wrong circuits when we predict
      hidden service requirements, meaning Tor would have to build all
      its circuits on demand.
    - If none of our live entry guards have a high uptime, but we
      require a guard with a high uptime, try adding a new guard before
      we give up on the requirement. This patch should make long-lived
      connections more stable on average.
    - When testing reachability of our DirPort, don't launch new
      tests when there's already one in progress -- unreachable
      servers were stacking up dozens of testing streams.

  o Security bugfixes:
    - When the user sends a NEWNYM signal, clear the client-side DNS
      cache too. Otherwise we continue to act on previous information.

  o Minor bugfixes:
    - Avoid a memory corruption bug when creating a hash table for
      the first time.
    - Avoid possibility of controller-triggered crash when misusing
      certain commands from a v0 controller on platforms that do not
      handle printf("%s",NULL) gracefully.
    - Avoid infinite loop on unexpected controller input.
    - Don't log spurious warnings when we see a circuit close reason we
      don't recognize; it's probably just from a newer version of Tor.
    - Add Vidalia to the OS X uninstaller script, so when we uninstall
      Tor/Privoxy we also uninstall Vidalia.


Changes in version 0.1.2.3-alpha - 2006-10-29
  o Minor features:
    - Prepare for servers to publish descriptors less often: never
      discard a descriptor simply for being too old until either it is
      recommended by no authorities, or until we get a better one for
      the same router. Make caches consider retaining old recommended
      routers for even longer.
    - If most authorities set a BadExit flag for a server, clients
      don't think of it as a general-purpose exit. Clients only consider
      authorities that advertise themselves as listing bad exits.
    - Directory servers now provide 'Pragma: no-cache' and 'Expires'
      headers for content, so that we can work better in the presence of
      caching HTTP proxies.
    - Allow authorities to list nodes as bad exits by fingerprint or by
      address.

  o Minor features, controller:
    - Add a REASON field to CIRC events; for backward compatibility, this
      field is sent only to controllers that have enabled the extended
      event format.  Also, add additional reason codes to explain why
      a given circuit has been destroyed or truncated. (Patches from
      Mike Perry)
    - Add a REMOTE_REASON field to extended CIRC events to tell the
      controller about why a remote OR told us to close a circuit.
    - Stream events also now have REASON and REMOTE_REASON fields,
      working much like those for circuit events.
    - There's now a GETINFO ns/... field so that controllers can ask Tor
      about the current status of a router.
    - A new event type "NS" to inform a controller when our opinion of
      a router's status has changed.
    - Add a GETINFO events/names and GETINFO features/names so controllers
      can tell which events and features are supported.
    - A new CLEARDNSCACHE signal to allow controllers to clear the
      client-side DNS cache without expiring circuits.

  o Security bugfixes:
    - When the user sends a NEWNYM signal, clear the client-side DNS
      cache too. Otherwise we continue to act on previous information.

  o Minor bugfixes:
    - Avoid sending junk to controllers or segfaulting when a controller
      uses EVENT_NEW_DESC with verbose nicknames.
    - Stop triggering asserts if the controller tries to extend hidden
      service circuits (reported by mwenge).
    - Avoid infinite loop on unexpected controller input.
    - When the controller does a "GETINFO network-status", tell it
      about even those routers whose descriptors are very old, and use
      long nicknames where appropriate.
    - Change NT service functions to be loaded on demand.  This lets us
      build with MinGW without breaking Tor for Windows 98 users.
    - Do DirPort reachability tests less often, since a single test
      chews through many circuits before giving up.
    - In the hidden service example in torrc.sample, stop recommending
      esoteric and discouraged hidden service options.
    - When stopping an NT service, wait up to 10 sec for it to actually
      stop.  (Patch from Matt Edman; resolves bug 295.)
    - Fix handling of verbose nicknames with ORCONN controller events:
      make them show up exactly when requested, rather than exactly when
      not requested.
    - When reporting verbose nicknames in entry_guards_getinfo(), avoid
      printing a duplicate "$" in the keys we send (reported by mwenge).
    - Correctly set maximum connection limit on Cygwin. (This time
      for sure!)
    - Try to detect Windows correctly when cross-compiling.
    - Detect the size of the routers file correctly even if it is
      corrupted (on systems without mmap) or not page-aligned (on systems
      with mmap). This bug was harmless.
    - Sometimes we didn't bother sending a RELAY_END cell when an attempt
      to open a stream fails; now we do in more cases. This should
      make clients able to find a good exit faster in some cases, since
      unhandleable requests will now get an error rather than timing out.
    - Resolve two memory leaks when rebuilding the on-disk router cache
      (reported by fookoowa).
    - Clean up minor code warnings suggested by the MIPSpro C compiler,
      and reported by some Centos users.
    - Controller signals now work on non-Unix platforms that don't define
      SIGUSR1 and SIGUSR2 the way we expect.
    - Patch from Michael Mohr to contrib/cross.sh, so it checks more
      values before failing, and always enables eventdns.
    - Libevent-1.2 exports, but does not define in its headers, strlcpy.
      Try to fix this in configure.in by checking for most functions
      before we check for libevent.


Changes in version 0.1.2.2-alpha - 2006-10-07
  o Major features:
    - Make our async eventdns library on-by-default for Tor servers,
      and plan to deprecate the separate dnsworker threads.
    - Add server-side support for "reverse" DNS lookups (using PTR
      records so clients can determine the canonical hostname for a given
      IPv4 address). Only supported by servers using eventdns; servers
      now announce in their descriptors whether they support eventdns.
    - Specify and implement client-side SOCKS5 interface for reverse DNS
      lookups (see doc/socks-extensions.txt).
    - Add a BEGIN_DIR relay cell type for an easier in-protocol way to
      connect to directory servers through Tor. Previously, clients needed
      to find Tor exits to make private connections to directory servers.
    - Avoid choosing Exit nodes for entry or middle hops when the
      total bandwidth available from non-Exit nodes is much higher than
      the total bandwidth available from Exit nodes.
    - Workaround for name servers (like Earthlink's) that hijack failing
      DNS requests and replace the no-such-server answer with a "helpful"
      redirect to an advertising-driven search portal. Also work around
      DNS hijackers who "helpfully" decline to hijack known-invalid
      RFC2606 addresses. Config option "ServerDNSDetectHijacking 0"
      lets you turn it off.
    - Send out a burst of long-range padding cells once we've established
      that we're reachable. Spread them over 4 circuits, so hopefully
      a few will be fast. This exercises our bandwidth and bootstraps
      us into the directory more quickly.

  o New/improved config options:
    - Add new config option "ResolvConf" to let the server operator
      choose an alternate resolve.conf file when using eventdns.
    - Add an "EnforceDistinctSubnets" option to control our "exclude
      servers on the same /16" behavior. It's still on by default; this
      is mostly for people who want to operate private test networks with
      all the machines on the same subnet.
    - If one of our entry guards is on the ExcludeNodes list, or the
      directory authorities don't think it's a good guard, treat it as
      if it were unlisted: stop using it as a guard, and throw it off
      the guards list if it stays that way for a long time.
    - Allow directory authorities to be marked separately as authorities
      for the v1 directory protocol, the v2 directory protocol, and
      as hidden service directories, to make it easier to retire old
      authorities. V1 authorities should set "HSAuthoritativeDir 1"
      to continue being hidden service authorities too.
    - Remove 8888 as a LongLivedPort, and add 6697 (IRCS).

  o Minor features, controller:
    - Fix CIRC controller events so that controllers can learn the
      identity digests of non-Named servers used in circuit paths.
    - Let controllers ask for more useful identifiers for servers. Instead
      of learning identity digests for un-Named servers and nicknames
      for Named servers, the new identifiers include digest, nickname,
      and indication of Named status. Off by default; see control-spec.txt
      for more information.
    - Add a "getinfo address" controller command so it can display Tor's
      best guess to the user.
    - New controller event to alert the controller when our server
      descriptor has changed.
    - Give more meaningful errors on controller authentication failure.

  o Minor features, other:
    - When asked to resolve a hostname, don't use non-exit servers unless
      requested to do so. This allows servers with broken DNS to be
      useful to the network.
    - Divide eventdns log messages into warn and info messages.
    - Reserve the nickname "Unnamed" for routers that can't pick
      a hostname: any router can call itself Unnamed; directory
      authorities will never allocate Unnamed to any particular router;
      clients won't believe that any router is the canonical Unnamed.
    - Only include function names in log messages for info/debug messages.
      For notice/warn/err, the content of the message should be clear on
      its own, and printing the function name only confuses users.
    - Avoid some false positives during reachability testing: don't try
      to test via a server that's on the same /24 as us.
    - If we fail to build a circuit to an intended enclave, and it's
      not mandatory that we use that enclave, stop wanting it.
    - When eventdns is enabled, allow multithreaded builds on NetBSD and
      OpenBSD. (We had previously disabled threads on these platforms
      because they didn't have working thread-safe resolver functions.)

  o Major bugfixes, anonymity/security:
    - If a client asked for a server by name, and there's a named server
      in our network-status but we don't have its descriptor yet, we
      could return an unnamed server instead.
    - Fix NetBSD bug that could allow someone to force uninitialized RAM
      to be sent to a server's DNS resolver. This only affects NetBSD
      and other platforms that do not bounds-check tolower().
    - Reject (most) attempts to use Tor circuits with length one. (If
      many people start using Tor as a one-hop proxy, exit nodes become
      a more attractive target for compromise.)
    - Just because your DirPort is open doesn't mean people should be
      able to remotely teach you about hidden service descriptors. Now
      only accept rendezvous posts if you've got HSAuthoritativeDir set.

  o Major bugfixes, other:
    - Don't crash on race condition in dns.c: tor_assert(!resolve->expire)
    - When a client asks the server to resolve (not connect to)
      an address, and it has a cached answer, give them the cached answer.
      Previously, the server would give them no answer at all.
    - Allow really slow clients to not hang up five minutes into their
      directory downloads (suggested by Adam J. Richter).
    - We were building exactly the wrong circuits when we anticipated
      hidden service requirements, meaning Tor would have to build all
      its circuits on demand.
    - Avoid crashing when we mmap a router cache file of size 0.
    - When testing reachability of our DirPort, don't launch new
      tests when there's already one in progress -- unreachable
      servers were stacking up dozens of testing streams.

  o Minor bugfixes, correctness:
    - If we're a directory mirror and we ask for "all" network status
      documents, we would discard status documents from authorities
      we don't recognize.
    - Avoid a memory corruption bug when creating a hash table for
      the first time.
    - Avoid controller-triggered crash when misusing certain commands
      from a v0 controller on platforms that do not handle
      printf("%s",NULL) gracefully.
    - Don't crash when a controller sends a third argument to an
      "extendcircuit" request.
    - Controller protocol fixes: fix encoding in "getinfo addr-mappings"
      response; fix error code when "getinfo dir/status/" fails.
    - Avoid crash when telling controller stream-status and a stream
      is detached.
    - Patch from Adam Langley to fix assert() in eventdns.c.
    - Fix a debug log message in eventdns to say "X resolved to Y"
      instead of "X resolved to X".
    - Make eventdns give strings for DNS errors, not just error numbers.
    - Track unreachable entry guards correctly: don't conflate
      'unreachable by us right now' with 'listed as down by the directory
      authorities'. With the old code, if a guard was unreachable by
      us but listed as running, it would clog our guard list forever.
    - Behave correctly in case we ever have a network with more than
      2GB/s total advertised capacity.
    - Make TrackExitHosts case-insensitive, and fix the behavior of
      ".suffix" TrackExitHosts items to avoid matching in the middle of
      an address.
    - Finally fix the openssl warnings from newer gccs that believe that
      ignoring a return value is okay, but casting a return value and
      then ignoring it is a sign of madness.
    - Prevent the contrib/exitlist script from printing the same
      result more than once.
    - Patch from Steve Hildrey: Generate network status correctly on
      non-versioning dirservers.
    - Don't listen to the X-Your-Address-Is hint if you did the lookup
      via Tor; otherwise you'll think you're the exit node's IP address.

  o Minor bugfixes, performance:
    - Two small performance improvements on parsing descriptors.
    - Major performance improvement on inserting descriptors: change
      algorithm from O(n^2) to O(n).
    - Make the common memory allocation path faster on machines where
      malloc(0) returns a pointer.
    - Start remembering X-Your-Address-Is directory hints even if you're
      a client, so you can become a server more smoothly.
    - Avoid duplicate entries on MyFamily line in server descriptor.

  o Packaging, features:
    - Remove architecture from OS X builds. The official builds are
      now universal binaries.
    - The Debian package now uses --verify-config when (re)starting,
      to distinguish configuration errors from other errors.
    - Update RPMs to require libevent 1.1b.

  o Packaging, bugfixes:
    - Patches so Tor builds with MinGW on Windows.
    - Patches so Tor might run on Cygwin again.
    - Resume building on non-gcc compilers and ancient gcc. Resume
      building with the -O0 compile flag. Resume building cleanly on
      Debian woody.
    - Run correctly on OS X platforms with case-sensitive filesystems.
    - Correct includes for net/if.h and net/pfvar.h on OpenBSD (from Tup).
    - Add autoconf checks so Tor can build on Solaris x86 again.

  o Documentation
    - Documented (and renamed) ServerDNSSearchDomains and
      ServerDNSResolvConfFile options.
    - Be clearer that the *ListenAddress directives can be repeated
      multiple times.


Changes in version 0.1.1.24 - 2006-09-29
  o Major bugfixes:
    - Allow really slow clients to not hang up five minutes into their
      directory downloads (suggested by Adam J. Richter).
    - Fix major performance regression from 0.1.0.x: instead of checking
      whether we have enough directory information every time we want to
      do something, only check when the directory information has changed.
      This should improve client CPU usage by 25-50%.
    - Don't crash if, after a server has been running for a while,
      it can't resolve its hostname.

  o Minor bugfixes:
    - Allow Tor to start when RunAsDaemon is set but no logs are set.
    - Don't crash when the controller receives a third argument to an
      "extendcircuit" request.
    - Controller protocol fixes: fix encoding in "getinfo addr-mappings"
      response; fix error code when "getinfo dir/status/" fails.
    - Fix configure.in to not produce broken configure files with
      more recent versions of autoconf. Thanks to Clint for his auto*
      voodoo.
    - Fix security bug on NetBSD that could allow someone to force
      uninitialized RAM to be sent to a server's DNS resolver. This
      only affects NetBSD and other platforms that do not bounds-check
      tolower().
    - Warn user when using libevent 1.1a or earlier with win32 or kqueue
      methods: these are known to be buggy.
    - If we're a directory mirror and we ask for "all" network status
      documents, we would discard status documents from authorities
      we don't recognize.


Changes in version 0.1.2.1-alpha - 2006-08-27
  o Major features:
    - Add "eventdns" async dns library from Adam Langley, tweaked to
      build on OSX and Windows. Only enabled if you pass the
      --enable-eventdns argument to configure.
    - Allow servers with no hostname or IP address to learn their
      IP address by asking the directory authorities. This code only
      kicks in when you would normally have exited with a "no address"
      error. Nothing's authenticated, so use with care.
    - Rather than waiting a fixed amount of time between retrying
      application connections, we wait only 5 seconds for the first,
      10 seconds for the second, and 15 seconds for each retry after
      that. Hopefully this will improve the expected user experience.
    - Patch from Tup to add support for transparent AP connections:
      this basically bundles the functionality of trans-proxy-tor
      into the Tor mainline. Now hosts with compliant pf/netfilter
      implementations can redirect TCP connections straight to Tor
      without diverting through SOCKS. Needs docs.
    - Busy directory servers save lots of memory by spooling server
      descriptors, v1 directories, and v2 networkstatus docs to buffers
      as needed rather than en masse. Also mmap the cached-routers
      files, so we don't need to keep the whole thing in memory too.
    - Automatically avoid picking more than one node from the same
      /16 network when constructing a circuit.
    - Revise and clean up the torrc.sample that we ship with; add
      a section for BandwidthRate and BandwidthBurst.

  o Minor features:
    - Split circuit_t into origin_circuit_t and or_circuit_t, and
      split connection_t into edge, or, dir, control, and base structs.
      These will save quite a bit of memory on busy servers, and they'll
      also help us track down bugs in the code and bugs in the spec.
    - Experimentally re-enable kqueue on OSX when using libevent 1.1b
      or later. Log when we are doing this, so we can diagnose it when
      it fails. (Also, recommend libevent 1.1b for kqueue and
      win32 methods; deprecate libevent 1.0b harder; make libevent
      recommendation system saner.)
    - Start being able to build universal binaries on OS X (thanks
      to Phobos).
    - Export the default exit policy via the control port, so controllers
      don't need to guess what it is / will be later.
    - Add a man page entry for ProtocolWarnings.
    - Add TestVia config option to the man page.
    - Remove even more protocol-related warnings from Tor server logs,
      such as bad TLS handshakes and malformed begin cells.
    - Stop fetching descriptors if you're not a dir mirror and you
      haven't tried to establish any circuits lately. [This currently
      causes some dangerous behavior, because when you start up again
      you'll use your ancient server descriptors.]
    - New DirPort behavior: if you have your dirport set, you download
      descriptors aggressively like a directory mirror, whether or not
      your ORPort is set.
    - Get rid of the router_retry_connections notion. Now routers
      no longer try to rebuild long-term connections to directory
      authorities, and directory authorities no longer try to rebuild
      long-term connections to all servers. We still don't hang up
      connections in these two cases though -- we need to look at it
      more carefully to avoid flapping, and we likely need to wait til
      0.1.1.x is obsolete.
    - Drop compatibility with obsolete Tors that permit create cells
      to have the wrong circ_id_type.
    - Re-enable per-connection rate limiting. Get rid of the "OP
      bandwidth" concept. Lay groundwork for "bandwidth classes" --
      separate global buckets that apply depending on what sort of conn
      it is.
    - Start publishing one minute or so after we find our ORPort
      to be reachable. This will help reduce the number of descriptors
      we have for ourselves floating around, since it's quite likely
      other things (e.g. DirPort) will change during that minute too.
    - Fork the v1 directory protocol into its own spec document,
      and mark dir-spec.txt as the currently correct (v2) spec.

  o Major bugfixes:
    - When we find our DirPort to be reachable, publish a new descriptor
      so we'll tell the world (reported by pnx).
    - Publish a new descriptor after we hup/reload. This is important
      if our config has changed such that we'll want to start advertising
      our DirPort now, etc.
    - Allow Tor to start when RunAsDaemon is set but no logs are set.
    - When we have a state file we cannot parse, tell the user and
      move it aside. Now we avoid situations where the user starts
      Tor in 1904, Tor writes a state file with that timestamp in it,
      the user fixes her clock, and Tor refuses to start.
    - Fix configure.in to not produce broken configure files with
      more recent versions of autoconf. Thanks to Clint for his auto*
      voodoo.
    - "tor --verify-config" now exits with -1(255) or 0 depending on
      whether the config options are bad or good.
    - Resolve bug 321 when using dnsworkers: append a period to every
      address we resolve at the exit node, so that we do not accidentally
      pick up local addresses, and so that failing searches are retried
      in the resolver search domains. (This is already solved for
      eventdns.) (This breaks Blossom servers for now.)
    - If we are using an exit enclave and we can't connect, e.g. because
      its webserver is misconfigured to not listen on localhost, then
      back off and try connecting from somewhere else before we fail.

  o Minor bugfixes:
    - Start compiling on MinGW on Windows (patches from Mike Chiussi).
    - Start compiling on MSVC6 on Windows (patches from Frediano Ziglio).
    - Fix bug 314: Tor clients issued "unsafe socks" warnings even
      when the IP address is mapped through MapAddress to a hostname.
    - Start passing "ipv4" hints to getaddrinfo(), so servers don't do
      useless IPv6 DNS resolves.
    - Patch suggested by Karsten Loesing: respond to SIGNAL command
      before we execute the signal, in case the signal shuts us down.
    - Clean up AllowInvalidNodes man page entry.
    - Claim a commonname of Tor, rather than TOR, in TLS handshakes.
    - Add more asserts to track down an assert error on a windows Tor
      server with connection_add being called with socket == -1.
    - Handle reporting OR_CONN_EVENT_NEW events to the controller.
    - Fix misleading log messages: an entry guard that is "unlisted",
      as well as not known to be "down" (because we've never heard
      of it), is not therefore "up".
    - Remove code to special-case "-cvs" ending, since it has not
      actually mattered since 0.0.9.
    - Make our socks5 handling more robust to broken socks clients:
      throw out everything waiting on the buffer in between socks
      handshake phases, since they can't possibly (so the theory
      goes) have predicted what we plan to respond to them.


Changes in version 0.1.1.23 - 2006-07-30
  o Major bugfixes:
    - Fast Tor servers, especially exit nodes, were triggering asserts
      due to a bug in handling the list of pending DNS resolves. Some
      bugs still remain here; we're hunting them.
    - Entry guards could crash clients by sending unexpected input.
    - More fixes on reachability testing: if you find yourself reachable,
      then don't ever make any client requests (so you stop predicting
      circuits), then hup or have your clock jump, then later your IP
      changes, you won't think circuits are working, so you won't try to
      test reachability, so you won't publish.

  o Minor bugfixes:
    - Avoid a crash if the controller does a resetconf firewallports
      and then a setconf fascistfirewall=1.
    - Avoid an integer underflow when the dir authority decides whether
      a router is stable: we might wrongly label it stable, and compute
      a slightly wrong median stability, when a descriptor is published
      later than now.
    - Fix a place where we might trigger an assert if we can't build our
      own server descriptor yet.


Changes in version 0.1.1.22 - 2006-07-05
  o Major bugfixes:
    - Fix a big bug that was causing servers to not find themselves
      reachable if they changed IP addresses. Since only 0.1.1.22+
      servers can do reachability testing correctly, now we automatically
      make sure to test via one of these.
    - Fix to allow clients and mirrors to learn directory info from
      descriptor downloads that get cut off partway through.
    - Directory authorities had a bug in deciding if a newly published
      descriptor was novel enough to make everybody want a copy -- a few
      servers seem to be publishing new descriptors many times a minute.
  o Minor bugfixes:
    - Fix a rare bug that was causing some servers to complain about
      "closing wedged cpuworkers" and skip some circuit create requests.
    - Make the Exit flag in directory status documents actually work.


Changes in version 0.1.1.21 - 2006-06-10
  o Crash and assert fixes from 0.1.1.20:
    - Fix a rare crash on Tor servers that have enabled hibernation.
    - Fix a seg fault on startup for Tor networks that use only one
      directory authority.
    - Fix an assert from a race condition that occurs on Tor servers
      while exiting, where various threads are trying to log that they're
      exiting, and delete the logs, at the same time.
    - Make our unit tests pass again on certain obscure platforms.

  o Other fixes:
    - Add support for building SUSE RPM packages.
    - Speed up initial bootstrapping for clients: if we are making our
      first ever connection to any entry guard, then don't mark it down
      right after that.
    - When only one Tor server in the network is labelled as a guard,
      and we've already picked him, we would cycle endlessly picking him
      again, being unhappy about it, etc. Now we specifically exclude
      current guards when picking a new guard.
    - Servers send create cells more reliably after the TLS connection
      is established: we were sometimes forgetting to send half of them
      when we had more than one pending.
    - If we get a create cell that asks us to extend somewhere, but the
      Tor server there doesn't match the expected digest, we now send
      a destroy cell back, rather than silently doing nothing.
    - Make options->RedirectExit work again.
    - Make cookie authentication for the controller work again.
    - Stop being picky about unusual characters in the arguments to
      mapaddress. It's none of our business.
    - Add a new config option "TestVia" that lets you specify preferred
      middle hops to use for test circuits. Perhaps this will let me
      debug the reachability problems better.

  o Log / documentation fixes:
    - If we're a server and some peer has a broken TLS certificate, don't
      log about it unless ProtocolWarnings is set, i.e., we want to hear
      about protocol violations by others.
    - Fix spelling of VirtualAddrNetwork in man page.
    - Add a better explanation at the top of the autogenerated torrc file
      about what happened to our old torrc.


Changes in version 0.1.1.20 - 2006-05-23
  o Bugfixes:
    - Downgrade a log severity where servers complain that they're
      invalid.
    - Avoid a compile warning on FreeBSD.
    - Remove string size limit on NEWDESC messages; solve bug 291.
    - Correct the RunAsDaemon entry in the man page; ignore RunAsDaemon
      more thoroughly when we're running on windows.


Changes in version 0.1.1.19-rc - 2006-05-03
  o Minor bugs:
    - Regenerate our local descriptor if it's dirty and we try to use
      it locally (e.g. if it changes during reachability detection).
    - If we setconf our ORPort to 0, we continued to listen on the
      old ORPort and receive connections.
    - Avoid a second warning about machine/limits.h on Debian
      GNU/kFreeBSD.
    - Be willing to add our own routerinfo into the routerlist.
      Now authorities will include themselves in their directories
      and network-statuses.
    - Stop trying to upload rendezvous descriptors to every
      directory authority: only try the v1 authorities.
    - Servers no longer complain when they think they're not
      registered with the directory authorities. There were too many
      false positives.
    - Backport dist-rpm changes so rpms can be built without errors.

  o Features:
    - Implement an option, VirtualAddrMask, to set which addresses
      get handed out in response to mapaddress requests. This works
      around a bug in tsocks where 127.0.0.0/8 is never socksified.


Changes in version 0.1.1.18-rc - 2006-04-10
  o Major fixes:
    - Work harder to download live network-statuses from all the
      directory authorities we know about. Improve the threshold
      decision logic so we're more robust to edge cases.
    - When fetching rendezvous descriptors, we were willing to ask
      v2 authorities too, which would always return 404.

  o Minor fixes:
    - Stop listing down or invalid nodes in the v1 directory. This will
      reduce its bulk by about 1/3, and reduce load on directory
      mirrors.
    - When deciding whether a router is Fast or Guard-worthy, consider
      his advertised BandwidthRate and not just the BandwidthCapacity.
    - No longer ship INSTALL and README files -- they are useless now.
    - Force rpmbuild to behave and honor target_cpu.
    - Avoid warnings about machine/limits.h on Debian GNU/kFreeBSD.
    - Start to include translated versions of the tor-doc-*.html
      files, along with the screenshots. Still needs more work.
    - Start sending back 512 and 451 errors if mapaddress fails,
      rather than not sending anything back at all.
    - When we fail to bind or listen on an incoming or outgoing
      socket, we should close it before failing. otherwise we just
      leak it. (thanks to weasel for finding.)
    - Allow "getinfo dir/status/foo" to work, as long as your DirPort
      is enabled. (This is a hack, and will be fixed in 0.1.2.x.)
    - Make NoPublish (even though deprecated) work again.
    - Fix a minor security flaw where a versioning auth dirserver
      could list a recommended version many times in a row to make
      clients more convinced that it's recommended.
    - Fix crash bug if there are two unregistered servers running
      with the same nickname, one of them is down, and you ask for
      them by nickname in your EntryNodes or ExitNodes. Also, try
      to pick the one that's running rather than an arbitrary one.
    - Fix an infinite loop we could hit if we go offline for too long.
    - Complain when we hit WSAENOBUFS on recv() or write() too.
      Perhaps this will help us hunt the bug.
    - If you're not a versioning dirserver, don't put the string
      "client-versions \nserver-versions \n" in your network-status.
    - Lower the minimum required number of file descriptors to 1000,
      so we can have some overhead for Valgrind on Linux, where the
      default ulimit -n is 1024.

  o New features:
    - Add tor.dizum.com as the fifth authoritative directory server.
    - Add a new config option FetchUselessDescriptors, off by default,
      for when you plan to run "exitlist" on your client and you want
      to know about even the non-running descriptors.


Changes in version 0.1.1.17-rc - 2006-03-28
  o Major fixes:
    - Clients and servers since 0.1.1.10-alpha have been expiring
      connections whenever they are idle for 5 minutes and they *do*
      have circuits on them. Oops. With this new version, clients will
      discard their previous entry guard choices and avoid choosing
      entry guards running these flawed versions.
    - Fix memory leak when uncompressing concatenated zlib streams. This
      was causing substantial leaks over time on Tor servers.
    - The v1 directory was including servers as much as 48 hours old,
      because that's how the new routerlist->routers works. Now only
      include them if they're 20 hours old or less.

  o Minor fixes:
    - Resume building on irix64, netbsd 2.0, etc.
    - On non-gcc compilers (e.g. solaris), use "-g -O" instead of
      "-Wall -g -O2".
    - Stop writing the "router.desc" file, ever. Nothing uses it anymore,
      and it is confusing some users.
    - Mirrors stop caching the v1 directory so often.
    - Make the max number of old descriptors that a cache will hold
      rise with the number of directory authorities, so we can scale.
    - Change our win32 uname() hack to be more forgiving about what
      win32 versions it thinks it's found.

  o New features:
    - Add lefkada.eecs.harvard.edu as a fourth authoritative directory
      server.
    - When the controller's *setconf commands fail, collect an error
      message in a string and hand it back to the controller.
    - Make the v2 dir's "Fast" flag based on relative capacity, just
      like "Stable" is based on median uptime. Name everything in the
      top 7/8 Fast, and only the top 1/2 gets to be a Guard.
    - Log server fingerprint on startup, so new server operators don't
      have to go hunting around their filesystem for it.
    - Return a robots.txt on our dirport to discourage google indexing.
    - Let the controller ask for GETINFO dir/status/foo so it can ask
      directly rather than connecting to the dir port. Only works when
      dirport is set for now.

  o New config options rather than constants in the code:
    - SocksTimeout: How long do we let a socks connection wait
      unattached before we fail it?
    - CircuitBuildTimeout: Cull non-open circuits that were born
      at least this many seconds ago.
    - CircuitIdleTimeout: Cull open clean circuits that were born
      at least this many seconds ago.


Changes in version 0.1.1.16-rc - 2006-03-18
  o Bugfixes on 0.1.1.15-rc:
    - Fix assert when the controller asks to attachstream a connect-wait
      or resolve-wait stream.
    - Now do address rewriting when the controller asks us to attach
      to a particular circuit too. This will let Blossom specify
      "moria2.exit" without having to learn what moria2's IP address is.
    - Make the "tor --verify-config" command-line work again, so people
      can automatically check if their torrc will parse.
    - Authoritative dirservers no longer require an open connection from
      a server to consider him "reachable". We need this change because
      when we add new auth dirservers, old servers won't know not to
      hang up on them.
    - Let Tor build on Sun CC again.
    - Fix an off-by-one buffer size in dirserv.c that magically never
      hit our three authorities but broke sjmurdoch's own tor network.
    - If we as a directory mirror don't know of any v1 directory
      authorities, then don't try to cache any v1 directories.
    - Stop warning about unknown servers in our family when they are
      given as hex digests.
    - Stop complaining as quickly to the server operator that he
      hasn't registered his nickname/key binding.
    - Various cleanups so we can add new V2 Auth Dirservers.
    - Change "AllowUnverifiedNodes" to "AllowInvalidNodes", to
      reflect the updated flags in our v2 dir protocol.
    - Resume allowing non-printable characters for exit streams (both
      for connecting and for resolving). Now we tolerate applications
      that don't follow the RFCs. But continue to block malformed names
      at the socks side.

  o Bugfixes on 0.1.0.x:
    - Fix assert bug in close_logs(): when we close and delete logs,
      remove them all from the global "logfiles" list.
    - Fix minor integer overflow in calculating when we expect to use up
      our bandwidth allocation before hibernating.
    - Fix a couple of bugs in OpenSSL detection. Also, deal better when
      there are multiple SSLs installed with different versions.
    - When we try to be a server and Address is not explicitly set and
      our hostname resolves to a private IP address, try to use an
      interface address if it has a public address. Now Windows machines
      that think of themselves as localhost can work by default.

  o New features:
    - Let the controller ask for GETINFO dir/server/foo so it can ask
      directly rather than connecting to the dir port.
    - Let the controller tell us about certain router descriptors
      that it doesn't want Tor to use in circuits. Implement
      SETROUTERPURPOSE and modify +POSTDESCRIPTOR to do this.
    - New config option SafeSocks to reject all application connections
      using unsafe socks protocols. Defaults to off.


Changes in version 0.1.1.15-rc - 2006-03-11
  o Bugfixes and cleanups:
    - When we're printing strings from the network, don't try to print
      non-printable characters. This protects us against shell escape
      sequence exploits, and also against attacks to fool humans into
      misreading their logs.
    - Fix a bug where Tor would fail to establish any connections if you
      left it off for 24 hours and then started it: we were happy with
      the obsolete network statuses, but they all referred to router
      descriptors that were too old to fetch, so we ended up with no
      valid router descriptors.
    - Fix a seg fault in the controller's "getinfo orconn-status"
      command while listing status on incoming handshaking connections.
      Introduce a status name "NEW" for these connections.
    - If we get a linelist or linelist_s config option from the torrc
      (e.g. ExitPolicy) and it has no value, warn and skip rather than
      silently resetting it to its default.
    - Don't abandon entry guards until they've been down or gone for
      a whole month.
    - Cleaner and quieter log messages.

  o New features:
    - New controller signal NEWNYM that makes new application requests
      use clean circuits.
    - Add a new circuit purpose 'controller' to let the controller ask
      for a circuit that Tor won't try to use. Extend the EXTENDCIRCUIT
      controller command to let you specify the purpose if you're
      starting a new circuit.  Add a new SETCIRCUITPURPOSE controller
      command to let you change a circuit's purpose after it's been
      created.
    - Accept "private:*" in routerdesc exit policies; not generated yet
      because older Tors do not understand it.
    - Add BSD-style contributed startup script "rc.subr" from Peter
      Thoenen.


Changes in version 0.1.1.14-alpha - 2006-02-20
  o Bugfixes on 0.1.1.x:
    - Don't die if we ask for a stdout or stderr log (even implicitly)
      and we're set to RunAsDaemon -- just warn.
    - We still had a few bugs in the OR connection rotation code that
      caused directory servers to slowly aggregate connections to other
      fast Tor servers. This time for sure!
    - Make log entries on Win32 include the name of the function again.
    - We were treating a pair of exit policies if they were equal even
      if one said accept and the other said reject -- causing us to
      not always publish a new descriptor since we thought nothing
      had changed.
    - Retry pending server downloads as well as pending networkstatus
      downloads when we unexpectedly get a socks request.
    - We were ignoring the IS_FAST flag in the directory status,
      meaning we were willing to pick trivial-bandwidth nodes for "fast"
      connections.
    - If the controller's SAVECONF command fails (e.g. due to file
      permissions), let the controller know that it failed.

  o Features:
    - If we're trying to be a Tor server and running Windows 95/98/ME
      as a server, explain that we'll likely crash.
    - When we're a server, a client asks for an old-style directory,
      and our write bucket is empty, don't give it to him. This way
      small servers can continue to serve the directory *sometimes*,
      without getting overloaded.
    - Compress exit policies even more -- look for duplicate lines
      and remove them.
    - Clients now honor the "guard" flag in the router status when
      picking entry guards, rather than looking at is_fast or is_stable.
    - Retain unrecognized lines in $DATADIR/state file, so that we can
      be forward-compatible.
    - Generate 18.0.0.0/8 address policy format in descs when we can;
      warn when the mask is not reducible to a bit-prefix.
    - Let the user set ControlListenAddress in the torrc.  This can be
      dangerous, but there are some cases (like a secured LAN) where it
      makes sense.
    - Split ReachableAddresses into ReachableDirAddresses and
      ReachableORAddresses, so we can restrict Dir conns to port 80
      and OR conns to port 443.
    - Now we can target arch and OS in rpm builds (contributed by
      Phobos). Also make the resulting dist-rpm filename match the
      target arch.
    - New config options to help controllers: FetchServerDescriptors
      and FetchHidServDescriptors for whether to fetch server
      info and hidserv info or let the controller do it, and
      PublishServerDescriptor and PublishHidServDescriptors.
    - Also let the controller set the __AllDirActionsPrivate config
      option if you want all directory fetches/publishes to happen via
      Tor (it assumes your controller bootstraps your circuits).


Changes in version 0.1.0.17 - 2006-02-17
  o Crash bugfixes on 0.1.0.x:
    - When servers with a non-zero DirPort came out of hibernation,
      sometimes they would trigger an assert.

  o Other important bugfixes:
    - On platforms that don't have getrlimit (like Windows), we were
      artificially constraining ourselves to a max of 1024
      connections. Now just assume that we can handle as many as 15000
      connections. Hopefully this won't cause other problems.

  o Backported features:
    - When we're a server, a client asks for an old-style directory,
      and our write bucket is empty, don't give it to him. This way
      small servers can continue to serve the directory *sometimes*,
      without getting overloaded.
    - Whenever you get a 503 in response to a directory fetch, try
      once more. This will become important once servers start sending
      503's whenever they feel busy.
    - Fetch a new directory every 120 minutes, not every 40 minutes.
      Now that we have hundreds of thousands of users running the old
      directory algorithm, it's starting to hurt a lot.
    - Bump up the period for forcing a hidden service descriptor upload
      from 20 minutes to 1 hour.


Changes in version 0.1.1.13-alpha - 2006-02-09
  o Crashes in 0.1.1.x:
    - When you tried to setconf ORPort via the controller, Tor would
      crash. So people using TorCP to become a server were sad.
    - Solve (I hope) the stack-smashing bug that we were seeing on fast
      servers. The problem appears to be something do with OpenSSL's
      random number generation, or how we call it, or something. Let me
      know if the crashes continue.
    - Turn crypto hardware acceleration off by default, until we find
      somebody smart who can test it for us. (It appears to produce
      seg faults in at least some cases.)
    - Fix a rare assert error when we've tried all intro points for
      a hidden service and we try fetching the service descriptor again:
      "Assertion conn->state != AP_CONN_STATE_RENDDESC_WAIT failed"

  o Major fixes:
    - Fix a major load balance bug: we were round-robining in 16 KB
      chunks, and servers with bandwidthrate of 20 KB, while downloading
      a 600 KB directory, would starve their other connections. Now we
      try to be a bit more fair.
    - Dir authorities and mirrors were never expiring the newest
      descriptor for each server, causing memory and directory bloat.
    - Fix memory-bloating and connection-bloating bug on servers: We
      were never closing any connection that had ever had a circuit on
      it, because we were checking conn->n_circuits == 0, yet we had a
      bug that let it go negative.
    - Make Tor work using squid as your http proxy again -- squid
      returns an error if you ask for a URL that's too long, and it uses
      a really generic error message. Plus, many people are behind a
      transparent squid so they don't even realize it.
    - On platforms that don't have getrlimit (like Windows), we were
      artificially constraining ourselves to a max of 1024
      connections. Now just assume that we can handle as many as 15000
      connections. Hopefully this won't cause other problems.
    - Add a new config option ExitPolicyRejectPrivate which defaults to
      1. This means all exit policies will begin with rejecting private
      addresses, unless the server operator explicitly turns it off.

  o Major features:
    - Clients no longer download descriptors for non-running
      descriptors.
    - Before we add new directory authorities, we should make it
      clear that only v1 authorities should receive/publish hidden
      service descriptors.

  o Minor features:
    - As soon as we've fetched some more directory info, immediately
      try to download more server descriptors. This way we don't have
      a 10 second pause during initial bootstrapping.
    - Remove even more loud log messages that the server operator can't
      do anything about.
    - When we're running an obsolete or un-recommended version, make
      the log message more clear about what the problem is and what
      versions *are* still recommended.
    - Provide a more useful warn message when our onion queue gets full:
      the CPU is too slow or the exit policy is too liberal.
    - Don't warn when we receive a 503 from a dirserver/cache -- this
      will pave the way for them being able to refuse if they're busy.
    - When we fail to bind a listener, try to provide a more useful
      log message: e.g., "Is Tor already running?"
    - Adjust tor-spec to parameterize cell and key lengths. Now Ian
      Goldberg can prove things about our handshake protocol more
      easily.
    - MaxConn has been obsolete for a while now. Document the ConnLimit
      config option, which is a *minimum* number of file descriptors
      that must be available else Tor refuses to start.
    - Apply Matt Ghali's --with-syslog-facility patch to ./configure
      if you log to syslog and want something other than LOG_DAEMON.
    - Make dirservers generate a separate "guard" flag to mean,
      "would make a good entry guard". Make clients parse it and vote
      on it. Not used by clients yet.
    - Implement --with-libevent-dir option to ./configure. Also, improve
      search techniques to find libevent, and use those for openssl too.
    - Bump the default bandwidthrate to 3 MB, and burst to 6 MB
    - Only start testing reachability once we've established a
      circuit. This will make startup on dirservers less noisy.
    - Don't try to upload hidden service descriptors until we have
      established a circuit.
    - Fix the controller's "attachstream 0" command to treat conn like
      it just connected, doing address remapping, handling .exit and
      .onion idioms, and so on. Now we're more uniform in making sure
      that the controller hears about new and closing connections.


Changes in version 0.1.1.12-alpha - 2006-01-11
  o Bugfixes on 0.1.1.x:
    - The fix to close duplicate server connections was closing all
      Tor client connections if they didn't establish a circuit
      quickly enough. Oops.
    - Fix minor memory issue (double-free) that happened on exit.

  o Bugfixes on 0.1.0.x:
    - Tor didn't warn when it failed to open a log file.


Changes in version 0.1.1.11-alpha - 2006-01-10
  o Crashes in 0.1.1.x:
    - Include all the assert/crash fixes from 0.1.0.16.
    - If you start Tor and then quit very quickly, there were some
      races that tried to free things that weren't allocated yet.
    - Fix a rare memory stomp if you're running hidden services.
    - Fix segfault when specifying DirServer in config without nickname.
    - Fix a seg fault when you finish connecting to a server but at
      that moment you dump his server descriptor.
    - Extendcircuit and Attachstream controller commands would
      assert/crash if you don't give them enough arguments.
    - Fix an assert error when we're out of space in the connection_list
      and we try to post a hidden service descriptor (reported by weasel).
    - If you specify a relative torrc path and you set RunAsDaemon in
      your torrc, then it chdir()'s to the new directory. If you HUP,
      it tries to load the new torrc location, fails, and exits.
      The fix: no longer allow a relative path to torrc using -f.

  o Major features:
    - Implement "entry guards": automatically choose a handful of entry
      nodes and stick with them for all circuits. Only pick new guards
      when the ones you have are unsuitable, and if the old guards
      become suitable again, switch back. This will increase security
      dramatically against certain end-point attacks. The EntryNodes
      config option now provides some hints about which entry guards you
      want to use most; and StrictEntryNodes means to only use those.
    - New directory logic: download by descriptor digest, not by
      fingerprint. Caches try to download all listed digests from
      authorities; clients try to download "best" digests from caches.
      This avoids partitioning and isolating attacks better.
    - Make the "stable" router flag in network-status be the median of
      the uptimes of running valid servers, and make clients pay
      attention to the network-status flags. Thus the cutoff adapts
      to the stability of the network as a whole, making IRC, IM, etc
      connections more reliable.

  o Major fixes:
    - Tor servers with dynamic IP addresses were needing to wait 18
      hours before they could start doing reachability testing using
      the new IP address and ports. This is because they were using
      the internal descriptor to learn what to test, yet they were only
      rebuilding the descriptor once they decided they were reachable.
    - Tor 0.1.1.9 and 0.1.1.10 had a serious bug that caused clients
      to download certain server descriptors, throw them away, and then
      fetch them again after 30 minutes. Now mirrors throw away these
      server descriptors so clients can't get them.
    - We were leaving duplicate connections to other ORs open for a week,
      rather than closing them once we detect a duplicate. This only
      really affected authdirservers, but it affected them a lot.
    - Spread the authdirservers' reachability testing over the entire
      testing interval, so we don't try to do 500 TLS's at once every
      20 minutes.

  o Minor fixes:
    - If the network is down, and we try to connect to a conn because
      we have a circuit in mind, and we timeout (30 seconds) because the
      network never answers, we were expiring the circuit, but we weren't
      obsoleting the connection or telling the entry_guards functions.
    - Some Tor servers process billions of cells per day. These statistics
      need to be uint64_t's.
    - Check for integer overflows in more places, when adding elements
      to smartlists. This could possibly prevent a buffer overflow
      on malicious huge inputs. I don't see any, but I haven't looked
      carefully.
    - ReachableAddresses kept growing new "reject *:*" lines on every
      setconf/reload.
    - When you "setconf log" via the controller, it should remove all
      logs. We were automatically adding back in a "log notice stdout".
    - Newly bootstrapped Tor networks couldn't establish hidden service
      circuits until they had nodes with high uptime. Be more tolerant.
    - We were marking servers down when they could not answer every piece
      of the directory request we sent them. This was far too harsh.
    - Fix the torify (tsocks) config file to not use Tor for localhost
      connections.
    - Directory authorities now go to the proper authority when asking for
      a networkstatus, even when they want a compressed one.
    - Fix a harmless bug that was causing Tor servers to log
      "Got an end because of misc error, but we're not an AP. Closing."
    - Authorities were treating their own descriptor changes as cosmetic,
      meaning the descriptor available in the network-status and the
      descriptor that clients downloaded were different.
    - The OS X installer was adding a symlink for tor_resolve but
      the binary was called tor-resolve (reported by Thomas Hardly).
    - Workaround a problem with some http proxies where they refuse GET
      requests that specify "Content-Length: 0" (reported by Adrian).
    - Fix wrong log message when you add a "HiddenServiceNodes" config
      line without any HiddenServiceDir line (reported by Chris Thomas).

  o Minor features:
    - Write the TorVersion into the state file so we have a prayer of
      keeping forward and backward compatibility.
    - Revive the FascistFirewall config option rather than eliminating it:
      now it's a synonym for ReachableAddresses *:80,*:443.
    - Clients choose directory servers from the network status lists,
      not from their internal list of router descriptors. Now they can
      go to caches directly rather than needing to go to authorities
      to bootstrap.
    - Directory authorities ignore router descriptors that have only
      cosmetic differences: do this for 0.1.0.x servers now too.
    - Add a new flag to network-status indicating whether the server
      can answer v2 directory requests too.
    - Authdirs now stop whining so loudly about bad descriptors that
      they fetch from other dirservers. So when there's a log complaint,
      it's for sure from a freshly uploaded descriptor.
    - Reduce memory requirements in our structs by changing the order
      of fields.
    - There used to be two ways to specify your listening ports in a
      server descriptor: on the "router" line and with a separate "ports"
      line. Remove support for the "ports" line.
    - New config option "AuthDirRejectUnlisted" for auth dirservers as
      a panic button: if we get flooded with unusable servers we can
      revert to only listing servers in the approved-routers file.
    - Auth dir servers can now mark a fingerprint as "!reject" or
      "!invalid" in the approved-routers file (as its nickname), to
      refuse descriptors outright or include them but marked as invalid.
    - Servers store bandwidth history across restarts/crashes.
    - Add reasons to DESTROY and RELAY_TRUNCATED cells, so clients can
      get a better idea of why their circuits failed. Not used yet.
    - Directory mirrors now cache up to 16 unrecognized network-status
      docs. Now we can add new authdirservers and they'll be cached too.
    - When picking a random directory, prefer non-authorities if any
      are known.
    - New controller option "getinfo desc/all-recent" to fetch the
      latest server descriptor for every router that Tor knows about.


Changes in version 0.1.0.16 - 2006-01-02
  o Crash bugfixes on 0.1.0.x:
    - On Windows, build with a libevent patch from "I-M Weasel" to avoid
      corrupting the heap, losing FDs, or crashing when we need to resize
      the fd_sets. (This affects the Win32 binaries, not Tor's sources.)
    - It turns out sparc64 platforms crash on unaligned memory access
      too -- so detect and avoid this.
    - Handle truncated compressed data correctly (by detecting it and
      giving an error).
    - Fix possible-but-unlikely free(NULL) in control.c.
    - When we were closing connections, there was a rare case that
      stomped on memory, triggering seg faults and asserts.
    - Avoid potential infinite recursion when building a descriptor. (We
      don't know that it ever happened, but better to fix it anyway.)
    - We were neglecting to unlink marked circuits from soon-to-close OR
      connections, which caused some rare scribbling on freed memory.
    - Fix a memory stomping race bug when closing the joining point of two
      rendezvous circuits.
    - Fix an assert in time parsing found by Steven Murdoch.

  o Other bugfixes on 0.1.0.x:
    - When we're doing reachability testing, provide more useful log
      messages so the operator knows what to expect.
    - Do not check whether DirPort is reachable when we are suppressing
      advertising it because of hibernation.
    - When building with -static or on Solaris, we sometimes needed -ldl.
    - When we're deciding whether a stream has enough circuits around
      that can handle it, count the freshly dirty ones and not the ones
      that are so dirty they won't be able to handle it.
    - When we're expiring old circuits, we had a logic error that caused
      us to close new rendezvous circuits rather than old ones.
    - Give a more helpful log message when you try to change ORPort via
      the controller: you should upgrade Tor if you want that to work.
    - We were failing to parse Tor versions that start with "Tor ".
    - Tolerate faulty streams better: when a stream fails for reason
      exitpolicy, stop assuming that the router is lying about his exit
      policy. When a stream fails for reason misc, allow it to retry just
      as if it was resolvefailed. When a stream has failed three times,
      reset its failure count so we can try again and get all three tries.


Changes in version 0.1.1.10-alpha - 2005-12-11
  o Correctness bugfixes on 0.1.0.x:
    - On Windows, build with a libevent patch from "I-M Weasel" to avoid
      corrupting the heap, losing FDs, or crashing when we need to resize
      the fd_sets. (This affects the Win32 binaries, not Tor's sources.)
    - Stop doing the complex voodoo overkill checking for insecure
      Diffie-Hellman keys. Just check if it's in [2,p-2] and be happy.
    - When we were closing connections, there was a rare case that
      stomped on memory, triggering seg faults and asserts.
    - We were neglecting to unlink marked circuits from soon-to-close OR
      connections, which caused some rare scribbling on freed memory.
    - When we're deciding whether a stream has enough circuits around
      that can handle it, count the freshly dirty ones and not the ones
      that are so dirty they won't be able to handle it.
    - Recover better from TCP connections to Tor servers that are
      broken but don't tell you (it happens!); and rotate TLS
      connections once a week.
    - When we're expiring old circuits, we had a logic error that caused
      us to close new rendezvous circuits rather than old ones.
    - Fix a scary-looking but apparently harmless bug where circuits
      would sometimes start out in state CIRCUIT_STATE_OR_WAIT at
      servers, and never switch to state CIRCUIT_STATE_OPEN.
    - When building with -static or on Solaris, we sometimes needed to
      build with -ldl.
    - Give a useful message when people run Tor as the wrong user,
      rather than telling them to start chowning random directories.
    - We were failing to inform the controller about new .onion streams.

  o Security bugfixes on 0.1.0.x:
    - Refuse server descriptors if the fingerprint line doesn't match
      the included identity key. Tor doesn't care, but other apps (and
      humans) might actually be trusting the fingerprint line.
    - We used to kill the circuit when we receive a relay command we
      don't recognize. Now we just drop it.
    - Start obeying our firewall options more rigorously:
      . If we can't get to a dirserver directly, try going via Tor.
      . Don't ever try to connect (as a client) to a place our
        firewall options forbid.
      . If we specify a proxy and also firewall options, obey the
        firewall options even when we're using the proxy: some proxies
        can only proxy to certain destinations.
    - Fix a bug found by Lasse Overlier: when we were making internal
      circuits (intended to be cannibalized later for rendezvous and
      introduction circuits), we were picking them so that they had
      useful exit nodes. There was no need for this, and it actually
      aids some statistical attacks.
    - Start treating internal circuits and exit circuits separately.
      It's important to keep them separate because internal circuits
      have their last hops picked like middle hops, rather than like
      exit hops. So exiting on them will break the user's expectations.

  o Bugfixes on 0.1.1.x:
    - Take out the mis-feature where we tried to detect IP address
      flapping for people with DynDNS, and chose not to upload a new
      server descriptor sometimes.
    - Try to be compatible with OpenSSL 0.9.6 again.
    - Log fix: when the controller is logging about .onion addresses,
      sometimes it didn't include the ".onion" part of the address.
    - Don't try to modify options->DirServers internally -- if the
      user didn't specify any, just add the default ones directly to
      the trusted dirserver list. This fixes a bug where people running
      controllers would use SETCONF on some totally unrelated config
      option, and Tor would start yelling at them about changing their
      DirServer lines.
    - Let the controller's redirectstream command specify a port, in
      case the controller wants to change that too.
    - When we requested a pile of server descriptors, we sometimes
      accidentally launched a duplicate request for the first one.
    - Bugfix for trackhostexits: write down the fingerprint of the
      chosen exit, not its nickname, because the chosen exit might not
      be verified.
    - When parsing foo.exit, if foo is unknown, and we are leaving
      circuits unattached, set the chosen_exit field and leave the
      address empty. This matters because controllers got confused
      otherwise.
    - Directory authorities no longer try to download server
      descriptors that they know they will reject.

  o Features and updates:
    - Replace balanced trees with hash tables: this should make stuff
      significantly faster.
    - Resume using the AES counter-mode implementation that we ship,
      rather than OpenSSL's. Ours is significantly faster.
    - Many other CPU and memory improvements.
    - Add a new config option FastFirstHopPK (on by default) so clients
      do a trivial crypto handshake for their first hop, since TLS has
      already taken care of confidentiality and authentication.
    - Add a new config option TestSocks so people can see if their
      applications are using socks4, socks4a, socks5-with-ip, or
      socks5-with-hostname. This way they don't have to keep mucking
      with tcpdump and wondering if something got cached somewhere.
    - Warn when listening on a public address for socks. I suspect a
      lot of people are setting themselves up as open socks proxies,
      and they have no idea that jerks on the Internet are using them,
      since they simply proxy the traffic into the Tor network.
    - Add "private:*" as an alias in configuration for policies. Now
      you can simplify your exit policy rather than needing to list
      every single internal or nonroutable network space.
    - Add a new controller event type that allows controllers to get
      all server descriptors that were uploaded to a router in its role
      as authoritative dirserver.
    - Start shipping socks-extensions.txt, tor-doc-unix.html,
      tor-doc-server.html, and stylesheet.css in the tarball.
    - Stop shipping tor-doc.html in the tarball.


Changes in version 0.1.1.9-alpha - 2005-11-15
  o Usability improvements:
    - Start calling it FooListenAddress rather than FooBindAddress,
      since few of our users know what it means to bind an address
      or port.
    - Reduce clutter in server logs. We're going to try to make
      them actually usable now. New config option ProtocolWarnings that
      lets you hear about how _other Tors_ are breaking the protocol. Off
      by default.
    - Divide log messages into logging domains. Once we put some sort
      of interface on this, it will let people looking at more verbose
      log levels specify the topics they want to hear more about.
    - Make directory servers return better http 404 error messages
      instead of a generic "Servers unavailable".
    - Check for even more Windows version flags when writing the platform
      string in server descriptors, and note any we don't recognize.
    - Clean up more of the OpenSSL memory when exiting, so we can detect
      memory leaks better.
    - Make directory authorities be non-versioning, non-naming by
      default. Now we can add new directory servers without requiring
      their operators to pay close attention.
    - When logging via syslog, include the pid whenever we provide
      a log entry. Suggested by Todd Fries.

  o Performance improvements:
    - Directory servers now silently throw away new descriptors that
      haven't changed much if the timestamps are similar. We do this to
      tolerate older Tor servers that upload a new descriptor every 15
      minutes. (It seemed like a good idea at the time.)
    - Inline bottleneck smartlist functions; use fast versions by default.
    - Add a "Map from digest to void*" abstraction digestmap_t so we
      can do less hex encoding/decoding. Use it in router_get_by_digest()
      to resolve a performance bottleneck.
    - Allow tor_gzip_uncompress to extract as much as possible from
      truncated compressed data. Try to extract as many
      descriptors as possible from truncated http responses (when
      DIR_PURPOSE_FETCH_ROUTERDESC).
    - Make circ->onionskin a pointer, not a static array. moria2 was using
      125000 circuit_t's after it had been up for a few weeks, which
      translates to 20+ megs of wasted space.
    - The private half of our EDH handshake keys are now chosen out
      of 320 bits, not 1024 bits. (Suggested by Ian Goldberg.)

  o Security improvements:
    - Start making directory caches retain old routerinfos, so soon
      clients can start asking by digest of descriptor rather than by
      fingerprint of server.
    - Add half our entropy from RAND_poll in OpenSSL.  This knows how
      to use egd (if present), openbsd weirdness (if present), vms/os2
      weirdness (if we ever port there), and more in the future.

  o Bugfixes on 0.1.0.x:
    - Do round-robin writes of at most 16 kB per write. This might be
      more fair on loaded Tor servers, and it might resolve our Windows
      crash bug. It might also slow things down.
    - Our TLS handshakes were generating a single public/private
      keypair for the TLS context, rather than making a new one for
      each new connections. Oops. (But we were still rotating them
      periodically, so it's not so bad.)
    - When we were cannibalizing a circuit with a particular exit
      node in mind, we weren't checking to see if that exit node was
      already present earlier in the circuit. Oops.
    - When a Tor server's IP changes (e.g. from a dyndns address),
      upload a new descriptor so clients will learn too.
    - Really busy servers were keeping enough circuits open on stable
      connections that they were wrapping around the circuit_id
      space. (It's only two bytes.) This exposed a bug where we would
      feel free to reuse a circuit_id even if it still exists but has
      been marked for close. Try to fix this bug. Some bug remains.
    - If we would close a stream early (e.g. it asks for a .exit that
      we know would refuse it) but the LeaveStreamsUnattached config
      option is set by the controller, then don't close it.

  o Bugfixes on 0.1.1.8-alpha:
    - Fix a big pile of memory leaks, some of them serious.
    - Do not try to download a routerdesc if we would immediately reject
      it as obsolete.
    - Resume inserting a newline between all router descriptors when
      generating (old style) signed directories, since our spec says
      we do.
    - When providing content-type application/octet-stream for
      server descriptors using .z, we were leaving out the
      content-encoding header. Oops. (Everything tolerated this just
      fine, but that doesn't mean we need to be part of the problem.)
    - Fix a potential seg fault in getconf and getinfo using version 1
      of the controller protocol.
    - Avoid crash: do not check whether DirPort is reachable when we
      are suppressing it because of hibernation.
    - Make --hash-password not crash on exit.


Changes in version 0.1.1.8-alpha - 2005-10-07
  o New features (major):
    - Clients don't download or use the directory anymore. Now they
      download and use network-statuses from the trusted dirservers,
      and fetch individual server descriptors as needed from mirrors.
      See dir-spec.txt for all the gory details.
    - Be more conservative about whether to advertise our DirPort.
      The main change is to not advertise if we're running at capacity
      and either a) we could hibernate or b) our capacity is low and
      we're using a default DirPort.
    - Use OpenSSL's AES when OpenSSL has version 0.9.7 or later.

  o New features (minor):
    - Try to be smart about when to retry network-status and
      server-descriptor fetches. Still needs some tuning.
    - Stop parsing, storing, or using running-routers output (but
      mirrors still cache and serve it).
    - Consider a threshold of versioning dirservers (dirservers who have
      an opinion about which Tor versions are still recommended) before
      deciding whether to warn the user that he's obsolete.
    - Dirservers can now reject/invalidate by key and IP, with the
      config options "AuthDirInvalid" and "AuthDirReject". This is
      useful since currently we automatically list servers as running
      and usable even if we know they're jerks.
    - Provide dire warnings to any users who set DirServer; move it out
      of torrc.sample and into torrc.complete.
    - Add MyFamily to torrc.sample in the server section.
    - Add nicknames to the DirServer line, so we can refer to them
      without requiring all our users to memorize their IP addresses.
    - When we get an EOF or a timeout on a directory connection, note
      how many bytes of serverdesc we are dropping. This will help
      us determine whether it is smart to parse incomplete serverdesc
      responses.
    - Add a new function to "change pseudonyms" -- that is, to stop
      using any currently-dirty circuits for new streams, so we don't
      link new actions to old actions. Currently it's only called on
      HUP (or SIGNAL RELOAD).
    - On sighup, if UseHelperNodes changed to 1, use new circuits.
    - Start using RAND_bytes rather than RAND_pseudo_bytes from
      OpenSSL. Also, reseed our entropy every hour, not just at
      startup. And entropy in 512-bit chunks, not 160-bit chunks.

  o Fixes on 0.1.1.7-alpha:
    - Nobody ever implemented EVENT_ADDRMAP for control protocol
      version 0, so don't let version 0 controllers ask for it.
    - If you requested something with too many newlines via the
      v1 controller protocol, you could crash tor.
    - Fix a number of memory leaks, including some pretty serious ones.
    - Re-enable DirPort testing again, so Tor servers will be willing
      to advertise their DirPort if it's reachable.
    - On TLS handshake, only check the other router's nickname against
      its expected nickname if is_named is set.

  o Fixes forward-ported from 0.1.0.15:
    - Don't crash when we don't have any spare file descriptors and we
      try to spawn a dns or cpu worker.
    - Make the numbers in read-history and write-history into uint64s,
      so they don't overflow and publish negatives in the descriptor.

  o Fixes on 0.1.0.x:
    - For the OS X package's modified privoxy config file, comment
      out the "logfile" line so we don't log everything passed
      through privoxy.
    - We were whining about using socks4 or socks5-with-local-lookup
      even when it's an IP in the "virtual" range we designed exactly
      for this case.
    - We were leaking some memory every time the client changes IPs.
    - Never call free() on tor_malloc()d memory. This will help us
      use dmalloc to detect memory leaks.
    - Check for named servers when looking them up by nickname;
      warn when we'recalling a non-named server by its nickname;
      don't warn twice about the same name.
    - Try to list MyFamily elements by key, not by nickname, and warn
      if we've not heard of the server.
    - Make windows platform detection (uname equivalent) smarter.
    - It turns out sparc64 doesn't like unaligned access either.


Changes in version 0.1.0.15 - 2005-09-23
  o Bugfixes on 0.1.0.x:
    - Reject ports 465 and 587 (spam targets) in default exit policy.
    - Don't crash when we don't have any spare file descriptors and we
      try to spawn a dns or cpu worker.
    - Get rid of IgnoreVersion undocumented config option, and make us
      only warn, never exit, when we're running an obsolete version.
    - Don't try to print a null string when your server finds itself to
      be unreachable and the Address config option is empty.
    - Make the numbers in read-history and write-history into uint64s,
      so they don't overflow and publish negatives in the descriptor.
    - Fix a minor memory leak in smartlist_string_remove().
    - We were only allowing ourselves to upload a server descriptor at
      most every 20 minutes, even if it changed earlier than that.
    - Clean up log entries that pointed to old URLs.


Changes in version 0.1.1.7-alpha - 2005-09-14
  o Fixes on 0.1.1.6-alpha:
    - Exit servers were crashing when people asked them to make a
      connection to an address not in their exit policy.
    - Looking up a non-existent stream for a v1 control connection would
      cause a segfault.
    - Fix a seg fault if we ask a dirserver for a descriptor by
      fingerprint but he doesn't know about him.
    - SETCONF was appending items to linelists, not clearing them.
    - SETCONF SocksBindAddress killed Tor if it fails to bind. Now back
      out and refuse the setconf if it would fail.
    - Downgrade the dirserver log messages when whining about
      unreachability.

  o New features:
    - Add Peter Palfrader's check-tor script to tor/contrib/
      It lets you easily check whether a given server (referenced by
      nickname) is reachable by you.
    - Numerous changes to move towards client-side v2 directories. Not
      enabled yet.

  o Fixes on 0.1.0.x:
    - If the user gave tor an odd number of command-line arguments,
      we were silently ignoring the last one. Now we complain and fail.
      [This wins the oldest-bug prize -- this bug has been present since
       November 2002, as released in Tor 0.0.0.]
    - Do not use unaligned memory access on alpha, mips, or mipsel.
      It *works*, but is very slow, so we treat them as if it doesn't.
    - Retry directory requests if we fail to get an answer we like
      from a given dirserver (we were retrying before, but only if
      we fail to connect).
    - When writing the RecommendedVersions line, sort them first.
    - When the client asked for a rendezvous port that the hidden
      service didn't want to provide, we were sending an IP address
      back along with the end cell. Fortunately, it was zero. But stop
      that anyway.
    - Correct "your server is reachable" log entries to indicate that
      it was self-testing that told us so.


Changes in version 0.1.1.6-alpha - 2005-09-09
  o Fixes on 0.1.1.5-alpha:
    - We broke fascistfirewall in 0.1.1.5-alpha. Oops.
    - Fix segfault in unit tests in 0.1.1.5-alpha. Oops.
    - Fix bug with tor_memmem finding a match at the end of the string.
    - Make unit tests run without segfaulting.
    - Resolve some solaris x86 compile warnings.
    - Handle duplicate lines in approved-routers files without warning.
    - Fix bug where as soon as a server refused any requests due to his
      exit policy (e.g. when we ask for localhost and he tells us that's
      127.0.0.1 and he won't do it), we decided he wasn't obeying his
      exit policy using him for any exits.
    - Only do openssl hardware accelerator stuff if openssl version is
      at least 0.9.7.

  o New controller features/fixes:
    - Add a "RESETCONF" command so you can set config options like
      AllowUnverifiedNodes and LongLivedPorts to "". Also, if you give
      a config option in the torrc with no value, then it clears it
      entirely (rather than setting it to its default).
    - Add a "GETINFO config-file" to tell us where torrc is.
    - Avoid sending blank lines when GETINFO replies should be empty.
    - Add a QUIT command for the controller (for using it manually).
    - Fix a bug in SAVECONF that was adding default dirservers and
      other redundant entries to the torrc file.

  o Start on the new directory design:
    - Generate, publish, cache, serve new network-status format.
    - Publish individual descriptors (by fingerprint, by "all", and by
      "tell me yours").
    - Publish client and server recommended versions separately.
    - Allow tor_gzip_uncompress() to handle multiple concatenated
      compressed strings. Serve compressed groups of router
      descriptors. The compression logic here could be more
      memory-efficient.
    - Distinguish v1 authorities (all currently trusted directories)
      from v2 authorities (all trusted directories).
    - Change DirServers config line to note which dirs are v1 authorities.
    - Add configuration option "V1AuthoritativeDirectory 1" which
      moria1, moria2, and tor26 should set.
    - Remove option when getting directory cache to see whether they
      support running-routers; they all do now. Replace it with one
      to see whether caches support v2 stuff.

  o New features:
    - Dirservers now do their own external reachability testing of each
      Tor server, and only list them as running if they've been found to
      be reachable. We also send back warnings to the server's logs if
      it uploads a descriptor that we already believe is unreachable.
    - Implement exit enclaves: if we know an IP address for the
      destination, and there's a running Tor server at that address
      which allows exit to the destination, then extend the circuit to
      that exit first. This provides end-to-end encryption and end-to-end
      authentication. Also, if the user wants a .exit address or enclave,
      use 4 hops rather than 3, and cannibalize a general circ for it
      if you can.
    - Permit transitioning from ORPort=0 to ORPort!=0, and back, from the
      controller. Also, rotate dns and cpu workers if the controller
      changes options that will affect them; and initialize the dns
      worker cache tree whether or not we start out as a server.
    - Only upload a new server descriptor when options change, 18
      hours have passed, uptime is reset, or bandwidth changes a lot.
    - Check [X-]Forwarded-For headers in HTTP requests when generating
      log messages. This lets people run dirservers (and caches) behind
      Apache but still know which IP addresses are causing warnings.

  o Config option changes:
    - Replace (Fascist)Firewall* config options with a new
      ReachableAddresses option that understands address policies.
      For example, "ReachableAddresses *:80,*:443"
    - Get rid of IgnoreVersion undocumented config option, and make us
      only warn, never exit, when we're running an obsolete version.
    - Make MonthlyAccountingStart config option truly obsolete now.

  o Fixes on 0.1.0.x:
    - Reject ports 465 and 587 in the default exit policy, since
      people have started using them for spam too.
    - It turns out we couldn't bootstrap a network since we added
      reachability detection in 0.1.0.1-rc. Good thing the Tor network
      has never gone down. Add an AssumeReachable config option to let
      servers and dirservers bootstrap. When we're trying to build a
      high-uptime or high-bandwidth circuit but there aren't enough
      suitable servers, try being less picky rather than simply failing.
    - Our logic to decide if the OR we connected to was the right guy
      was brittle and maybe open to a mitm for unverified routers.
    - We weren't cannibalizing circuits correctly for
      CIRCUIT_PURPOSE_C_ESTABLISH_REND and
      CIRCUIT_PURPOSE_S_ESTABLISH_INTRO, so we were being forced to
      build those from scratch. This should make hidden services faster.
    - Predict required circuits better, with an eye toward making hidden
      services faster on the service end.
    - Retry streams if the exit node sends back a 'misc' failure. This
      should result in fewer random failures. Also, after failing
      from resolve failed or misc, reset the num failures, so we give
      it a fair shake next time we try.
    - Clean up the rendezvous warn log msgs, and downgrade some to info.
    - Reduce severity on logs about dns worker spawning and culling.
    - When we're shutting down and we do something like try to post a
      server descriptor or rendezvous descriptor, don't complain that
      we seem to be unreachable. Of course we are, we're shutting down.
    - Add TTLs to RESOLVED, CONNECTED, and END_REASON_EXITPOLICY cells.
      We don't use them yet, but maybe one day our DNS resolver will be
      able to discover them.
    - Make ContactInfo mandatory for authoritative directory servers.
    - Require server descriptors to list IPv4 addresses -- hostnames
      are no longer allowed. This also fixes some potential security
      problems with people providing hostnames as their address and then
      preferentially resolving them to partition users.
    - Change log line for unreachability to explicitly suggest /etc/hosts
      as the culprit. Also make it clearer what IP address and ports we're
      testing for reachability.
    - Put quotes around user-supplied strings when logging so users are
      more likely to realize if they add bad characters (like quotes)
      to the torrc.
    - Let auth dir servers start without specifying an Address config
      option.
    - Make unit tests (and other invocations that aren't the real Tor)
      run without launching listeners, creating subdirectories, and so on.


Changes in version 0.1.1.5-alpha - 2005-08-08
  o Bugfixes included in 0.1.0.14.

  o Bugfixes on 0.1.0.x:
    - If you write "HiddenServicePort 6667 127.0.0.1 6668" in your
      torrc rather than "HiddenServicePort 6667 127.0.0.1:6668",
      it would silently using ignore the 6668.


Changes in version 0.1.0.14 - 2005-08-08
  o Bugfixes on 0.1.0.x:
      - Fix the other half of the bug with crypto handshakes
        (CVE-2005-2643).
      - Fix an assert trigger if you send a 'signal term' via the
        controller when it's listening for 'event info' messages.


Changes in version 0.1.1.4-alpha - 2005-08-04
  o Bugfixes included in 0.1.0.13.

  o Features:
    - Improve tor_gettimeofday() granularity on windows.
    - Make clients regenerate their keys when their IP address changes.
    - Implement some more GETINFO goodness: expose helper nodes, config
      options, getinfo keys.


Changes in version 0.1.0.13 - 2005-08-04
  o Bugfixes on 0.1.0.x:
    - Fix a critical bug in the security of our crypto handshakes.
    - Fix a size_t underflow in smartlist_join_strings2() that made
      it do bad things when you hand it an empty smartlist.
    - Fix Windows installer to ship Tor license (thanks to Aphex for
      pointing out this oversight) and put a link to the doc directory
      in the start menu.
    - Explicitly set no-unaligned-access for sparc: it turns out the
      new gcc's let you compile broken code, but that doesn't make it
      not-broken.


Changes in version 0.1.1.3-alpha - 2005-07-23
  o Bugfixes on 0.1.1.2-alpha:
    - Fix a bug in handling the controller's "post descriptor"
      function.
    - Fix several bugs in handling the controller's "extend circuit"
      function.
    - Fix a bug in handling the controller's "stream status" event.
    - Fix an assert failure if we have a controller listening for
      circuit events and we go offline.
    - Re-allow hidden service descriptors to publish 0 intro points.
    - Fix a crash when generating your hidden service descriptor if
      you don't have enough intro points already.

  o New features on 0.1.1.2-alpha:
    - New controller function "getinfo accounting", to ask how
      many bytes we've used in this time period.
    - Experimental support for helper nodes: a lot of the risk from
      a small static adversary comes because users pick new random
      nodes every time they rebuild a circuit. Now users will try to
      stick to the same small set of entry nodes if they can. Not
      enabled by default yet.

  o Bugfixes on 0.1.0.12:
    - If you're an auth dir server, always publish your dirport,
      even if you haven't yet found yourself to be reachable.
    - Fix a size_t underflow in smartlist_join_strings2() that made
      it do bad things when you hand it an empty smartlist.


Changes in version 0.1.0.12 - 2005-07-18
  o New directory servers:
      - tor26 has changed IP address.

  o Bugfixes on 0.1.0.x:
    - Fix a possible double-free in tor_gzip_uncompress().
    - When --disable-threads is set, do not search for or link against
      pthreads libraries.
    - Don't trigger an assert if an authoritative directory server
      claims its dirport is 0.
    - Fix bug with removing Tor as an NT service: some people were
      getting "The service did not return an error." Thanks to Matt
      Edman for the fix.


Changes in version 0.1.1.2-alpha - 2005-07-15
  o New directory servers:
    - tor26 has changed IP address.

  o Bugfixes on 0.1.0.x, crashes/leaks:
    - Port the servers-not-obeying-their-exit-policies fix from
      0.1.0.11.
    - Fix an fd leak in start_daemon().
    - On Windows, you can't always reopen a port right after you've
      closed it. So change retry_listeners() to only close and re-open
      ports that have changed.
    - Fix a possible double-free in tor_gzip_uncompress().

  o Bugfixes on 0.1.0.x, usability:
    - When tor_socketpair() fails in Windows, give a reasonable
      Windows-style errno back.
    - Let people type "tor --install" as well as "tor -install" when
      they
      want to make it an NT service.
    - NT service patch from Matt Edman to improve error messages.
    - When the controller asks for a config option with an abbreviated
      name, give the full name in our response.
    - Correct the man page entry on TrackHostExitsExpire.
    - Looks like we were never delivering deflated (i.e. compressed)
      running-routers lists, even when asked. Oops.
    - When --disable-threads is set, do not search for or link against
      pthreads libraries.

  o Bugfixes on 0.1.1.x:
    - Fix a seg fault with autodetecting which controller version is
      being used.

  o Features:
    - New hidden service descriptor format: put a version in it, and
      let people specify introduction/rendezvous points that aren't
      in "the directory" (which is subjective anyway).
    - Allow the DEBUG controller event to work again. Mark certain log
      entries as "don't tell this to controllers", so we avoid cycles.


Changes in version 0.1.0.11 - 2005-06-30
  o Bugfixes on 0.1.0.x:
    - Fix major security bug: servers were disregarding their
      exit policies if clients behaved unexpectedly.
    - Make OS X init script check for missing argument, so we don't
      confuse users who invoke it incorrectly.
    - Fix a seg fault in "tor --hash-password foo".
    - The MAPADDRESS control command was broken.


Changes in version 0.1.1.1-alpha - 2005-06-29
  o Bugfixes:
    - Make OS X init script check for missing argument, so we don't
      confuse users who invoke it incorrectly.
    - Fix a seg fault in "tor --hash-password foo".
    - Fix a possible way to DoS dirservers.
    - When we complain that your exit policy implicitly allows local or
      private address spaces, name them explicitly so operators can
      fix it.
    - Make the log message less scary when all the dirservers are
      temporarily unreachable.
    - We were printing the number of idle dns workers incorrectly when
      culling them.

  o Features:
    - Revised controller protocol (version 1) that uses ascii rather
      than binary. Add supporting libraries in python and java so you
      can use the controller from your applications without caring how
      our protocol works.
    - Spiffy new support for crypto hardware accelerators. Can somebody
      test this?


Changes in version 0.0.9.10 - 2005-06-16
  o Bugfixes on 0.0.9.x (backported from 0.1.0.10):
    - Refuse relay cells that claim to have a length larger than the
      maximum allowed. This prevents a potential attack that could read
      arbitrary memory (e.g. keys) from an exit server's process
      (CVE-2005-2050).


Changes in version 0.1.0.10 - 2005-06-14
  o Allow a few EINVALs from libevent before dying. Warn on kqueue with
    libevent before 1.1a.


Changes in version 0.1.0.9-rc - 2005-06-09
  o Bugfixes:
    - Reset buf->highwater every time buf_shrink() is called, not just on
      a successful shrink. This was causing significant memory bloat.
    - Fix buffer overflow when checking hashed passwords.
    - Security fix: if seeding the RNG on Win32 fails, quit.
    - Allow seeding the RNG on Win32 even when you're not running as
      Administrator.
    - Disable threading on Solaris too. Something is wonky with it,
      cpuworkers, and reentrant libs.
    - Reenable the part of the code that tries to flush as soon as an
      OR outbuf has a full TLS record available. Perhaps this will make
      OR outbufs not grow as huge except in rare cases, thus saving lots
      of CPU time plus memory.
    - Reject malformed .onion addresses rather then passing them on as
      normal web requests.
    - Adapt patch from Adam Langley: fix possible memory leak in
      tor_lookup_hostname().
    - Initialize libevent later in the startup process, so the logs are
      already established by the time we start logging libevent warns.
    - Use correct errno on win32 if libevent fails.
    - Check and warn about known-bad/slow libevent versions.
    - Pay more attention to the ClientOnly config option.
    - Have torctl.in/tor.sh.in check for location of su binary (needed
      on FreeBSD)
    - Correct/add man page entries for LongLivedPorts, ExitPolicy,
      KeepalivePeriod, ClientOnly, NoPublish, HttpProxy, HttpsProxy,
      HttpProxyAuthenticator
    - Stop warning about sigpipes in the logs. We're going to
      pretend that getting these occassionally is normal and fine.
    - Resolve OS X installer bugs: stop claiming to be 0.0.9.2 in
      certain
      installer screens; and don't put stuff into StartupItems unless
      the user asks you to.
    - Require servers that use the default dirservers to have public IP
      addresses. We have too many servers that are configured with private
      IPs and their admins never notice the log entries complaining that
      their descriptors are being rejected.
    - Add OSX uninstall instructions. An actual uninstall script will
      come later.


Changes in version 0.1.0.8-rc - 2005-05-23
  o Bugfixes:
    - It turns out that kqueue on OS X 10.3.9 was causing kernel
      panics. Disable kqueue on all OS X Tors.
    - Fix RPM: remove duplicate line accidentally added to the rpm
      spec file.
    - Disable threads on openbsd too, since its gethostaddr is not
      reentrant either.
    - Tolerate libevent 0.8 since it still works, even though it's
      ancient.
    - Enable building on Red Hat 9.0 again.
    - Allow the middle hop of the testing circuit to be running any
      version, now that most of them have the bugfix to let them connect
      to unknown servers. This will allow reachability testing to work
      even when 0.0.9.7-0.0.9.9 become obsolete.
    - Handle relay cells with rh.length too large. This prevents
      a potential attack that could read arbitrary memory (maybe even
      keys) from the exit server's process.
    - We screwed up the dirport reachability testing when we don't yet
      have a cached version of the directory. Hopefully now fixed.
    - Clean up router_load_single_router() (used by the controller),
      so it doesn't seg fault on error.
    - Fix a minor memory leak when somebody establishes an introduction
      point at your Tor server.
    - If a socks connection ends because read fails, don't warn that
      you're not sending a socks reply back.

  o Features:
    - Add HttpProxyAuthenticator config option too, that works like
      the HttpsProxyAuthenticator config option.
    - Encode hashed controller passwords in hex instead of base64,
      to make it easier to write controllers.


Changes in version 0.1.0.7-rc - 2005-05-17
  o Bugfixes:
    - Fix a bug in the OS X package installer that prevented it from
      installing on Tiger.
    - Fix a script bug in the OS X package installer that made it
      complain during installation.
    - Find libevent even if it's hiding in /usr/local/ and your
      CFLAGS and LDFLAGS don't tell you to look there.
    - Be able to link with libevent as a shared library (the default
      after 1.0d), even if it's hiding in /usr/local/lib and even
      if you haven't added /usr/local/lib to your /etc/ld.so.conf,
      assuming you're running gcc. Otherwise fail and give a useful
      error message.
    - Fix a bug in the RPM packager: set home directory for _tor to
      something more reasonable when first installing.
    - Free a minor amount of memory that is still reachable on exit.


Changes in version 0.1.0.6-rc - 2005-05-14
  o Bugfixes:
    - Implement --disable-threads configure option. Disable threads on
      netbsd by default, because it appears to have no reentrant resolver
      functions.
    - Apple's OS X 10.4.0 ships with a broken kqueue. The new libevent
      release (1.1) detects and disables kqueue if it's broken.
    - Append default exit policy before checking for implicit internal
      addresses. Now we don't log a bunch of complaints on startup
      when using the default exit policy.
    - Some people were putting "Address  " in their torrc, and they had
      a buggy resolver that resolved " " to 0.0.0.0. Oops.
    - If DataDir is ~/.tor, and that expands to /.tor, then default to
      LOCALSTATEDIR/tor instead.
    - Fix fragmented-message bug in TorControl.py.
    - Resolve a minor bug which would prevent unreachable dirports
      from getting suppressed in the published descriptor.
    - When the controller gave us a new descriptor, we weren't resolving
      it immediately, so Tor would think its address was 0.0.0.0 until
      we fetched a new directory.
    - Fix an uppercase/lowercase case error in suppressing a bogus
      libevent warning on some Linuxes.

  o Features:
    - Begin scrubbing sensitive strings from logs by default. Turn off
      the config option SafeLogging if you need to do debugging.
    - Switch to a new buffer management algorithm, which tries to avoid
      reallocing and copying quite as much. In first tests it looks like
      it uses *more* memory on average, but less cpu.
    - First cut at support for "create-fast" cells. Clients can use
      these when extending to their first hop, since the TLS already
      provides forward secrecy and authentication. Not enabled on
      clients yet.
    - When dirservers refuse a router descriptor, we now log its
      contactinfo, platform, and the poster's IP address.
    - Call tor_free_all instead of connections_free_all after forking, to
      save memory on systems that need to fork.
    - Whine at you if you're a server and you don't set your contactinfo.
    - Implement --verify-config command-line option to check if your torrc
      is valid without actually launching Tor.
    - Rewrite address "serifos.exit" to "localhost.serifos.exit"
      rather than just rejecting it.


Changes in version 0.1.0.5-rc - 2005-04-27
  o Bugfixes:
    - Stop trying to print a null pointer if an OR conn fails because
      we didn't like its cert.
  o Features:
    - Switch our internal buffers implementation to use a ring buffer,
      to hopefully improve performance for fast servers a lot.
    - Add HttpsProxyAuthenticator support (basic auth only), based
      on patch from Adam Langley.
    - Bump the default BandwidthRate from 1 MB to 2 MB, to accommodate
      the fast servers that have been joining lately.
    - Give hidden service accesses extra time on the first attempt,
      since 60 seconds is often only barely enough. This might improve
      robustness more.
    - Improve performance for dirservers: stop re-parsing the whole
      directory every time you regenerate it.
    - Add more debugging info to help us find the weird dns freebsd
      pthreads bug; cleaner debug messages to help track future issues.


Changes in version 0.0.9.9 - 2005-04-23
  o Bugfixes on 0.0.9.x:
    - If unofficial Tor clients connect and send weird TLS certs, our
      Tor server triggers an assert. This release contains a minimal
      backport from the broader fix that we put into 0.1.0.4-rc.


Changes in version 0.1.0.4-rc - 2005-04-23
  o Bugfixes:
    - If unofficial Tor clients connect and send weird TLS certs, our
      Tor server triggers an assert. Stop asserting, and start handling
      TLS errors better in other situations too.
    - When the controller asks us to tell it about all the debug-level
      logs, it turns out we were generating debug-level logs while
      telling it about them, which turns into a bad loop. Now keep
      track of whether you're sending a debug log to the controller,
      and don't log when you are.
    - Fix the "postdescriptor" feature of the controller interface: on
      non-complete success, only say "done" once.
  o Features:
    - Clients are now willing to load balance over up to 2mB, not 1mB,
      of advertised bandwidth capacity.
    - Add a NoPublish config option, so you can be a server (e.g. for
      testing running Tor servers in other Tor networks) without
      publishing your descriptor to the primary dirservers.


Changes in version 0.1.0.3-rc - 2005-04-08
  o Improvements on 0.1.0.2-rc:
    - Client now retries when streams end early for 'hibernating' or
      'resource limit' reasons, rather than failing them.
    - More automated handling for dirserver operators:
      - Automatically approve nodes running 0.1.0.2-rc or later,
        now that the the reachability detection stuff is working.
      - Now we allow two unverified servers with the same nickname
        but different keys. But if a nickname is verified, only that
        nickname+key are allowed.
      - If you're an authdirserver connecting to an address:port,
        and it's not the OR you were expecting, forget about that
        descriptor. If he *was* the one you were expecting, then forget
        about all other descriptors for that address:port.
      - Allow servers to publish descriptors from 12 hours in the future.
        Corollary: only whine about clock skew from the dirserver if
        he's a trusted dirserver (since now even verified servers could
        have quite wrong clocks).
    - Adjust maximum skew and age for rendezvous descriptors: let skew
      be 48 hours rather than 90 minutes.
    - Efficiency improvements:
      - Keep a big splay tree of (circid,orconn)->circuit mappings to make
        it much faster to look up a circuit for each relay cell.
      - Remove most calls to assert_all_pending_dns_resolves_ok(),
        since they're eating our cpu on exit nodes.
      - Stop wasting time doing a case insensitive comparison for every
        dns name every time we do any lookup. Canonicalize the names to
        lowercase and be done with it.
    - Start sending 'truncated' cells back rather than destroy cells,
      if the circuit closes in front of you. This means we won't have
      to abandon partially built circuits.
    - Only warn once per nickname from add_nickname_list_to_smartlist
      per failure, so an entrynode or exitnode choice that's down won't
      yell so much.
    - Put a note in the torrc about abuse potential with the default
      exit policy.
    - Revise control spec and implementation to allow all log messages to
      be sent to controller with their severities intact (suggested by
      Matt Edman). Update TorControl to handle new log event types.
    - Provide better explanation messages when controller's POSTDESCRIPTOR
      fails.
    - Stop putting nodename in the Platform string in server descriptors.
      It doesn't actually help, and it is confusing/upsetting some people.

  o Bugfixes on 0.1.0.2-rc:
    - We were printing the host mask wrong in exit policies in server
      descriptors. This isn't a critical bug though, since we were still
      obeying the exit policy internally.
    - Fix Tor when compiled with libevent but without pthreads: move
      connection_unregister() from _connection_free() to
      connection_free().
    - Fix an assert trigger (already fixed in 0.0.9.x): when we have
      the rare mysterious case of accepting a conn on 0.0.0.0:0, then
      when we look through the connection array, we'll find any of the
      cpu/dnsworkers. This is no good.

  o Bugfixes on 0.0.9.8:
    - Fix possible bug on threading platforms (e.g. win32) which was
      leaking a file descriptor whenever a cpuworker or dnsworker died.
    - When using preferred entry or exit nodes, ignore whether the
      circuit wants uptime or capacity. They asked for the nodes, they
      get the nodes.
    - chdir() to your datadirectory at the *end* of the daemonize process,
      not the beginning. This was a problem because the first time you
      run tor, if your datadir isn't there, and you have runasdaemon set
      to 1, it will try to chdir to it before it tries to create it. Oops.
    - Handle changed router status correctly when dirserver reloads
      fingerprint file. We used to be dropping all unverified descriptors
      right then. The bug was hidden because we would immediately
      fetch a directory from another dirserver, which would include the
      descriptors we just dropped.
    - When we're connecting to an OR and he's got a different nickname/key
      than we were expecting, only complain loudly if we're an OP or a
      dirserver. Complaining loudly to the OR admins just confuses them.
    - Tie MAX_DIR_SIZE to MAX_BUF_SIZE, so now directory sizes won't get
      artificially capped at 500kB.


Changes in version 0.0.9.8 - 2005-04-07
  o Bugfixes on 0.0.9.x:
    - We have a bug that I haven't found yet. Sometimes, very rarely,
      cpuworkers get stuck in the 'busy' state, even though the cpuworker
      thinks of itself as idle. This meant that no new circuits ever got
      established. Here's a workaround to kill any cpuworker that's been
      busy for more than 100 seconds.


Changes in version 0.1.0.2-rc - 2005-04-01
  o Bugfixes on 0.1.0.1-rc:
    - Fixes on reachability detection:
      - Don't check for reachability while hibernating.
      - If ORPort is reachable but DirPort isn't, still publish the
        descriptor, but zero out DirPort until it's found reachable.
      - When building testing circs for ORPort testing, use only
        high-bandwidth nodes, so fewer circuits fail.
      - Complain about unreachable ORPort separately from unreachable
        DirPort, so the user knows what's going on.
      - Make sure we only conclude ORPort reachability if we didn't
        initiate the conn. Otherwise we could falsely conclude that
        we're reachable just because we connected to the guy earlier
        and he used that same pipe to extend to us.
      - Authdirservers shouldn't do ORPort reachability detection,
        since they're in clique mode, so it will be rare to find a
        server not already connected to them.
      - When building testing circuits, always pick middle hops running
        Tor 0.0.9.7, so we avoid the "can't extend to unknown routers"
        bug. (This is a kludge; it will go away when 0.0.9.x becomes
        obsolete.)
      - When we decide we're reachable, actually publish our descriptor
        right then.
    - Fix bug in redirectstream in the controller.
    - Fix the state descriptor strings so logs don't claim edge streams
      are in a different state than they actually are.
    - Use recent libevent features when possible (this only really affects
      win32 and osx right now, because the new libevent with these
      features hasn't been released yet). Add code to suppress spurious
      libevent log msgs.
    - Prevent possible segfault in connection_close_unattached_ap().
    - Fix newlines on torrc in win32.
    - Improve error msgs when tor-resolve fails.

  o Improvements on 0.0.9.x:
    - New experimental script tor/contrib/ExerciseServer.py (needs more
      work) that uses the controller interface to build circuits and
      fetch pages over them. This will help us bootstrap servers that
      have lots of capacity but haven't noticed it yet.
    - New experimental script tor/contrib/PathDemo.py (needs more work)
      that uses the controller interface to let you choose whole paths
      via addresses like
      "<hostname>.<path,separated by dots>.<length of path>.path"
    - When we've connected to an OR and handshaked but didn't like
      the result, we were closing the conn without sending destroy
      cells back for pending circuits. Now send those destroys.


Changes in version 0.0.9.7 - 2005-04-01
  o Bugfixes on 0.0.9.x:
    - Fix another race crash bug (thanks to Glenn Fink for reporting).
    - Compare identity to identity, not to nickname, when extending to
      a router not already in the directory. This was preventing us from
      extending to unknown routers. Oops.
    - Make sure to create OS X Tor user in <500 range, so we aren't
      creating actual system users.
    - Note where connection-that-hasn't-sent-end was marked, and fix
      a few really loud instances of this harmless bug (it's fixed more
      in 0.1.0.x).


Changes in version 0.1.0.1-rc - 2005-03-28
  o New features:
    - Add reachability testing. Your Tor server will automatically try
      to see if its ORPort and DirPort are reachable from the outside,
      and it won't upload its descriptor until it decides they are.
    - Handle unavailable hidden services better. Handle slow or busy
      hidden services better.
    - Add support for CONNECTing through https proxies, with "HttpsProxy"
      config option.
    - New exit policy: accept most low-numbered ports, rather than
      rejecting most low-numbered ports.
    - More Tor controller support (still experimental). See
      http://tor.eff.org/doc/control-spec.txt for all the new features,
      including signals to emulate unix signals from any platform;
      redirectstream; extendcircuit; mapaddress; getinfo; postdescriptor;
      closestream; closecircuit; etc.
    - Make nt services work and start on startup on win32 (based on
      patch by Matt Edman).
    - Add a new AddressMap config directive to rewrite incoming socks
      addresses. This lets you, for example, declare an implicit
      required exit node for certain sites.
    - Add a new TrackHostExits config directive to trigger addressmaps
      for certain incoming socks addresses -- for sites that break when
      your exit keeps changing (based on patch by Mike Perry).
    - Redo the client-side dns cache so it's just an addressmap too.
    - Notice when our IP changes, and reset stats/uptime/reachability.
    - When an application is using socks5, give him the whole variety of
      potential socks5 responses (connect refused, host unreachable, etc),
      rather than just "success" or "failure".
    - A more sane version numbering system. See
      http://tor.eff.org/cvs/tor/doc/version-spec.txt for details.
    - New contributed script "exitlist": a simple python script to
      parse directories and find Tor nodes that exit to listed
      addresses/ports.
    - New contributed script "privoxy-tor-toggle" to toggle whether
      Privoxy uses Tor. Seems to be configured for Debian by default.
    - Report HTTP reasons to client when getting a response from directory
      servers -- so you can actually know what went wrong.
    - New config option MaxAdvertisedBandwidth which lets you advertise
      a low bandwidthrate (to not attract as many circuits) while still
      allowing a higher bandwidthrate in reality.

  o Robustness/stability fixes:
    - Make Tor use Niels Provos's libevent instead of its current
      poll-but-sometimes-select mess.  This will let us use faster async
      cores (like epoll, kpoll, and /dev/poll), and hopefully work better
      on Windows too.
    - pthread support now too. This was forced because when we forked,
      we ended up wasting a lot of duplicate ram over time. Also switch
      to foo_r versions of some library calls to allow reentry and
      threadsafeness.
    - Better handling for heterogeneous / unreliable nodes:
      - Annotate circuits w/ whether they aim to contain high uptime nodes
        and/or high capacity nodes. When building circuits, choose
        appropriate nodes.
      - This means that every single node in an intro rend circuit,
        not just the last one, will have a minimum uptime.
      - New config option LongLivedPorts to indicate application streams
        that will want high uptime circuits.
      - Servers reset uptime when a dir fetch entirely fails. This
        hopefully reflects stability of the server's network connectivity.
      - If somebody starts his tor server in Jan 2004 and then fixes his
        clock, don't make his published uptime be a year.
      - Reset published uptime when you wake up from hibernation.
    - Introduce a notion of 'internal' circs, which are chosen without
      regard to the exit policy of the last hop. Intro and rendezvous
      circs must be internal circs, to avoid leaking information. Resolve
      and connect streams can use internal circs if they want.
    - New circuit pooling algorithm: make sure to have enough circs around
      to satisfy any predicted ports, and also make sure to have 2 internal
      circs around if we've required internal circs lately (and with high
      uptime if we've seen that lately too).
    - Split NewCircuitPeriod option into NewCircuitPeriod (30 secs),
      which describes how often we retry making new circuits if current
      ones are dirty, and MaxCircuitDirtiness (10 mins), which describes
      how long we're willing to make use of an already-dirty circuit.
    - Cannibalize GENERAL circs to be C_REND, C_INTRO, S_INTRO, and S_REND
      circ as necessary, if there are any completed ones lying around
      when we try to launch one.
    - Make hidden services try to establish a rendezvous for 30 seconds,
      rather than for n (where n=3) attempts to build a circuit.
    - Change SHUTDOWN_WAIT_LENGTH from a fixed 30 secs to a config option
      "ShutdownWaitLength".
    - Try to be more zealous about calling connection_edge_end when
      things go bad with edge conns in connection.c.
    - Revise tor-spec to add more/better stream end reasons.
    - Revise all calls to connection_edge_end to avoid sending "misc",
      and to take errno into account where possible.

  o Bug fixes:
    - Fix a race condition that can trigger an assert, when we have a
      pending create cell and an OR connection fails right then.
    - Fix several double-mark-for-close bugs, e.g. where we were finding
      a conn for a cell even if that conn is already marked for close.
    - Make sequence of log messages when starting on win32 with no config
      file more reasonable.
    - When choosing an exit node for a new non-internal circ, don't take
      into account whether it'll be useful for any pending x.onion
      addresses -- it won't.
    - Turn addr_policy_compare from a tristate to a quadstate; this should
      help address our "Ah, you allow 1.2.3.4:80. You are a good choice
      for google.com" problem.
    - Make "platform" string in descriptor more accurate for Win32 servers,
      so it's not just "unknown platform".
    - Fix an edge case in parsing config options (thanks weasel).
      If they say "--" on the commandline, it's not an option.
    - Reject odd-looking addresses at the client (e.g. addresses that
      contain a colon), rather than having the server drop them because
      they're malformed.
    - tor-resolve requests were ignoring .exit if there was a working circuit
      they could use instead.
    - REUSEADDR on normal platforms means you can rebind to the port
      right after somebody else has let it go. But REUSEADDR on win32
      means to let you bind to the port _even when somebody else
      already has it bound_! So, don't do that on Win32.
    - Change version parsing logic: a version is "obsolete" if it is not
      recommended and (1) there is a newer recommended version in the
      same series, or (2) there are no recommended versions in the same
      series, but there are some recommended versions in a newer series.
      A version is "new" if it is newer than any recommended version in
      the same series.
    - Stop most cases of hanging up on a socks connection without sending
      the socks reject.

  o Helpful fixes:
    - Require BandwidthRate to be at least 20kB/s for servers.
    - When a dirserver causes you to give a warn, mention which dirserver
      it was.
    - New config option DirAllowPrivateAddresses for authdirservers.
      Now by default they refuse router descriptors that have non-IP or
      private-IP addresses.
    - Stop publishing socksport in the directory, since it's not
      actually meant to be public. For compatibility, publish a 0 there
      for now.
    - Change DirFetchPeriod/StatusFetchPeriod to have a special "Be
      smart" value, that is low for servers and high for clients.
    - If our clock jumps forward by 100 seconds or more, assume something
      has gone wrong with our network and abandon all not-yet-used circs.
    - Warn when exit policy implicitly allows local addresses.
    - If we get an incredibly skewed timestamp from a dirserver mirror
      that isn't a verified OR, don't warn -- it's probably him that's
      wrong.
    - Since we ship our own Privoxy on OS X, tweak it so it doesn't write
      cookies to disk and doesn't log each web request to disk. (Thanks
      to Brett Carrington for pointing this out.)
    - When a client asks us for a dir mirror and we don't have one,
      launch an attempt to get a fresh one.
    - If we're hibernating and we get a SIGINT, exit immediately.
    - Add --with-dmalloc ./configure option, to track memory leaks.
    - And try to free all memory on closing, so we can detect what
      we're leaking.
    - Cache local dns resolves correctly even when they're .exit
      addresses.
    - Give a better warning when some other server advertises an
      ORPort that is actually an apache running ssl.
    - Add "opt hibernating 1" to server descriptor to make it clearer
      whether the server is hibernating.


Changes in version 0.0.9.6 - 2005-03-24
  o Bugfixes on 0.0.9.x (crashes and asserts):
    - Add new end stream reasons to maintainance branch. Fix bug where
      reason (8) could trigger an assert.  Prevent bug from recurring.
    - Apparently win32 stat wants paths to not end with a slash.
    - Fix assert triggers in assert_cpath_layer_ok(), where we were
      blowing away the circuit that conn->cpath_layer points to, then
      checking to see if the circ is well-formed. Backport check to make
      sure we dont use the cpath on a closed connection.
    - Prevent circuit_resume_edge_reading_helper() from trying to package
      inbufs for marked-for-close streams.
    - Don't crash on hup if your options->address has become unresolvable.
    - Some systems (like OS X) sometimes accept() a connection and tell
      you the remote host is 0.0.0.0:0. If this happens, due to some
      other mis-features, we get confused; so refuse the conn for now.

  o Bugfixes on 0.0.9.x (other):
    - Fix harmless but scary "Unrecognized content encoding" warn message.
    - Add new stream error reason: TORPROTOCOL reason means "you are not
      speaking a version of Tor I understand; say bye-bye to your stream."
    - Be willing to cache directories from up to ROUTER_MAX_AGE seconds
      into the future, now that we are more tolerant of skew. This
      resolves a bug where a Tor server would refuse to cache a directory
      because all the directories it gets are too far in the future;
      yet the Tor server never logs any complaints about clock skew.
    - Mac packaging magic: make man pages useable, and do not overwrite
      existing torrc files.
    - Make OS X log happily to /var/log/tor/tor.log


Changes in version 0.0.9.5 - 2005-02-22
  o Bugfixes on 0.0.9.x:
    - Fix an assert race at exit nodes when resolve requests fail.
    - Stop picking unverified dir mirrors--it only leads to misery.
    - Patch from Matt Edman to make NT services work better. Service
      support is still not compiled into the executable by default.
    - Patch from Dmitri Bely so the Tor service runs better under
      the win32 SYSTEM account.
    - Make tor-resolve actually work (?) on Win32.
    - Fix a sign bug when getrlimit claims to have 4+ billion
      file descriptors available.
    - Stop refusing to start when bandwidthburst == bandwidthrate.
    - When create cells have been on the onion queue more than five
      seconds, just send back a destroy and take them off the list.


Changes in version 0.0.9.4 - 2005-02-03
  o Bugfixes on 0.0.9:
    - Fix an assert bug that took down most of our servers: when
      a server claims to have 1 GB of bandwidthburst, don't
      freak out.
    - Don't crash as badly if we have spawned the max allowed number
      of dnsworkers, or we're out of file descriptors.
    - Block more file-sharing ports in the default exit policy.
    - MaxConn is now automatically set to the hard limit of max
      file descriptors we're allowed (ulimit -n), minus a few for
      logs, etc.
    - Give a clearer message when servers need to raise their
      ulimit -n when they start running out of file descriptors.
    - SGI Compatibility patches from Jan Schaumann.
    - Tolerate a corrupt cached directory better.
    - When a dirserver hasn't approved your server, list which one.
    - Go into soft hibernation after 95% of the bandwidth is used,
      not 99%. This is especially important for daily hibernators who
      have a small accounting max. Hopefully it will result in fewer
      cut connections when the hard hibernation starts.
    - Load-balance better when using servers that claim more than
      800kB/s of capacity.
    - Make NT services work (experimental, only used if compiled in).


Changes in version 0.0.9.3 - 2005-01-21
  o Bugfixes on 0.0.9:
    - Backport the cpu use fixes from main branch, so busy servers won't
      need as much processor time.
    - Work better when we go offline and then come back, or when we
      run Tor at boot before the network is up. We do this by
      optimistically trying to fetch a new directory whenever an
      application request comes in and we think we're offline -- the
      human is hopefully a good measure of when the network is back.
    - Backport some minimal hidserv bugfixes: keep rend circuits open as
      long as you keep using them; actually publish hidserv descriptors
      shortly after they change, rather than waiting 20-40 minutes.
    - Enable Mac startup script by default.
    - Fix duplicate dns_cancel_pending_resolve reported by Giorgos Pallas.
    - When you update AllowUnverifiedNodes or FirewallPorts via the
      controller's setconf feature, we were always appending, never
      resetting.
    - When you update HiddenServiceDir via setconf, it was screwing up
      the order of reading the lines, making it fail.
    - Do not rewrite a cached directory back to the cache; otherwise we
      will think it is recent and not fetch a newer one on startup.
    - Workaround for webservers that lie about Content-Encoding: Tor
      now tries to autodetect compressed directories and compression
      itself. This lets us Proxypass dir fetches through apache.


Changes in version 0.0.9.2 - 2005-01-04
  o Bugfixes on 0.0.9 (crashes and asserts):
    - Fix an assert on startup when the disk is full and you're logging
      to a file.
    - If you do socks4 with an IP of 0.0.0.x but *don't* provide a socks4a
      style address, then we'd crash.
    - Fix an assert trigger when the running-routers string we get from
      a dirserver is broken.
    - Make worker threads start and run on win32. Now win32 servers
      may work better.
    - Bandaid (not actually fix, but now it doesn't crash) an assert
      where the dns worker dies mysteriously and the main Tor process
      doesn't remember anything about the address it was resolving.

  o Bugfixes on 0.0.9 (Win32):
    - Workaround for brain-damaged __FILE__ handling on MSVC: keep Nick's
      name out of the warning/assert messages.
    - Fix a superficial "unhandled error on read" bug on win32.
    - The win32 installer no longer requires a click-through for our
      license, since our Free Software license grants rights but does not
      take any away.
    - Win32: When connecting to a dirserver fails, try another one
      immediately. (This was already working for non-win32 Tors.)
    - Stop trying to parse $HOME on win32 when hunting for default
      DataDirectory.
    - Make tor-resolve.c work on win32 by calling network_init().

  o Bugfixes on 0.0.9 (other):
    - Make 0.0.9.x build on Solaris again.
    - Due to a fencepost error, we were blowing away the \n when reporting
      confvalue items in the controller. So asking for multiple config
      values at once couldn't work.
    - When listing circuits that are pending on an opening OR connection,
      if we're an OR we were listing circuits that *end* at us as
      being pending on every listener, dns/cpu worker, etc. Stop that.
    - Dirservers were failing to create 'running-routers' or 'directory'
      strings if we had more than some threshold of routers. Fix them so
      they can handle any number of routers.
    - Fix a superficial "Duplicate mark for close" bug.
    - Stop checking for clock skew for OR connections, even for servers.
    - Fix a fencepost error that was chopping off the last letter of any
      nickname that is the maximum allowed nickname length.
    - Update URLs in log messages so they point to the new website.
    - Fix a potential problem in mangling server private keys while
      writing to disk (not triggered yet, as far as we know).
    - Include the licenses for other free software we include in Tor,
      now that we're shipping binary distributions more regularly.


Changes in version 0.0.9.1 - 2004-12-15
  o Bugfixes on 0.0.9:
    - Make hibernation actually work.
    - Make HashedControlPassword config option work.
    - When we're reporting event circuit status to a controller,
      don't use the stream status code.


Changes in version 0.0.9 - 2004-12-12
  o Cleanups:
    - Clean up manpage and torrc.sample file.
    - Clean up severities and text of log warnings.
  o Mistakes:
    - Make servers trigger an assert when they enter hibernation.


Changes in version 0.0.9rc7 - 2004-12-08
  o Bugfixes on 0.0.9rc:
    - Fix a stack-trashing crash when an exit node begins hibernating.
    - Avoid looking at unallocated memory while considering which
      ports we need to build circuits to cover.
    - Stop a sigpipe: when an 'end' cell races with eof from the app,
      we shouldn't hold-open-until-flush if the eof arrived first.
    - Fix a bug with init_cookie_authentication() in the controller.
    - When recommending new-format log lines, if the upper bound is
      LOG_ERR, leave it implicit.

  o Bugfixes on 0.0.8.1:
    - Fix a whole slew of memory leaks.
    - Fix isspace() and friends so they still make Solaris happy
      but also so they don't trigger asserts on win32.
    - Fix parse_iso_time on platforms without strptime (eg win32).
    - win32: tolerate extra "readable" events better.
    - win32: when being multithreaded, leave parent fdarray open.
    - Make unit tests work on win32.


Changes in version 0.0.9rc6 - 2004-12-06
  o Bugfixes on 0.0.9pre:
    - Clean up some more integer underflow opportunities (not exploitable
      we think).
    - While hibernating, hup should not regrow our listeners.
    - Send an end to the streams we close when we hibernate, rather
      than just chopping them off.
    - React to eof immediately on non-open edge connections.

  o Bugfixes on 0.0.8.1:
    - Calculate timeout for waiting for a connected cell from the time
      we sent the begin cell, not from the time the stream started. If
      it took a long time to establish the circuit, we would time out
      right after sending the begin cell.
    - Fix router_compare_addr_to_addr_policy: it was not treating a port
      of * as always matching, so we were picking reject *:* nodes as
      exit nodes too. Oops.

  o Features:
    - New circuit building strategy: keep a list of ports that we've
      used in the past 6 hours, and always try to have 2 circuits open
      or on the way that will handle each such port. Seed us with port
      80 so web users won't complain that Tor is "slow to start up".
    - Make kill -USR1 dump more useful stats about circuits.
    - When warning about retrying or giving up, print the address, so
      the user knows which one it's talking about.
    - If you haven't used a clean circuit in an hour, throw it away,
      just to be on the safe side. (This means after 6 hours a totally
      unused Tor client will have no circuits open.)


Changes in version 0.0.9rc5 - 2004-12-01
  o Bugfixes on 0.0.8.1:
    - Disallow NDEBUG. We don't ever want anybody to turn off debug.
    - Let resolve conns retry/expire also, rather than sticking around
      forever.
    - If we are using select, make sure we stay within FD_SETSIZE.

  o Bugfixes on 0.0.9pre:
    - Fix integer underflow in tor_vsnprintf() that may be exploitable,
      but doesn't seem to be currently; thanks to Ilja van Sprundel for
      finding it.
    - If anybody set DirFetchPostPeriod, give them StatusFetchPeriod
      instead.  Impose minima and maxima for all *Period options; impose
      even tighter maxima for fetching if we are a caching dirserver.
      Clip rather than rejecting.
    - Fetch cached running-routers from servers that serve it (that is,
      authdirservers and servers running 0.0.9rc5-cvs or later.)

  o Features:
    - Accept *:706 (silc) in default exit policy.
    - Implement new versioning format for post 0.1.
    - Support "foo.nickname.exit" addresses, to let Alice request the
      address "foo" as viewed by exit node "nickname". Based on a patch
      by Geoff Goodell.
    - Make tor --version --version dump the cvs Id of every file.


Changes in version 0.0.9rc4 - 2004-11-28
  o Bugfixes on 0.0.8.1:
    - Make windows sockets actually non-blocking (oops), and handle
      win32 socket errors better.

  o Bugfixes on 0.0.9rc1:
    - Actually catch the -USR2 signal.


Changes in version 0.0.9rc3 - 2004-11-25
  o Bugfixes on 0.0.8.1:
    - Flush the log file descriptor after we print "Tor opening log file",
      so we don't see those messages days later.

  o Bugfixes on 0.0.9rc1:
    - Make tor-resolve work again.
    - Avoid infinite loop in tor-resolve if tor hangs up on it.
    - Fix an assert trigger for clients/servers handling resolves.


Changes in version 0.0.9rc2 - 2004-11-24
  o Bugfixes on 0.0.9rc1:
    - I broke socks5 support while fixing the eof bug.
    - Allow unitless bandwidths and intervals; they default to bytes
      and seconds.
    - New servers don't start out hibernating; they are active until
      they run out of bytes, so they have a better estimate of how
      long it takes, and so their operators can know they're working.


Changes in version 0.0.9rc1 - 2004-11-23
  o Bugfixes on 0.0.8.1:
    - Finally fix a bug that's been plaguing us for a year:
      With high load, circuit package window was reaching 0. Whenever
      we got a circuit-level sendme, we were reading a lot on each
      socket, but only writing out a bit. So we would eventually reach
      eof. This would be noticed and acted on even when there were still
      bytes sitting in the inbuf.
    - When poll() is interrupted, we shouldn't believe the revents values.

  o Bugfixes on 0.0.9pre6:
    - Fix hibernate bug that caused pre6 to be broken.
    - Don't keep rephist info for routers that haven't had activity for
      24 hours. (This matters now that clients have keys, since we track
      them too.)
    - Never call close_temp_logs while validating log options.
    - Fix backslash-escaping on tor.sh.in and torctl.in.

  o Features:
    - Implement weekly/monthly/daily accounting: now you specify your
      hibernation properties by
      AccountingMax N bytes|KB|MB|GB|TB
      AccountingStart day|week|month [day] HH:MM
        Defaults to "month 1 0:00".
    - Let bandwidth and interval config options be specified as 5 bytes,
      kb, kilobytes, etc; and as seconds, minutes, hours, days, weeks.
    - kill -USR2 now moves all logs to loglevel debug (kill -HUP to
      get back to normal.)
    - If your requested entry or exit node has advertised bandwidth 0,
      pick it anyway.
    - Be more greedy about filling up relay cells -- we try reading again
      once we've processed the stuff we read, in case enough has arrived
      to fill the last cell completely.
    - Apply NT service patch from Osamu Fujino. Still needs more work.


Changes in version 0.0.9pre6 - 2004-11-15
  o Bugfixes on 0.0.8.1:
    - Fix assert failure on malformed socks4a requests.
    - Use identity comparison, not nickname comparison, to choose which
      half of circuit-ID-space each side gets to use. This is needed
      because sometimes we think of a router as a nickname, and sometimes
      as a hex ID, and we can't predict what the other side will do.
    - Catch and ignore SIGXFSZ signals when log files exceed 2GB; our
      write() call will fail and we handle it there.
    - Add a FAST_SMARTLIST define to optionally inline smartlist_get
      and smartlist_len, which are two major profiling offenders.

  o Bugfixes on 0.0.9pre5:
    - Fix a bug in read_all that was corrupting config files on windows.
    - When we're raising the max number of open file descriptors to
      'unlimited', don't log that we just raised it to '-1'.
    - Include event code with events, as required by control-spec.txt.
    - Don't give a fingerprint when clients do --list-fingerprint:
      it's misleading, because it will never be the same again.
    - Stop using strlcpy in tor_strndup, since it was slowing us
      down a lot.
    - Remove warn on startup about missing cached-directory file.
    - Make kill -USR1 work again.
    - Hibernate if we start tor during the "wait for wakeup-time" phase
      of an accounting interval. Log our hibernation plans better.
    - Authoritative dirservers now also cache their directory, so they
      have it on start-up.

  o Features:
    - Fetch running-routers; cache running-routers; compress
      running-routers; serve compressed running-routers.z
    - Add NSI installer script contributed by J Doe.
    - Commit VC6 and VC7 workspace/project files.
    - Commit a tor.spec for making RPM files, with help from jbash.
    - Add contrib/torctl.in contributed by Glenn Fink.
    - Implement the control-spec's SAVECONF command, to write your
      configuration to torrc.
    - Get cookie authentication for the controller closer to working.
    - Include control-spec.txt in the tarball.
    - When set_conf changes our server descriptor, upload a new copy.
      But don't upload it too often if there are frequent changes.
    - Document authentication config in man page, and document signals
      we catch.
    - Clean up confusing parts of man page and torrc.sample.
    - Make expand_filename handle ~ and ~username.
    - Use autoconf to enable largefile support where necessary. Use
      ftello where available, since ftell can fail at 2GB.
    - Distinguish between TOR_TLS_CLOSE and TOR_TLS_ERROR, so we can
      log more informatively.
    - Give a slightly more useful output for "tor -h".
    - Refuse application socks connections to port 0.
    - Check clock skew for verified servers, but allow unverified
      servers and clients to have any clock skew.
    - Break DirFetchPostPeriod into:
      - DirFetchPeriod for fetching full directory,
      - StatusFetchPeriod for fetching running-routers,
      - DirPostPeriod for posting server descriptor,
      - RendPostPeriod for posting hidden service descriptors.
    - Make sure the hidden service descriptors are at a random offset
      from each other, to hinder linkability.


Changes in version 0.0.9pre5 - 2004-11-09
  o Bugfixes on 0.0.9pre4:
    - Fix a seg fault in unit tests (doesn't affect main program).
    - Fix an assert bug where a hidden service provider would fail if
      the first hop of his rendezvous circuit was down.
    - Hidden service operators now correctly handle version 1 style
      INTRODUCE1 cells (nobody generates them still, so not a critical
      bug).
    - If do_hup fails, actually notice.
    - Handle more errnos from accept() without closing the listener.
      Some OpenBSD machines were closing their listeners because
      they ran out of file descriptors.
    - Send resolve cells to exit routers that are running a new
      enough version of the resolve code to work right.
    - Better handling of winsock includes on non-MSV win32 compilers.
    - Some people had wrapped their tor client/server in a script
      that would restart it whenever it died. This did not play well
      with our "shut down if your version is obsolete" code. Now people
      don't fetch a new directory if their local cached version is
      recent enough.
    - Make our autogen.sh work on ksh as well as bash.

  o Major Features:
    - Hibernation: New config option "AccountingMaxKB" lets you
      set how many KBytes per month you want to allow your server to
      consume. Rather than spreading those bytes out evenly over the
      month, we instead hibernate for some of the month and pop up
      at a deterministic time, work until the bytes are consumed, then
      hibernate again. Config option "MonthlyAccountingStart" lets you
      specify which day of the month your billing cycle starts on.
    - Control interface: a separate program can now talk to your
      client/server over a socket, and get/set config options, receive
      notifications of circuits and streams starting/finishing/dying,
      bandwidth used, etc. The next step is to get some GUIs working.
      Let us know if you want to help out. See doc/control-spec.txt .
    - Ship a contrib/tor-control.py as an example script to interact
      with the control port.
    - "tor --hash-password zzyxz" will output a salted password for
      use in authenticating to the control interface.
    - New log format in config:
      "Log minsev[-maxsev] stdout|stderr|syslog" or
      "Log minsev[-maxsev] file /var/foo"

  o Minor Features:
    - DirPolicy config option, to let people reject incoming addresses
      from their dirserver.
    - "tor --list-fingerprint" will list your identity key fingerprint
      and then exit.
    - Add "pass" target for RedirectExit, to make it easier to break
      out of a sequence of RedirectExit rules.
    - Clients now generate a TLS cert too, in preparation for having
      them act more like real nodes.
    - Ship src/win32/ in the tarball, so people can use it to build.
    - Make old win32 fall back to CWD if SHGetSpecialFolderLocation
      is broken.
    - New "router-status" line in directory, to better bind each verified
      nickname to its identity key.
    - Deprecate unofficial config option abbreviations, and abbreviations
      not on the command line.
    - Add a pure-C tor-resolve implementation.
    - Use getrlimit and friends to ensure we can reach MaxConn (currently
      1024) file descriptors.

  o Code security improvements, inspired by Ilja:
    - Replace sprintf with snprintf. (I think they were all safe, but
      hey.)
    - Replace strcpy/strncpy with strlcpy in more places.
    - Avoid strcat; use snprintf or strlcat instead.
    - snprintf wrapper with consistent (though not C99) overflow behavior.


Changes in version 0.0.9pre4 - 2004-10-17
  o Bugfixes on 0.0.9pre3:
    - If the server doesn't specify an exit policy, use the real default
      exit policy, not reject *:*.
    - Ignore fascistfirewall when uploading/downloading hidden service
      descriptors, since we go through Tor for those; and when using
      an HttpProxy, since we assume it can reach them all.
    - When looking for an authoritative dirserver, use only the ones
      configured at boot. Don't bother looking in the directory.
    - The rest of the fix for get_default_conf_file() on older win32.
    - Make 'Routerfile' config option obsolete.

  o Features:
    - New 'MyFamily nick1,...' config option for a server to
      specify other servers that shouldn't be used in the same circuit
      with it. Only believed if nick1 also specifies us.
    - New 'NodeFamily nick1,nick2,...' config option for a client to
      specify nodes that it doesn't want to use in the same circuit.
    - New 'Redirectexit pattern address:port' config option for a
      server to redirect exit connections, e.g. to a local squid.


Changes in version 0.0.9pre3 - 2004-10-13
  o Bugfixes on 0.0.8.1:
    - Better torrc example lines for dirbindaddress and orbindaddress.
    - Improved bounds checking on parsed ints (e.g. config options and
      the ones we find in directories.)
    - Better handling of size_t vs int, so we're more robust on 64
      bit platforms.
    - Fix the rest of the bug where a newly started OR would appear
      as unverified even after we've added his fingerprint and hupped
      the dirserver.
    - Fix a bug from 0.0.7: when read() failed on a stream, we would
      close it without sending back an end. So 'connection refused'
      would simply be ignored and the user would get no response.

  o Bugfixes on 0.0.9pre2:
    - Serving the cached-on-disk directory to people is bad. We now
      provide no directory until we've fetched a fresh one.
    - Workaround for bug on windows where cached-directories get crlf
      corruption.
    - Make get_default_conf_file() work on older windows too.
    - If we write a *:* exit policy line in the descriptor, don't write
      any more exit policy lines.

  o Features:
    - Use only 0.0.9pre1 and later servers for resolve cells.
    - Make the dirservers file obsolete.
      - Include a dir-signing-key token in directories to tell the
        parsing entity which key is being used to sign.
      - Remove the built-in bulky default dirservers string.
      - New config option "Dirserver %s:%d [fingerprint]", which can be
        repeated as many times as needed. If no dirservers specified,
        default to moria1,moria2,tor26.
    - Make moria2 advertise a dirport of 80, so people behind firewalls
      will be able to get a directory.
    - Http proxy support
      - Dirservers translate requests for http://%s:%d/x to /x
      - You can specify "HttpProxy %s[:%d]" and all dir fetches will
        be routed through this host.
      - Clients ask for /tor/x rather than /x for new enough dirservers.
        This way we can one day coexist peacefully with apache.
      - Clients specify a "Host: %s%d" http header, to be compatible
        with more proxies, and so running squid on an exit node can work.


Changes in version 0.0.8.1 - 2004-10-13
  o Bugfixes:
    - Fix a seg fault that can be triggered remotely for Tor
      clients/servers with an open dirport.
    - Fix a rare assert trigger, where routerinfos for entries in
      our cpath would expire while we're building the path.
    - Fix a bug in OutboundBindAddress so it (hopefully) works.
    - Fix a rare seg fault for people running hidden services on
      intermittent connections.
    - Fix a bug in parsing opt keywords with objects.
    - Fix a stale pointer assert bug when a stream detaches and
      reattaches.
    - Fix a string format vulnerability (probably not exploitable)
      in reporting stats locally.
    - Fix an assert trigger: sometimes launching circuits can fail
      immediately, e.g. because too many circuits have failed recently.
    - Fix a compile warning on 64 bit platforms.


Changes in version 0.0.9pre2 - 2004-10-03
  o Bugfixes:
    - Make fetching a cached directory work for 64-bit platforms too.
    - Make zlib.h a required header, not an optional header.


Changes in version 0.0.9pre1 - 2004-10-01
  o Bugfixes:
    - Stop using separate defaults for no-config-file and
      empty-config-file. Now you have to explicitly turn off SocksPort,
      if you don't want it open.
    - Fix a bug in OutboundBindAddress so it (hopefully) works.
    - Improve man page to mention more of the 0.0.8 features.
    - Fix a rare seg fault for people running hidden services on
      intermittent connections.
    - Change our file IO stuff (especially wrt OpenSSL) so win32 is
      happier.
    - Fix more dns related bugs: send back resolve_failed and end cells
      more reliably when the resolve fails, rather than closing the
      circuit and then trying to send the cell. Also attach dummy resolve
      connections to a circuit *before* calling dns_resolve(), to fix
      a bug where cached answers would never be sent in RESOLVED cells.
    - When we run out of disk space, or other log writing error, don't
      crash. Just stop logging to that log and continue.
    - We were starting to daemonize before we opened our logs, so if
      there were any problems opening logs, we would complain to stderr,
      which wouldn't work, and then mysteriously exit.
    - Fix a rare bug where sometimes a verified OR would connect to us
      before he'd uploaded his descriptor, which would cause us to
      assign conn->nickname as though he's unverified. Now we look through
      the fingerprint list to see if he's there.
    - Fix a rare assert trigger, where routerinfos for entries in
      our cpath would expire while we're building the path.

  o Features:
    - Clients can ask dirservers for /dir.z to get a compressed version
      of the directory. Only works for servers running 0.0.9, of course.
    - Make clients cache directories and use them to seed their router
      lists at startup. This means clients have a datadir again.
    - Configuration infrastructure support for warning on obsolete
      options.
    - Respond to content-encoding headers by trying to uncompress as
      appropriate.
    - Reply with a deflated directory when a client asks for "dir.z".
      We could use allow-encodings instead, but allow-encodings isn't
      specified in HTTP 1.0.
    - Raise the max dns workers from 50 to 100.
    - Discourage people from setting their dirfetchpostperiod more often
      than once per minute.
    - Protect dirservers from overzealous descriptor uploading -- wait
      10 seconds after directory gets dirty, before regenerating.


Changes in version 0.0.8 - 2004-08-25
  o Port it to SunOS 5.9 / Athena


Changes in version 0.0.8rc2 - 2004-08-20
  o Make it compile on cygwin again.
  o When picking unverified routers, skip those with low uptime and/or
    low bandwidth, depending on what properties you care about.


Changes in version 0.0.8rc1 - 2004-08-18
  o Changes from 0.0.7.3:
    - Bugfixes:
      - Fix assert triggers: if the other side returns an address 0.0.0.0,
        don't put it into the client dns cache.
      - If a begin failed due to exit policy, but we believe the IP address
        should have been allowed, switch that router to exitpolicy reject *:*
        until we get our next directory.
    - Features:
      - Clients choose nodes proportional to advertised bandwidth.
      - Avoid using nodes with low uptime as introduction points.
      - Handle servers with dynamic IP addresses: don't replace
        options->Address with the resolved one at startup, and
        detect our address right before we make a routerinfo each time.
      - 'FascistFirewall' option to pick dirservers and ORs on specific
        ports; plus 'FirewallPorts' config option to tell FascistFirewall
        which ports are open. (Defaults to 80,443)
      - Be more aggressive about trying to make circuits when the network
        has changed (e.g. when you unsuspend your laptop).
      - Check for time skew on http headers; report date in response to
        "GET /".
      - If the entrynode config line has only one node, don't pick it as
        an exitnode.
      - Add strict{entry|exit}nodes config options. If set to 1, then
        we refuse to build circuits that don't include the specified entry
        or exit nodes.
      - OutboundBindAddress config option, to bind to a specific
        IP address for outgoing connect()s.
      - End truncated log entries (e.g. directories) with "[truncated]".

  o Patches to 0.0.8preX:
    - Bugfixes:
      - Patches to compile and run on win32 again (maybe)?
      - Fix crash when looking for ~/.torrc with no $HOME set.
      - Fix a race bug in the unit tests.
      - Handle verified/unverified name collisions better when new
        routerinfo's arrive in a directory.
      - Sometimes routers were getting entered into the stats before
        we'd assigned their identity_digest. Oops.
      - Only pick and establish intro points after we've gotten a
        directory.
    - Features:
      - AllowUnverifiedNodes config option to let circuits choose no-name
        routers in entry,middle,exit,introduction,rendezvous positions.
        Allow middle and rendezvous positions by default.
      - Add a man page for tor-resolve.


Changes in version 0.0.7.3 - 2004-08-12
  o Stop dnsworkers from triggering an assert failure when you
    ask them to resolve the host "".


Changes in version 0.0.8pre3 - 2004-08-09
  o Changes from 0.0.7.2:
    - Allow multiple ORs with same nickname in routerlist -- now when
      people give us one identity key for a nickname, then later
      another, we don't constantly complain until the first expires.
    - Remember used bandwidth (both in and out), and publish 15-minute
      snapshots for the past day into our descriptor.
    - You can now fetch $DIRURL/running-routers to get just the
      running-routers line, not the whole descriptor list. (But
      clients don't use this yet.)
    - When people mistakenly use Tor as an http proxy, point them
      at the tor-doc.html rather than the INSTALL.
    - Remove our mostly unused -- and broken -- hex_encode()
      function. Use base16_encode() instead. (Thanks to Timo Lindfors
      for pointing out this bug.)
    - Rotate onion keys every 12 hours, not every 2 hours, so we have
      fewer problems with people using the wrong key.
    - Change the default exit policy to reject the default edonkey,
      kazaa, gnutella ports.
    - Add replace_file() to util.[ch] to handle win32's rename().

  o Changes from 0.0.8preX:
    - Fix two bugs in saving onion keys to disk when rotating, so
      hopefully we'll get fewer people using old onion keys.
    - Fix an assert error that was making SocksPolicy not work.
    - Be willing to expire routers that have an open dirport -- it's
      just the authoritative dirservers we want to not forget.
    - Reject tor-resolve requests for .onion addresses early, so we
      don't build a whole rendezvous circuit and then fail.
    - When you're warning a server that he's unverified, don't cry
      wolf unpredictably.
    - Fix a race condition: don't try to extend onto a connection
      that's still handshaking.
    - For servers in clique mode, require the conn to be open before
      you'll choose it for your path.
    - Fix some cosmetic bugs about duplicate mark-for-close, lack of
      end relay cell, etc.
    - Measure bandwidth capacity over the last 24 hours, not just 12
    - Bugfix: authoritative dirservers were making and signing a new
      directory for each client, rather than reusing the cached one.


Changes in version 0.0.8pre2 - 2004-08-04
  o Changes from 0.0.7.2:
    - Security fixes:
      - Check directory signature _before_ you decide whether you're
        you're running an obsolete version and should exit.
      - Check directory signature _before_ you parse the running-routers
        list to decide who's running or verified.
    - Bugfixes and features:
      - Check return value of fclose while writing to disk, so we don't
        end up with broken files when servers run out of disk space.
      - Log a warning if the user uses an unsafe socks variant, so people
        are more likely to learn about privoxy or socat.
      - Dirservers now include RFC1123-style dates in the HTTP headers,
        which one day we will use to better detect clock skew.

  o Changes from 0.0.8pre1:
    - Make it compile without warnings again on win32.
    - Log a warning if you're running an unverified server, to let you
      know you might want to get it verified.
    - Only pick a default nickname if you plan to be a server.


Changes in version 0.0.8pre1 - 2004-07-23
  o Bugfixes:
    - Made our unit tests compile again on OpenBSD 3.5, and tor
      itself compile again on OpenBSD on a sparc64.
    - We were neglecting milliseconds when logging on win32, so
      everything appeared to happen at the beginning of each second.

  o Protocol changes:
    - 'Extend' relay cell payloads now include the digest of the
      intended next hop's identity key. Now we can verify that we're
      extending to the right router, and also extend to routers we
      hadn't heard of before.

  o Features:
    - Tor nodes can now act as relays (with an advertised ORPort)
      without being manually verified by the dirserver operators.
      - Uploaded descriptors of unverified routers are now accepted
        by the dirservers, and included in the directory.
      - Verified routers are listed by nickname in the running-routers
        list; unverified routers are listed as "$<fingerprint>".
      - We now use hash-of-identity-key in most places rather than
        nickname or addr:port, for improved security/flexibility.
      - To avoid Sybil attacks, paths still use only verified servers.
        But now we have a chance to play around with hybrid approaches.
      - Nodes track bandwidth usage to estimate capacity (not used yet).
      - ClientOnly option for nodes that never want to become servers.
    - Directory caching.
      - "AuthoritativeDir 1" option for the official dirservers.
      - Now other nodes (clients and servers) will cache the latest
        directory they've pulled down.
      - They can enable their DirPort to serve it to others.
      - Clients will pull down a directory from any node with an open
        DirPort, and check the signature/timestamp correctly.
      - Authoritative dirservers now fetch directories from other
        authdirservers, to stay better synced.
      - Running-routers list tells who's down also, along with noting
        if they're verified (listed by nickname) or unverified (listed
        by hash-of-key).
      - Allow dirservers to serve running-router list separately.
        This isn't used yet.
    - ORs connect-on-demand to other ORs
      - If you get an extend cell to an OR you're not connected to,
        connect, handshake, and forward the create cell.
      - The authoritative dirservers stay connected to everybody,
        and everybody stays connected to 0.0.7 servers, but otherwise
        clients/servers expire unused connections after 5 minutes.
    - When servers get a sigint, they delay 30 seconds (refusing new
      connections) then exit. A second sigint causes immediate exit.
    - File and name management:
      - Look for .torrc if no CONFDIR "torrc" is found.
      - If no datadir is defined, then choose, make, and secure ~/.tor
        as datadir.
      - If torrc not found, exitpolicy reject *:*.
      - Expands ~/ in filenames to $HOME/ (but doesn't yet expand ~arma).
      - If no nickname is defined, derive default from hostname.
      - Rename secret key files, e.g. identity.key -> secret_id_key,
        to discourage people from mailing their identity key to tor-ops.
    - Refuse to build a circuit before the directory has arrived --
      it won't work anyway, since you won't know the right onion keys
      to use.
    - Try other dirservers immediately if the one you try is down. This
      should tolerate down dirservers better now.
    - Parse tor version numbers so we can do an is-newer-than check
      rather than an is-in-the-list check.
    - New socks command 'resolve', to let us shim gethostbyname()
      locally.
      - A 'tor_resolve' script to access the socks resolve functionality.
      - A new socks-extensions.txt doc file to describe our
        interpretation and extensions to the socks protocols.
    - Add a ContactInfo option, which gets published in descriptor.
    - Publish OR uptime in descriptor (and thus in directory) too.
    - Write tor version at the top of each log file
    - New docs in the tarball:
      - tor-doc.html.
      - Document that you should proxy your SSL traffic too.


Changes in version 0.0.7.2 - 2004-07-07
  o A better fix for the 0.0.0.0 problem, that will hopefully
    eliminate the remaining related assertion failures.


Changes in version 0.0.7.1 - 2004-07-04
  o When an address resolves to 0.0.0.0, treat it as a failed resolve,
    since internally we use 0.0.0.0 to signify "not yet resolved".


Changes in version 0.0.7 - 2004-06-07
  o Updated the man page to reflect the new features.


Changes in version 0.0.7rc2 - 2004-06-06
  o Changes from 0.0.7rc1:
    - Make it build on Win32 again.
  o Changes from 0.0.6.2:
    - Rotate dnsworkers and cpuworkers on SIGHUP, so they get new config
      settings too.


Changes in version 0.0.7rc1 - 2004-06-02
  o Bugfixes:
    - On sighup, we were adding another log without removing the first
      one. So log messages would get duplicated n times for n sighups.
    - Several cases of using a connection after we'd freed it. The
      problem was that connections that are pending resolve are in both
      the pending_resolve tree, and also the circuit's resolving_streams
      list. When you want to remove one, you must remove it from both.
    - Fix a double-mark-for-close where an end cell arrived for a
      resolving stream, and then the resolve failed.
    - Check directory signatures based on name of signer, not on whom
      we got the directory from. This will let us cache directories more
      easily.
  o Features:
    - Crank up some of our constants to handle more users.


Changes in version 0.0.7pre1 - 2004-06-02
  o Fixes for crashes and other obnoxious bugs:
    - Fix an epipe bug: sometimes when directory connections failed
      to connect, we would give them a chance to flush before closing
      them.
    - When we detached from a circuit because of resolvefailed, we
      would immediately try the same circuit twice more, and then
      give up on the resolve thinking we'd tried three different
      exit nodes.
    - Limit the number of intro circuits we'll attempt to build for a
      hidden service per 15-minute period.
    - Check recommended-software string *early*, before actually parsing
      the directory. Thus we can detect an obsolete version and exit,
      even if the new directory format doesn't parse.
  o Fixes for security bugs:
    - Remember which nodes are dirservers when you startup, and if a
      random OR enables his dirport, don't automatically assume he's
      a trusted dirserver.
  o Other bugfixes:
    - Directory connections were asking the wrong poll socket to
      start writing, and not asking themselves to start writing.
    - When we detached from a circuit because we sent a begin but
      didn't get a connected, we would use it again the first time;
      but after that we would correctly switch to a different one.
    - Stop warning when the first onion decrypt attempt fails; they
      will sometimes legitimately fail now that we rotate keys.
    - Override unaligned-access-ok check when $host_cpu is ia64 or
      arm. Apparently they allow it but the kernel whines.
    - Dirservers try to reconnect periodically too, in case connections
      have failed.
    - Fix some memory leaks in directory servers.
    - Allow backslash in Win32 filenames.
    - Made Tor build complain-free on FreeBSD, hopefully without
      breaking other BSD builds. We'll see.
  o Features:
    - Doxygen markup on all functions and global variables.
    - Make directory functions update routerlist, not replace it. So
      now directory disagreements are not so critical a problem.
    - Remove the upper limit on number of descriptors in a dirserver's
      directory (not that we were anywhere close).
    - Allow multiple logfiles at different severity ranges.
    - Allow *BindAddress to specify ":port" rather than setting *Port
      separately. Allow multiple instances of each BindAddress config
      option, so you can bind to multiple interfaces if you want.
    - Allow multiple exit policy lines, which are processed in order.
      Now we don't need that huge line with all the commas in it.
    - Enable accept/reject policies on SOCKS connections, so you can bind
      to 0.0.0.0 but still control who can use your OP.


Changes in version 0.0.6.2 - 2004-05-16
  o Our integrity-checking digest was checking only the most recent cell,
    not the previous cells like we'd thought.
    Thanks to Stefan Mark for finding the flaw!


Changes in version 0.0.6.1 - 2004-05-06
  o Fix two bugs in our AES counter-mode implementation (this affected
    onion-level stream encryption, but not TLS-level). It turns
    out we were doing something much more akin to a 16-character
    polyalphabetic cipher. Oops.
    Thanks to Stefan Mark for finding the flaw!
  o Retire moria3 as a directory server, and add tor26 as a directory
    server.


Changes in version 0.0.6 - 2004-05-02
  [version bump only]


Changes in version 0.0.6rc4 - 2004-05-01
  o Update the built-in dirservers list to use the new directory format
  o Fix a rare seg fault: if a node offering a hidden service attempts
    to build a circuit to Alice's rendezvous point and fails before it
    reaches the last hop, it retries with a different circuit, but
    then dies.
  o Handle windows socket errors correctly.


Changes in version 0.0.6rc3 - 2004-04-28
  o Don't expire non-general excess circuits (if we had enough
    circuits open, we were expiring rendezvous circuits -- even
    when they had a stream attached. oops.)
  o Fetch randomness from /dev/urandom better (not via fopen/fread)
  o Better debugging for tls errors
  o Some versions of openssl have an SSL_pending function that erroneously
    returns bytes when there is a non-application record pending.
  o Set Content-Type on the directory and hidserv descriptor.
  o Remove IVs from cipher code, since AES-ctr has none.
  o Win32 fixes. Tor now compiles on win32 with no warnings/errors.
    o We were using an array of length zero in a few places.
    o win32's gethostbyname can't resolve an IP to an IP.
    o win32's close can't close a socket.


Changes in version 0.0.6rc2 - 2004-04-26
  o Fix a bug where we were closing tls connections intermittently.
    It turns out openssl keeps its errors around -- so if an error
    happens, and you don't ask about it, and then another openssl
    operation happens and succeeds, and you ask if there was an error,
    it tells you about the first error. Fun fun.
  o Fix a bug that's been lurking since 27 may 03 (!)
    When passing back a destroy cell, we would use the wrong circ id.
    'Mostly harmless', but still worth fixing.
  o Since we don't support truncateds much, don't bother sending them;
    just close the circ.
  o check for <machine/limits.h> so we build on NetBSD again (I hope).
  o don't crash if a conn that sent a begin has suddenly lost its circuit
    (this was quite rare).


Changes in version 0.0.6rc1 - 2004-04-25
  o We now rotate link (tls context) keys and onion keys.
  o CREATE cells now include oaep padding, so you can tell
    if you decrypted them correctly.
  o Add bandwidthburst to server descriptor.
  o Directories now say which dirserver signed them.
  o Use a tor_assert macro that logs failed assertions too.


Changes in version 0.0.6pre5 - 2004-04-18
  o changes from 0.0.6pre4:
    - make tor build on broken freebsd 5.2 installs
    - fix a failed assert when you try an intro point, get a nack, and try
      a second one and it works.
    - when alice uses a port that the hidden service doesn't accept,
      it now sends back an end cell (denied by exit policy). otherwise
      alice would just have to wait to time out.
    - fix another rare bug: when we had tried all the intro
      points for a hidden service, we fetched the descriptor
      again, but we left our introcirc thinking it had already
      sent an intro, so it kept waiting for a response...
    - bugfix: when you sleep your hidden-service laptop, as soon
      as it wakes up it tries to upload a service descriptor, but
      socketpair fails for some reason (localhost not up yet?).
      now we simply give up on that upload, and we'll try again later.
      i'd still like to find the bug though.
    - if an intro circ waiting for an ack dies before getting one, then
      count it as a nack
    - we were reusing stale service descriptors and refetching usable
      ones. oops.


Changes in version 0.0.6pre4 - 2004-04-14
  o changes from 0.0.6pre3:
    - when bob fails to connect to the rendezvous point, and his
      circ didn't fail because of the rendezvous point itself, then
      he retries a couple of times
    - we expire introduction and rendezvous circs more thoroughly
      (sometimes they were hanging around forever)
    - we expire unattached rendezvous streams that have been around
      too long (they were sticking around forever).
    - fix a measly fencepost error that was crashing everybody with
      a strict glibc.


Changes in version 0.0.6pre3 - 2004-04-14
  o changes from 0.0.6pre2:
    - make hup work again
    - fix some memory leaks for dirservers
    - allow more skew in rendezvous descriptor timestamps, to help
      handle people like blanu who don't know what time it is
    - normal circs are 3 hops, but some rend/intro circs are 4, if
      the initiator doesn't get to choose the last hop
    - send acks for introductions, so alice can know whether to try
      again
    - bob publishes intro points more correctly
  o changes from 0.0.5:
    - fix an assert trigger that's been plaguing us since the days
      of 0.0.2prexx (thanks weasel!)
    - retry stream correctly when we fail to connect because of
      exit-policy-reject (should try another) or can't-resolve-address
      (also should try another, because dns on random internet servers
      is flaky).
    - when we hup a dirserver and we've *removed* a server from the
      approved-routers list, now we remove that server from the
      in-memory directories too


Changes in version 0.0.6pre2 - 2004-04-08
  o We fixed our base32 implementation. Now it works on all architectures.


Changes in version 0.0.6pre1 - 2004-04-08
  o Features:
    - Hidden services and rendezvous points are implemented. Go to
      http://6sxoyfb3h2nvok2d.onion/ for an index of currently available
      hidden services. (This only works via a socks4a proxy such as
      Privoxy, and currently it's quite slow.)


Changes in version 0.0.5 - 2004-03-30
  [version bump only]


Changes in version 0.0.5rc3 - 2004-03-29
  o Install torrc as torrc.sample -- we no longer clobber your
    torrc. (Woo!)
  o Re-enable recommendedversion checking (we broke it in rc2, oops)
  o Add in a 'notice' log level for things the operator should hear
    but that aren't warnings


Changes in version 0.0.5rc2 - 2004-03-29
  o Hold socks connection open until reply is flushed (if possible)
  o Make exit nodes resolve IPs to IPs immediately, rather than asking
    the dns farm to do it.
  o Fix c99 aliasing warnings in rephist.c
  o Don't include server descriptors that are older than 24 hours in the
    directory.
  o Give socks 'reject' replies their whole 15s to attempt to flush,
    rather than seeing the 60s timeout and assuming the flush had failed.
  o Clean automake droppings from the cvs repository


Changes in version 0.0.5rc1 - 2004-03-28
  o Fix mangled-state bug in directory fetching (was causing sigpipes).
  o Only build circuits after we've fetched the directory: clients were
    using only the directory servers before they'd fetched a directory.
    This also means longer startup time; so it goes.
  o Fix an assert trigger where an OP would fail to handshake, and we'd
    expect it to have a nickname.
  o Work around a tsocks bug: do a socks reject when AP connection dies
    early, else tsocks goes into an infinite loop.


Changes in version 0.0.4 - 2004-03-26
  o When connecting to a dirserver or OR and the network is down,
    we would crash.


Changes in version 0.0.3 - 2004-03-26
  o Warn and fail if server chose a nickname with illegal characters
  o Port to Solaris and Sparc:
    - include missing header fcntl.h
    - have autoconf find -lsocket -lnsl automatically
    - deal with hardware word alignment
    - make uname() work (solaris has a different return convention)
    - switch from using signal() to sigaction()
  o Preliminary work on reputation system:
    - Keep statistics on success/fail of connect attempts; they're published
      by kill -USR1 currently.
    - Add a RunTesting option to try to learn link state by creating test
      circuits, even when SocksPort is off.
    - Remove unused open circuits when there are too many.


Changes in version 0.0.2 - 2004-03-19
    - Include strlcpy and strlcat for safer string ops
    - define INADDR_NONE so we compile (but still not run) on solaris


Changes in version 0.0.2pre27 - 2004-03-14
  o Bugfixes:
    - Allow internal tor networks (we were rejecting internal IPs,
      now we allow them if they're set explicitly).
    - And fix a few endian issues.


Changes in version 0.0.2pre26 - 2004-03-14
  o New features:
    - If a stream times out after 15s without a connected cell, don't
      try that circuit again: try a new one.
    - Retry streams at most 4 times. Then give up.
    - When a dirserver gets a descriptor from an unknown router, it
      logs its fingerprint (so the dirserver operator can choose to
      accept it even without mail from the server operator).
    - Inform unapproved servers when we reject their descriptors.
    - Make tor build on Windows again. It works as a client, who knows
      about as a server.
    - Clearer instructions in the torrc for how to set up a server.
    - Be more efficient about reading fd's when our global token bucket
      (used for rate limiting) becomes empty.
  o Bugfixes:
    - Stop asserting that computers always go forward in time. It's
      simply not true.
    - When we sent a cell (e.g. destroy) and then marked an OR connection
      expired, we might close it before finishing a flush if the other
      side isn't reading right then.
    - Don't allow dirservers to start if they haven't defined
      RecommendedVersions
    - We were caching transient dns failures. Oops.
    - Prevent servers from publishing an internal IP as their address.
    - Address a strcat vulnerability in circuit.c


Changes in version 0.0.2pre25 - 2004-03-04
  o New features:
    - Put the OR's IP in its router descriptor, not its fqdn. That way
      we'll stop being stalled by gethostbyname for nodes with flaky dns,
      e.g. poblano.
  o Bugfixes:
    - If the user typed in an address that didn't resolve, the server
      crashed.


Changes in version 0.0.2pre24 - 2004-03-03
  o Bugfixes:
    - Fix an assertion failure in dns.c, where we were trying to dequeue
      a pending dns resolve even if it wasn't pending
    - Fix a spurious socks5 warning about still trying to write after the
      connection is finished.
    - Hold certain marked_for_close connections open until they're finished
      flushing, rather than losing bytes by closing them too early.
    - Correctly report the reason for ending a stream
    - Remove some duplicate calls to connection_mark_for_close
    - Put switch_id and start_daemon earlier in the boot sequence, so it
      will actually try to chdir() to options.DataDirectory
    - Make 'make test' exit(1) if a test fails; fix some unit tests
    - Make tor fail when you use a config option it doesn't know about,
      rather than warn and continue.
    - Make --version work
    - Bugfixes on the rpm spec file and tor.sh, so it's more up to date


Changes in version 0.0.2pre23 - 2004-02-29
  o New features:
    - Print a statement when the first circ is finished, so the user
      knows it's working.
    - If a relay cell is unrecognized at the end of the circuit,
      send back a destroy. (So attacks to mutate cells are more
      clearly thwarted.)
    - New config option 'excludenodes' to avoid certain nodes for circuits.
    - When it daemonizes, it chdir's to the DataDirectory rather than "/",
      so you can collect coredumps there.
 o Bugfixes:
    - Fix a bug in tls flushing where sometimes data got wedged and
      didn't flush until more data got sent. Hopefully this bug was
      a big factor in the random delays we were seeing.
    - Make 'connected' cells include the resolved IP, so the client
      dns cache actually gets populated.
    - Disallow changing from ORPort=0 to ORPort>0 on hup.
    - When we time-out on a stream and detach from the circuit, send an
      end cell down it first.
    - Only warn about an unknown router (in exitnodes, entrynodes,
      excludenodes) after we've fetched a directory.


Changes in version 0.0.2pre22 - 2004-02-26
  o New features:
    - Servers publish less revealing uname information in descriptors.
    - More memory tracking and assertions, to crash more usefully when
      errors happen.
    - If the default torrc isn't there, just use some default defaults.
      Plus provide an internal dirservers file if they don't have one.
    - When the user tries to use Tor as an http proxy, give them an http
      501 failure explaining that we're a socks proxy.
    - Dump a new router.desc on hup, to help confused people who change
      their exit policies and then wonder why router.desc doesn't reflect
      it.
    - Clean up the generic tor.sh init script that we ship with.
  o Bugfixes:
    - If the exit stream is pending on the resolve, and a destroy arrives,
      then the stream wasn't getting removed from the pending list. I
      think this was the one causing recent server crashes.
    - Use a more robust poll on OSX 10.3, since their poll is flaky.
    - When it couldn't resolve any dirservers, it was useless from then on.
      Now it reloads the RouterFile (or default dirservers) if it has no
      dirservers.
    - Move the 'tor' binary back to /usr/local/bin/ -- it turns out
      many users don't even *have* a /usr/local/sbin/.


Changes in version 0.0.2pre21 - 2004-02-18
  o New features:
    - There's a ChangeLog file that actually reflects the changelog.
    - There's a 'torify' wrapper script, with an accompanying
      tor-tsocks.conf, that simplifies the process of using tsocks for
      tor. It even has a man page.
    - The tor binary gets installed to sbin rather than bin now.
    - Retry streams where the connected cell hasn't arrived in 15 seconds
    - Clean up exit policy handling -- get the default out of the torrc,
      so we can update it without forcing each server operator to fix
      his/her torrc.
    - Allow imaps and pop3s in default exit policy
  o Bugfixes:
    - Prevent picking middleman nodes as the last node in the circuit


Changes in version 0.0.2pre20 - 2004-01-30
  o New features:
    - We now have a deb package, and it's in debian unstable. Go to
      it, apt-getters. :)
    - I've split the TotalBandwidth option into BandwidthRate (how many
      bytes per second you want to allow, long-term) and
      BandwidthBurst (how many bytes you will allow at once before the cap
      kicks in).  This better token bucket approach lets you, say, set
      BandwidthRate to 10KB/s and BandwidthBurst to 10MB, allowing good
      performance while not exceeding your monthly bandwidth quota.
    - Push out a tls record's worth of data once you've got it, rather
      than waiting until you've read everything waiting to be read. This
      may improve performance by pipelining better. We'll see.
    - Add an AP_CONN_STATE_CONNECTING state, to allow streams to detach
      from failed circuits (if they haven't been connected yet) and attach
      to new ones.
    - Expire old streams that haven't managed to connect. Some day we'll
      have them reattach to new circuits instead.

  o Bugfixes:
    - Fix several memory leaks that were causing servers to become bloated
      after a while.
    - Fix a few very rare assert triggers. A few more remain.
    - Setuid to User _before_ complaining about running as root.


Changes in version 0.0.2pre19 - 2004-01-07
  o Bugfixes:
    - Fix deadlock condition in dns farm. We were telling a child to die by
      closing the parent's file descriptor to him. But newer children were
      inheriting the open file descriptor from the parent, and since they
      weren't closing it, the socket never closed, so the child never read
      eof, so he never knew to exit. Similarly, dns workers were holding
      open other sockets, leading to all sorts of chaos.
    - New cleaner daemon() code for forking and backgrounding.
    - If you log to a file, it now prints an entry at the top of the
      logfile so you know it's working.
    - The onionskin challenge length was 30 bytes longer than necessary.
    - Started to patch up the spec so it's not quite so out of date.


Changes in version 0.0.2pre18 - 2004-01-02
  o Bugfixes:
    - Fix endian issues with the 'integrity' field in the relay header.
    - Fix a potential bug where connections in state
      AP_CONN_STATE_CIRCUIT_WAIT might unexpectedly ask to write.


Changes in version 0.0.2pre17 - 2003-12-30
  o Bugfixes:
    - Made --debuglogfile (or any second log file, actually) work.
    - Resolved an edge case in get_unique_circ_id_by_conn where a smart
      adversary could force us into an infinite loop.

  o Features:
    - Each onionskin handshake now includes a hash of the computed key,
      to prove the server's identity and help perfect forward secrecy.
    - Changed cell size from 256 to 512 bytes (working toward compatibility
      with MorphMix).
    - Changed cell length to 2 bytes, and moved it to the relay header.
    - Implemented end-to-end integrity checking for the payloads of
      relay cells.
    - Separated streamid from 'recognized' (otherwise circuits will get
      messed up when we try to have streams exit from the middle). We
      use the integrity-checking to confirm that a cell is addressed to
      this hop.
    - Randomize the initial circid and streamid values, so an adversary who
      breaks into a node can't learn how many circuits or streams have
      been made so far.


Changes in version 0.0.2pre16 - 2003-12-14
  o Bugfixes:
    - Fixed a bug that made HUP trigger an assert
    - Fixed a bug where a circuit that immediately failed wasn't being
      counted as a failed circuit in counting retries.

  o Features:
    - Now we close the circuit when we get a truncated cell: otherwise we're
      open to an anonymity attack where a bad node in the path truncates
      the circuit and then we open streams at him.
    - Add port ranges to exit policies
    - Add a conservative default exit policy
    - Warn if you're running tor as root
    - on HUP, retry OR connections and close/rebind listeners
    - options.EntryNodes: try these nodes first when picking the first node
    - options.ExitNodes: if your best choices happen to include any of
      your preferred exit nodes, you choose among just those preferred
      exit nodes.
    - options.ExcludedNodes: nodes that are never picked in path building


Changes in version 0.0.2pre15 - 2003-12-03
  o Robustness and bugfixes:
    - Sometimes clients would cache incorrect DNS resolves, which would
      really screw things up.
    - An OP that goes offline would slowly leak all its sockets and stop
      working.
    - A wide variety of bugfixes in exit node selection, exit policy
      handling, and processing pending streams when a new circuit is
      established.
    - Pick nodes for a path only from those the directory says are up
    - Choose randomly from all running dirservers, not always the first one
    - Increase allowed http header size for directory fetch.
    - Stop writing to stderr (if we're daemonized it will be closed).
    - Enable -g always, so cores will be more useful to me.
    - Switch "-lcrypto -lssl" to "-lssl -lcrypto" for broken distributions.

  o Documentation:
    - Wrote a man page. It lists commonly used options.

  o Configuration:
    - Change default loglevel to warn.
    - Make PidFile default to null rather than littering in your CWD.
    - OnionRouter config option is now obsolete. Instead it just checks
      ORPort>0.
    - Moved to a single unified torrc file for both clients and servers.


Changes in version 0.0.2pre14 - 2003-11-29
  o Robustness and bugfixes:
    - Force the admin to make the DataDirectory himself
      - to get ownership/permissions right
      - so clients no longer make a DataDirectory and then never use it
    - fix bug where a client who was offline for 45 minutes would never
      pull down a directory again
    - fix (or at least hide really well) the dns assert bug that was
      causing server crashes
    - warnings and improved robustness wrt clockskew for certs
    - use the native daemon(3) to daemonize, when available
    - exit if bind() fails
    - exit if neither socksport nor orport is defined
    - include our own tor_timegm (Win32 doesn't have its own)
    - bugfix for win32 with lots of connections
    - fix minor bias in PRNG
    - make dirserver more robust to corrupt cached directory

  o Documentation:
    - Wrote the design document (woo)

  o Circuit building and exit policies:
    - Circuits no longer try to use nodes that the directory has told them
      are down.
    - Exit policies now support bitmasks (18.0.0.0/255.0.0.0) and
      bitcounts (18.0.0.0/8).
    - Make AP connections standby for a circuit if no suitable circuit
      exists, rather than failing
    - Circuits choose exit node based on addr/port, exit policies, and
      which AP connections are standing by
    - Bump min pathlen from 2 to 3
    - Relay end cells have a payload to describe why the stream ended.
    - If the stream failed because of exit policy, try again with a new
      circuit.
    - Clients have a dns cache to remember resolved addresses.
    - Notice more quickly when we have no working circuits

  o Configuration:
    - APPort is now called SocksPort
    - SocksBindAddress, ORBindAddress, DirBindAddress let you configure
      where to bind
    - RecommendedVersions is now a config variable rather than
      hardcoded (for dirservers)
    - Reloads config on HUP
    - Usage info on -h or --help
    - If you set User and Group config vars, it'll setu/gid to them.


Changes in version 0.0.2pre13 - 2003-10-19
  o General stability:
    - SSL_write no longer fails when it returns WANTWRITE and the number
      of bytes in the buf has changed by the next SSL_write call.
    - Fix segfault fetching directory when network is down
    - Fix a variety of minor memory leaks
    - Dirservers reload the fingerprints file on HUP, so I don't have
      to take down the network when I approve a new router
    - Default server config file has explicit Address line to specify fqdn

  o Buffers:
    - Buffers grow and shrink as needed (Cut process size from 20M to 2M)
    - Make listener connections not ever alloc bufs

  o Autoconf improvements:
    - don't clobber an external CFLAGS in ./configure
    - Make install now works
    - create var/lib/tor on make install
    - autocreate a tor.sh initscript to help distribs
    - autocreate the torrc and sample-server-torrc with correct paths

  o Log files and Daemonizing now work:
    - If --DebugLogFile is specified, log to it at -l debug
    - If --LogFile is specified, use it instead of commandline
    - If --RunAsDaemon is set, tor forks and backgrounds on startup
<|MERGE_RESOLUTION|>--- conflicted
+++ resolved
@@ -1,4 +1,3 @@
-<<<<<<< HEAD
 Changes in version 0.2.2.1-alpha - 2009-??-??
   o Security fixes:
     - Fix an edge case where a malicious exit relay could convince a
@@ -44,10 +43,7 @@
       controllers.
 
 
-Changes in version 0.2.1.17-rc - 2009-07-02
-=======
 Changes in version 0.2.1.17-rc - 2009-07-07
->>>>>>> d996b746
   o Major features:
     - Clients now use the bandwidth values in the consensus, rather than
       the bandwidth values in each relay descriptor. This approach opens
