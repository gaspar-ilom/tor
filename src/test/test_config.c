/* Copyright (c) 2001-2004, Roger Dingledine.
 * Copyright (c) 2004-2006, Roger Dingledine, Nick Mathewson.
 * Copyright (c) 2007-2017, The Tor Project, Inc. */
/* See LICENSE for licensing information */

#include "orconfig.h"

#define CONFIG_PRIVATE
#define PT_PRIVATE
#define ROUTERSET_PRIVATE
#include "or.h"
#include "address.h"
#include "addressmap.h"
#include "bridges.h"
#include "circuitmux_ewma.h"
#include "circuitbuild.h"
#include "config.h"
#include "confparse.h"
#include "connection.h"
#include "connection_edge.h"
#include "test.h"
#include "util.h"
#include "address.h"
#include "connection_or.h"
#include "control.h"
#include "cpuworker.h"
#include "dirserv.h"
#include "dirvote.h"
#include "dns.h"
#include "entrynodes.h"
#include "transports.h"
#include "ext_orport.h"
#include "geoip.h"
#include "hibernate.h"
#include "main.h"
#include "networkstatus.h"
#include "nodelist.h"
#include "policies.h"
#include "rendclient.h"
#include "rendservice.h"
#include "router.h"
#include "routerlist.h"
#include "routerset.h"
#include "statefile.h"
#include "test.h"
#include "transports.h"
#include "util.h"

#include "test_helpers.h"

static void
test_config_addressmap(void *arg)
{
  char buf[1024];
  char address[256];
  time_t expires = TIME_MAX;
  (void)arg;

  strlcpy(buf, "MapAddress .invalidwildcard.com *.torserver.exit\n" // invalid
          "MapAddress *invalidasterisk.com *.torserver.exit\n" // invalid
          "MapAddress *.google.com *.torserver.exit\n"
          "MapAddress *.yahoo.com *.google.com.torserver.exit\n"
          "MapAddress *.cn.com www.cnn.com\n"
          "MapAddress *.cnn.com www.cnn.com\n"
          "MapAddress ex.com www.cnn.com\n"
          "MapAddress ey.com *.cnn.com\n"
          "MapAddress www.torproject.org 1.1.1.1\n"
          "MapAddress other.torproject.org "
            "this.torproject.org.otherserver.exit\n"
          "MapAddress test.torproject.org 2.2.2.2\n"
          "MapAddress www.google.com 3.3.3.3\n"
          "MapAddress www.example.org 4.4.4.4\n"
          "MapAddress 4.4.4.4 7.7.7.7\n"
          "MapAddress 4.4.4.4 5.5.5.5\n"
          "MapAddress www.infiniteloop.org 6.6.6.6\n"
          "MapAddress 6.6.6.6 www.infiniteloop.org\n"
          , sizeof(buf));

  config_get_lines(buf, &(get_options_mutable()->AddressMap), 0);
  config_register_addressmaps(get_options());

/* Use old interface for now, so we don't need to rewrite the unit tests */
#define addressmap_rewrite(a,s,eo,ao)                                   \
  addressmap_rewrite((a),(s), ~0, (eo),(ao))

  /* MapAddress .invalidwildcard.com .torserver.exit  - no match */
  strlcpy(address, "www.invalidwildcard.com", sizeof(address));
  tt_assert(!addressmap_rewrite(address, sizeof(address), &expires, NULL));

  /* MapAddress *invalidasterisk.com .torserver.exit  - no match */
  strlcpy(address, "www.invalidasterisk.com", sizeof(address));
  tt_assert(!addressmap_rewrite(address, sizeof(address), &expires, NULL));

  /* Where no mapping for FQDN match on top-level domain */
  /* MapAddress .google.com .torserver.exit */
  strlcpy(address, "reader.google.com", sizeof(address));
  tt_assert(addressmap_rewrite(address, sizeof(address), &expires, NULL));
  tt_str_op(address,OP_EQ, "reader.torserver.exit");

  /* MapAddress *.yahoo.com *.google.com.torserver.exit */
  strlcpy(address, "reader.yahoo.com", sizeof(address));
  tt_assert(addressmap_rewrite(address, sizeof(address), &expires, NULL));
  tt_str_op(address,OP_EQ, "reader.google.com.torserver.exit");

  /*MapAddress *.cnn.com www.cnn.com */
  strlcpy(address, "cnn.com", sizeof(address));
  tt_assert(addressmap_rewrite(address, sizeof(address), &expires, NULL));
  tt_str_op(address,OP_EQ, "www.cnn.com");

  /* MapAddress .cn.com www.cnn.com */
  strlcpy(address, "www.cn.com", sizeof(address));
  tt_assert(addressmap_rewrite(address, sizeof(address), &expires, NULL));
  tt_str_op(address,OP_EQ, "www.cnn.com");

  /* MapAddress ex.com www.cnn.com  - no match */
  strlcpy(address, "www.ex.com", sizeof(address));
  tt_assert(!addressmap_rewrite(address, sizeof(address), &expires, NULL));

  /* MapAddress ey.com *.cnn.com - invalid expression */
  strlcpy(address, "ey.com", sizeof(address));
  tt_assert(!addressmap_rewrite(address, sizeof(address), &expires, NULL));

  /* Where mapping for FQDN match on FQDN */
  strlcpy(address, "www.google.com", sizeof(address));
  tt_assert(addressmap_rewrite(address, sizeof(address), &expires, NULL));
  tt_str_op(address,OP_EQ, "3.3.3.3");

  strlcpy(address, "www.torproject.org", sizeof(address));
  tt_assert(addressmap_rewrite(address, sizeof(address), &expires, NULL));
  tt_str_op(address,OP_EQ, "1.1.1.1");

  strlcpy(address, "other.torproject.org", sizeof(address));
  tt_assert(addressmap_rewrite(address, sizeof(address), &expires, NULL));
  tt_str_op(address,OP_EQ, "this.torproject.org.otherserver.exit");

  strlcpy(address, "test.torproject.org", sizeof(address));
  tt_assert(addressmap_rewrite(address, sizeof(address), &expires, NULL));
  tt_str_op(address,OP_EQ, "2.2.2.2");

  /* Test a chain of address mappings and the order in which they were added:
          "MapAddress www.example.org 4.4.4.4"
          "MapAddress 4.4.4.4 7.7.7.7"
          "MapAddress 4.4.4.4 5.5.5.5"
  */
  strlcpy(address, "www.example.org", sizeof(address));
  tt_assert(addressmap_rewrite(address, sizeof(address), &expires, NULL));
  tt_str_op(address,OP_EQ, "5.5.5.5");

  /* Test infinite address mapping results in no change */
  strlcpy(address, "www.infiniteloop.org", sizeof(address));
  tt_assert(addressmap_rewrite(address, sizeof(address), &expires, NULL));
  tt_str_op(address,OP_EQ, "www.infiniteloop.org");

  /* Test we don't find false positives */
  strlcpy(address, "www.example.com", sizeof(address));
  tt_assert(!addressmap_rewrite(address, sizeof(address), &expires, NULL));

  /* Test top-level-domain matching a bit harder */
  config_free_lines(get_options_mutable()->AddressMap);
  addressmap_clear_configured();
  strlcpy(buf, "MapAddress *.com *.torserver.exit\n"
          "MapAddress *.torproject.org 1.1.1.1\n"
          "MapAddress *.net 2.2.2.2\n"
          , sizeof(buf));
  config_get_lines(buf, &(get_options_mutable()->AddressMap), 0);
  config_register_addressmaps(get_options());

  strlcpy(address, "www.abc.com", sizeof(address));
  tt_assert(addressmap_rewrite(address, sizeof(address), &expires, NULL));
  tt_str_op(address,OP_EQ, "www.abc.torserver.exit");

  strlcpy(address, "www.def.com", sizeof(address));
  tt_assert(addressmap_rewrite(address, sizeof(address), &expires, NULL));
  tt_str_op(address,OP_EQ, "www.def.torserver.exit");

  strlcpy(address, "www.torproject.org", sizeof(address));
  tt_assert(addressmap_rewrite(address, sizeof(address), &expires, NULL));
  tt_str_op(address,OP_EQ, "1.1.1.1");

  strlcpy(address, "test.torproject.org", sizeof(address));
  tt_assert(addressmap_rewrite(address, sizeof(address), &expires, NULL));
  tt_str_op(address,OP_EQ, "1.1.1.1");

  strlcpy(address, "torproject.net", sizeof(address));
  tt_assert(addressmap_rewrite(address, sizeof(address), &expires, NULL));
  tt_str_op(address,OP_EQ, "2.2.2.2");

  /* We don't support '*' as a mapping directive */
  config_free_lines(get_options_mutable()->AddressMap);
  addressmap_clear_configured();
  strlcpy(buf, "MapAddress * *.torserver.exit\n", sizeof(buf));
  config_get_lines(buf, &(get_options_mutable()->AddressMap), 0);
  config_register_addressmaps(get_options());

  strlcpy(address, "www.abc.com", sizeof(address));
  tt_assert(!addressmap_rewrite(address, sizeof(address), &expires, NULL));

  strlcpy(address, "www.def.net", sizeof(address));
  tt_assert(!addressmap_rewrite(address, sizeof(address), &expires, NULL));

  strlcpy(address, "www.torproject.org", sizeof(address));
  tt_assert(!addressmap_rewrite(address, sizeof(address), &expires, NULL));

#undef addressmap_rewrite

 done:
  config_free_lines(get_options_mutable()->AddressMap);
  get_options_mutable()->AddressMap = NULL;
  addressmap_free_all();
}

static int
is_private_dir(const char* path)
{
  struct stat st;
  int r = stat(path, &st);
  if (r) {
    return 0;
  }
#if !defined (_WIN32)
  if ((st.st_mode & (S_IFDIR | 0777)) != (S_IFDIR | 0700)) {
    return 0;
  }
#endif
  return 1;
}

static void
test_config_check_or_create_data_subdir(void *arg)
{
  or_options_t *options = get_options_mutable();
  char *datadir;
  const char *subdir = "test_stats";
  char *subpath;
  struct stat st;
  int r;
#if !defined (_WIN32)
  unsigned group_permission;
#endif
  (void)arg;

  tor_free(options->DataDirectory);
  datadir = options->DataDirectory = tor_strdup(get_fname("datadir-0"));
  subpath = get_datadir_fname(subdir);

#if defined (_WIN32)
  tt_int_op(mkdir(options->DataDirectory), OP_EQ, 0);
#else
  tt_int_op(mkdir(options->DataDirectory, 0700), OP_EQ, 0);
#endif

  r = stat(subpath, &st);

  // The subdirectory shouldn't exist yet,
  // but should be created by the call to check_or_create_data_subdir.
  tt_assert(r && (errno == ENOENT));
  tt_assert(!check_or_create_data_subdir(subdir));
  tt_assert(is_private_dir(subpath));

  // The check should return 0, if the directory already exists
  // and is private to the user.
  tt_assert(!check_or_create_data_subdir(subdir));

  r = stat(subpath, &st);
  if (r) {
    tt_abort_perror("stat");
  }

#if !defined (_WIN32)
  group_permission = st.st_mode | 0070;
  r = chmod(subpath, group_permission);

  if (r) {
    tt_abort_perror("chmod");
  }

  // If the directory exists, but its mode is too permissive
  // a call to check_or_create_data_subdir should reset the mode.
  tt_assert(!is_private_dir(subpath));
  tt_assert(!check_or_create_data_subdir(subdir));
  tt_assert(is_private_dir(subpath));
#endif /* !defined (_WIN32) */

 done:
  rmdir(subpath);
  tor_free(datadir);
  tor_free(subpath);
}

static void
test_config_write_to_data_subdir(void *arg)
{
  or_options_t* options = get_options_mutable();
  char *datadir;
  char *cp = NULL;
  const char* subdir = "test_stats";
  const char* fname = "test_file";
  const char* str =
      "Lorem ipsum dolor sit amet, consetetur sadipscing\n"
      "elitr, sed diam nonumy eirmod\n"
      "tempor invidunt ut labore et dolore magna aliquyam\n"
      "erat, sed diam voluptua.\n"
      "At vero eos et accusam et justo duo dolores et ea\n"
      "rebum. Stet clita kasd gubergren,\n"
      "no sea takimata sanctus est Lorem ipsum dolor sit amet.\n"
      "Lorem ipsum dolor sit amet,\n"
      "consetetur sadipscing elitr, sed diam nonumy eirmod\n"
      "tempor invidunt ut labore et dolore\n"
      "magna aliquyam erat, sed diam voluptua. At vero eos et\n"
      "accusam et justo duo dolores et\n"
      "ea rebum. Stet clita kasd gubergren, no sea takimata\n"
      "sanctus est Lorem ipsum dolor sit amet.";
  char* filepath = NULL;
  (void)arg;

  tor_free(options->DataDirectory);
  datadir = options->DataDirectory = tor_strdup(get_fname("datadir-1"));
  filepath = get_datadir_fname2(subdir, fname);

#if defined (_WIN32)
  tt_int_op(mkdir(options->DataDirectory), OP_EQ, 0);
#else
  tt_int_op(mkdir(options->DataDirectory, 0700), OP_EQ, 0);
#endif

  // Write attempt shoudl fail, if subdirectory doesn't exist.
  tt_assert(write_to_data_subdir(subdir, fname, str, NULL));
  tt_assert(! check_or_create_data_subdir(subdir));

  // Content of file after write attempt should be
  // equal to the original string.
  tt_assert(!write_to_data_subdir(subdir, fname, str, NULL));
  cp = read_file_to_str(filepath, 0, NULL);
  tt_str_op(cp,OP_EQ, str);
  tor_free(cp);

  // A second write operation should overwrite the old content.
  tt_assert(!write_to_data_subdir(subdir, fname, str, NULL));
  cp = read_file_to_str(filepath, 0, NULL);
  tt_str_op(cp,OP_EQ, str);
  tor_free(cp);

 done:
  (void) unlink(filepath);
  rmdir(options->DataDirectory);
  tor_free(datadir);
  tor_free(filepath);
  tor_free(cp);
}

/* Test helper function: Make sure that a bridge line gets parsed
 * properly. Also make sure that the resulting bridge_line_t structure
 * has its fields set correctly. */
static void
good_bridge_line_test(const char *string, const char *test_addrport,
                      const char *test_digest, const char *test_transport,
                      const smartlist_t *test_socks_args)
{
  char *tmp = NULL;
  bridge_line_t *bridge_line = parse_bridge_line(string);
  tt_assert(bridge_line);

  /* test addrport */
  tmp = tor_strdup(fmt_addrport(&bridge_line->addr, bridge_line->port));
  tt_str_op(test_addrport,OP_EQ, tmp);
  tor_free(tmp);

  /* If we were asked to validate a digest, but we did not get a
     digest after parsing, we failed. */
  if (test_digest && tor_digest_is_zero(bridge_line->digest))
    tt_abort();

  /* If we were not asked to validate a digest, and we got a digest
     after parsing, we failed again. */
  if (!test_digest && !tor_digest_is_zero(bridge_line->digest))
    tt_abort();

  /* If we were asked to validate a digest, and we got a digest after
     parsing, make sure it's correct. */
  if (test_digest) {
    tmp = tor_strdup(hex_str(bridge_line->digest, DIGEST_LEN));
    tor_strlower(tmp);
    tt_str_op(test_digest,OP_EQ, tmp);
    tor_free(tmp);
  }

  /* If we were asked to validate a transport name, make sure tha it
     matches with the transport name that was parsed. */
  if (test_transport && !bridge_line->transport_name)
    tt_abort();
  if (!test_transport && bridge_line->transport_name)
    tt_abort();
  if (test_transport)
    tt_str_op(test_transport,OP_EQ, bridge_line->transport_name);

  /* Validate the SOCKS argument smartlist. */
  if (test_socks_args && !bridge_line->socks_args)
    tt_abort();
  if (!test_socks_args && bridge_line->socks_args)
    tt_abort();
  if (test_socks_args)
    tt_assert(smartlist_strings_eq(test_socks_args,
                                     bridge_line->socks_args));

 done:
  tor_free(tmp);
  bridge_line_free(bridge_line);
}

/* Test helper function: Make sure that a bridge line is
 * unparseable. */
static void
bad_bridge_line_test(const char *string)
{
  bridge_line_t *bridge_line = parse_bridge_line(string);
  if (bridge_line)
    TT_FAIL(("%s was supposed to fail, but it didn't.", string));
  tt_ptr_op(bridge_line, OP_EQ, NULL);

 done:
  bridge_line_free(bridge_line);
}

static void
test_config_parse_bridge_line(void *arg)
{
  (void) arg;
  good_bridge_line_test("192.0.2.1:4123",
                        "192.0.2.1:4123", NULL, NULL, NULL);

  good_bridge_line_test("192.0.2.1",
                        "192.0.2.1:443", NULL, NULL, NULL);

  good_bridge_line_test("transport [::1]",
                        "[::1]:443", NULL, "transport", NULL);

  good_bridge_line_test("transport 192.0.2.1:12 "
                        "4352e58420e68f5e40bf7c74faddccd9d1349413",
                        "192.0.2.1:12",
                        "4352e58420e68f5e40bf7c74faddccd9d1349413",
                        "transport", NULL);

  {
    smartlist_t *sl_tmp = smartlist_new();
    smartlist_add_asprintf(sl_tmp, "twoandtwo=five");

    good_bridge_line_test("transport 192.0.2.1:12 "
                    "4352e58420e68f5e40bf7c74faddccd9d1349413 twoandtwo=five",
                    "192.0.2.1:12", "4352e58420e68f5e40bf7c74faddccd9d1349413",
                    "transport", sl_tmp);

    SMARTLIST_FOREACH(sl_tmp, char *, s, tor_free(s));
    smartlist_free(sl_tmp);
  }

  {
    smartlist_t *sl_tmp = smartlist_new();
    smartlist_add_asprintf(sl_tmp, "twoandtwo=five");
    smartlist_add_asprintf(sl_tmp, "z=z");

    good_bridge_line_test("transport 192.0.2.1:12 twoandtwo=five z=z",
                          "192.0.2.1:12", NULL, "transport", sl_tmp);

    SMARTLIST_FOREACH(sl_tmp, char *, s, tor_free(s));
    smartlist_free(sl_tmp);
  }

  {
    smartlist_t *sl_tmp = smartlist_new();
    smartlist_add_asprintf(sl_tmp, "dub=come");
    smartlist_add_asprintf(sl_tmp, "save=me");

    good_bridge_line_test("transport 192.0.2.1:12 "
                          "4352e58420e68f5e40bf7c74faddccd9d1349666 "
                          "dub=come save=me",

                          "192.0.2.1:12",
                          "4352e58420e68f5e40bf7c74faddccd9d1349666",
                          "transport", sl_tmp);

    SMARTLIST_FOREACH(sl_tmp, char *, s, tor_free(s));
    smartlist_free(sl_tmp);
  }

  good_bridge_line_test("192.0.2.1:1231 "
                        "4352e58420e68f5e40bf7c74faddccd9d1349413",
                        "192.0.2.1:1231",
                        "4352e58420e68f5e40bf7c74faddccd9d1349413",
                        NULL, NULL);

  /* Empty line */
  bad_bridge_line_test("");
  /* bad transport name */
  bad_bridge_line_test("tr$n_sp0r7 190.20.2.2");
  /* weird ip address */
  bad_bridge_line_test("a.b.c.d");
  /* invalid fpr */
  bad_bridge_line_test("2.2.2.2:1231 4352e58420e68f5e40bf7c74faddccd9d1349");
  /* no k=v in the end */
  bad_bridge_line_test("obfs2 2.2.2.2:1231 "
                       "4352e58420e68f5e40bf7c74faddccd9d1349413 what");
  /* no addrport */
  bad_bridge_line_test("asdw");
  /* huge k=v value that can't fit in SOCKS fields */
  bad_bridge_line_test(
           "obfs2 2.2.2.2:1231 aaaaaaaaaaaaaaaaaaaaaaaaaaaaaaaaaaaaaaaaaaaaaaa"
           "aaaaaaaaaaaaaaaaaaaaaaaaaaaaaaaaaaaaaaaaaaaaaaaaaaaaaaaaaaaaaaaaaa"
           "aaaaaaaaaaaaaaaaaaaaaaaaaaaaaaaaaaaaaaaaaaaaaaaaaaaaaaaaaaaaaaaaaa"
           "aaaaaaaaaaaaaaaaaaaaaaaaaaaaaaaaaaaaaaaaaaaaaaaaaaaaaaaaaaaaaaaaaa"
           "aaaaaaaaaaaaaaaaaaaaaaaaaaaaaaaaaaaaaaaaaaaaaaaaaaaaaaaaaaaaaaaaaa"
           "aaaaaaaaaaaaaaaaaaaaaaaaaaaaaaaaaaaaaaaaaaaaaaaaaaaaaaaaaaaaaaaaaa"
           "aaaaaaaaaaaaaaaaaaaaaaaaaaaaaaaaaaaaaaaaaaaaaaaaaaaaaaaaaaaaaaaaaa"
           "aaaaaaaaaaaaaaaaaaaaaaaaaaaaaaaaaaaaaaaaaaaaaaaaaaaaaaaaaaaaaaaaaa"
           "aa=b");
}

static void
test_config_parse_transport_options_line(void *arg)
{
  smartlist_t *options_sl = NULL, *sl_tmp = NULL;

  (void) arg;

  { /* too small line */
    options_sl = get_options_from_transport_options_line("valley", NULL);
    tt_ptr_op(options_sl, OP_EQ, NULL);
  }

  { /* no k=v values */
    options_sl = get_options_from_transport_options_line("hit it!", NULL);
    tt_ptr_op(options_sl, OP_EQ, NULL);
  }

  { /* correct line, but wrong transport specified */
    options_sl =
      get_options_from_transport_options_line("trebuchet k=v", "rook");
    tt_ptr_op(options_sl, OP_EQ, NULL);
  }

  { /* correct -- no transport specified */
    sl_tmp = smartlist_new();
    smartlist_add_asprintf(sl_tmp, "ladi=dadi");
    smartlist_add_asprintf(sl_tmp, "weliketo=party");

    options_sl =
      get_options_from_transport_options_line("rook ladi=dadi weliketo=party",
                                              NULL);
    tt_assert(options_sl);
    tt_assert(smartlist_strings_eq(options_sl, sl_tmp));

    SMARTLIST_FOREACH(sl_tmp, char *, s, tor_free(s));
    smartlist_free(sl_tmp);
    sl_tmp = NULL;
    SMARTLIST_FOREACH(options_sl, char *, s, tor_free(s));
    smartlist_free(options_sl);
    options_sl = NULL;
  }

  { /* correct -- correct transport specified */
    sl_tmp = smartlist_new();
    smartlist_add_asprintf(sl_tmp, "ladi=dadi");
    smartlist_add_asprintf(sl_tmp, "weliketo=party");

    options_sl =
      get_options_from_transport_options_line("rook ladi=dadi weliketo=party",
                                              "rook");
    tt_assert(options_sl);
    tt_assert(smartlist_strings_eq(options_sl, sl_tmp));
    SMARTLIST_FOREACH(sl_tmp, char *, s, tor_free(s));
    smartlist_free(sl_tmp);
    sl_tmp = NULL;
    SMARTLIST_FOREACH(options_sl, char *, s, tor_free(s));
    smartlist_free(options_sl);
    options_sl = NULL;
  }

 done:
  if (options_sl) {
    SMARTLIST_FOREACH(options_sl, char *, s, tor_free(s));
    smartlist_free(options_sl);
  }
  if (sl_tmp) {
    SMARTLIST_FOREACH(sl_tmp, char *, s, tor_free(s));
    smartlist_free(sl_tmp);
  }
}

/* Mocks needed for the transport plugin line test */

static void pt_kickstart_proxy_mock(const smartlist_t *transport_list,
                                    char **proxy_argv, int is_server);
static int transport_add_from_config_mock(const tor_addr_t *addr,
                                          uint16_t port, const char *name,
                                          int socks_ver);
static int transport_is_needed_mock(const char *transport_name);

static int pt_kickstart_proxy_mock_call_count = 0;
static int transport_add_from_config_mock_call_count = 0;
static int transport_is_needed_mock_call_count = 0;
static int transport_is_needed_mock_return = 0;

static void
pt_kickstart_proxy_mock(const smartlist_t *transport_list,
                        char **proxy_argv, int is_server)
{
  (void) transport_list;
  (void) proxy_argv;
  (void) is_server;
  /* XXXX check that args are as expected. */

  ++pt_kickstart_proxy_mock_call_count;

  free_execve_args(proxy_argv);
}

static int
transport_add_from_config_mock(const tor_addr_t *addr,
                               uint16_t port, const char *name,
                               int socks_ver)
{
  (void) addr;
  (void) port;
  (void) name;
  (void) socks_ver;
  /* XXXX check that args are as expected. */

  ++transport_add_from_config_mock_call_count;

  return 0;
}

static int
transport_is_needed_mock(const char *transport_name)
{
  (void) transport_name;
  /* XXXX check that arg is as expected. */

  ++transport_is_needed_mock_call_count;

  return transport_is_needed_mock_return;
}

/**
 * Test parsing for the ClientTransportPlugin and ServerTransportPlugin config
 * options.
 */

static void
test_config_parse_transport_plugin_line(void *arg)
{
  (void)arg;

  or_options_t *options = get_options_mutable();
  int r, tmp;
  int old_pt_kickstart_proxy_mock_call_count;
  int old_transport_add_from_config_mock_call_count;
  int old_transport_is_needed_mock_call_count;

  /* Bad transport lines - too short */
  r = parse_transport_line(options, "bad", 1, 0);
  tt_int_op(r, OP_LT, 0);
  r = parse_transport_line(options, "bad", 1, 1);
  tt_int_op(r, OP_LT, 0);
  r = parse_transport_line(options, "bad bad", 1, 0);
  tt_int_op(r, OP_LT, 0);
  r = parse_transport_line(options, "bad bad", 1, 1);
  tt_int_op(r, OP_LT, 0);

  /* Test transport list parsing */
  r = parse_transport_line(options,
      "transport_1 exec /usr/bin/fake-transport", 1, 0);
  tt_int_op(r, OP_EQ, 0);
  r = parse_transport_line(options,
   "transport_1 exec /usr/bin/fake-transport", 1, 1);
  tt_int_op(r, OP_EQ, 0);
  r = parse_transport_line(options,
      "transport_1,transport_2 exec /usr/bin/fake-transport", 1, 0);
  tt_int_op(r, OP_EQ, 0);
  r = parse_transport_line(options,
      "transport_1,transport_2 exec /usr/bin/fake-transport", 1, 1);
  tt_int_op(r, OP_EQ, 0);
  /* Bad transport identifiers */
  r = parse_transport_line(options,
      "transport_* exec /usr/bin/fake-transport", 1, 0);
  tt_int_op(r, OP_LT, 0);
  r = parse_transport_line(options,
      "transport_* exec /usr/bin/fake-transport", 1, 1);
  tt_int_op(r, OP_LT, 0);

  /* Check SOCKS cases for client transport */
  r = parse_transport_line(options,
      "transport_1 socks4 1.2.3.4:567", 1, 0);
  tt_int_op(r, OP_EQ, 0);
  r = parse_transport_line(options,
      "transport_1 socks5 1.2.3.4:567", 1, 0);
  tt_int_op(r, OP_EQ, 0);
  /* Proxy case for server transport */
  r = parse_transport_line(options,
      "transport_1 proxy 1.2.3.4:567", 1, 1);
  tt_int_op(r, OP_EQ, 0);
  /* Multiple-transport error exit */
  r = parse_transport_line(options,
      "transport_1,transport_2 socks5 1.2.3.4:567", 1, 0);
  tt_int_op(r, OP_LT, 0);
  r = parse_transport_line(options,
      "transport_1,transport_2 proxy 1.2.3.4:567", 1, 1);
  tt_int_op(r, OP_LT, 0);
  /* No port error exit */
  r = parse_transport_line(options,
      "transport_1 socks5 1.2.3.4", 1, 0);
  tt_int_op(r, OP_LT, 0);
  r = parse_transport_line(options,
     "transport_1 proxy 1.2.3.4", 1, 1);
  tt_int_op(r, OP_LT, 0);
  /* Unparsable address error exit */
  r = parse_transport_line(options,
      "transport_1 socks5 1.2.3:6x7", 1, 0);
  tt_int_op(r, OP_LT, 0);
  r = parse_transport_line(options,
      "transport_1 proxy 1.2.3:6x7", 1, 1);
  tt_int_op(r, OP_LT, 0);

  /* "Strange {Client|Server}TransportPlugin field" error exit */
  r = parse_transport_line(options,
      "transport_1 foo bar", 1, 0);
  tt_int_op(r, OP_LT, 0);
  r = parse_transport_line(options,
      "transport_1 foo bar", 1, 1);
  tt_int_op(r, OP_LT, 0);

  /* No sandbox mode error exit */
  tmp = options->Sandbox;
  options->Sandbox = 1;
  r = parse_transport_line(options,
      "transport_1 exec /usr/bin/fake-transport", 1, 0);
  tt_int_op(r, OP_LT, 0);
  r = parse_transport_line(options,
      "transport_1 exec /usr/bin/fake-transport", 1, 1);
  tt_int_op(r, OP_LT, 0);
  options->Sandbox = tmp;

  /*
   * These final test cases cover code paths that only activate without
   * validate_only, so they need mocks in place.
   */
  MOCK(pt_kickstart_proxy, pt_kickstart_proxy_mock);
  old_pt_kickstart_proxy_mock_call_count =
    pt_kickstart_proxy_mock_call_count;
  r = parse_transport_line(options,
      "transport_1 exec /usr/bin/fake-transport", 0, 1);
  tt_int_op(r, OP_EQ, 0);
  tt_assert(pt_kickstart_proxy_mock_call_count ==
      old_pt_kickstart_proxy_mock_call_count + 1);
  UNMOCK(pt_kickstart_proxy);

  /* This one hits a log line in the !validate_only case only */
  r = parse_transport_line(options,
      "transport_1 proxy 1.2.3.4:567", 0, 1);
  tt_int_op(r, OP_EQ, 0);

  /* Check mocked client transport cases */
  MOCK(pt_kickstart_proxy, pt_kickstart_proxy_mock);
  MOCK(transport_add_from_config, transport_add_from_config_mock);
  MOCK(transport_is_needed, transport_is_needed_mock);

  /* Unnecessary transport case */
  transport_is_needed_mock_return = 0;
  old_pt_kickstart_proxy_mock_call_count =
    pt_kickstart_proxy_mock_call_count;
  old_transport_add_from_config_mock_call_count =
    transport_add_from_config_mock_call_count;
  old_transport_is_needed_mock_call_count =
    transport_is_needed_mock_call_count;
  r = parse_transport_line(options,
      "transport_1 exec /usr/bin/fake-transport", 0, 0);
  /* Should have succeeded */
  tt_int_op(r, OP_EQ, 0);
  /* transport_is_needed() should have been called */
  tt_assert(transport_is_needed_mock_call_count ==
      old_transport_is_needed_mock_call_count + 1);
  /*
   * pt_kickstart_proxy() and transport_add_from_config() should
   * not have been called.
   */
  tt_assert(pt_kickstart_proxy_mock_call_count ==
      old_pt_kickstart_proxy_mock_call_count);
  tt_assert(transport_add_from_config_mock_call_count ==
      old_transport_add_from_config_mock_call_count);

  /* Necessary transport case */
  transport_is_needed_mock_return = 1;
  old_pt_kickstart_proxy_mock_call_count =
    pt_kickstart_proxy_mock_call_count;
  old_transport_add_from_config_mock_call_count =
    transport_add_from_config_mock_call_count;
  old_transport_is_needed_mock_call_count =
    transport_is_needed_mock_call_count;
  r = parse_transport_line(options,
      "transport_1 exec /usr/bin/fake-transport", 0, 0);
  /* Should have succeeded */
  tt_int_op(r, OP_EQ, 0);
  /*
   * transport_is_needed() and pt_kickstart_proxy() should have been
   * called.
   */
  tt_assert(pt_kickstart_proxy_mock_call_count ==
      old_pt_kickstart_proxy_mock_call_count + 1);
  tt_assert(transport_is_needed_mock_call_count ==
      old_transport_is_needed_mock_call_count + 1);
  /* transport_add_from_config() should not have been called. */
  tt_assert(transport_add_from_config_mock_call_count ==
      old_transport_add_from_config_mock_call_count);

  /* proxy case */
  transport_is_needed_mock_return = 1;
  old_pt_kickstart_proxy_mock_call_count =
    pt_kickstart_proxy_mock_call_count;
  old_transport_add_from_config_mock_call_count =
    transport_add_from_config_mock_call_count;
  old_transport_is_needed_mock_call_count =
    transport_is_needed_mock_call_count;
  r = parse_transport_line(options,
      "transport_1 socks5 1.2.3.4:567", 0, 0);
  /* Should have succeeded */
  tt_int_op(r, OP_EQ, 0);
  /*
   * transport_is_needed() and transport_add_from_config() should have
   * been called.
   */
  tt_assert(transport_add_from_config_mock_call_count ==
      old_transport_add_from_config_mock_call_count + 1);
  tt_assert(transport_is_needed_mock_call_count ==
      old_transport_is_needed_mock_call_count + 1);
  /* pt_kickstart_proxy() should not have been called. */
  tt_assert(pt_kickstart_proxy_mock_call_count ==
      old_pt_kickstart_proxy_mock_call_count);

  /* Done with mocked client transport cases */
  UNMOCK(transport_is_needed);
  UNMOCK(transport_add_from_config);
  UNMOCK(pt_kickstart_proxy);

 done:
  /* Make sure we undo all mocks */
  UNMOCK(pt_kickstart_proxy);
  UNMOCK(transport_add_from_config);
  UNMOCK(transport_is_needed);

  return;
}

// Tests if an options with MyFamily fingerprints missing '$' normalises
// them correctly and also ensure it also works with multiple fingerprints
static void
test_config_fix_my_family(void *arg)
{
  char *err = NULL;
  config_line_t *family = tor_malloc_zero(sizeof(config_line_t));
  family->key = tor_strdup("MyFamily");
  family->value = tor_strdup("$1111111111111111111111111111111111111111, "
                             "1111111111111111111111111111111111111112, "
                             "$1111111111111111111111111111111111111113");

  config_line_t *family2 = tor_malloc_zero(sizeof(config_line_t));
  family2->key = tor_strdup("MyFamily");
  family2->value = tor_strdup("1111111111111111111111111111111111111114");

  config_line_t *family3 = tor_malloc_zero(sizeof(config_line_t));
  family3->key = tor_strdup("MyFamily");
  family3->value = tor_strdup("$1111111111111111111111111111111111111115");

  family->next = family2;
  family2->next = family3;
  family3->next = NULL;

  or_options_t* options = options_new();
  or_options_t* defaults = options_new();
  (void) arg;

  options_init(options);
  options_init(defaults);
  options->MyFamily_lines = family;

  options_validate(NULL, options, defaults, 0, &err) ;

  if (err != NULL) {
    TT_FAIL(("options_validate failed: %s", err));
  }

  const char *valid[] = { "$1111111111111111111111111111111111111111",
                          "$1111111111111111111111111111111111111112",
                          "$1111111111111111111111111111111111111113",
                          "$1111111111111111111111111111111111111114",
                          "$1111111111111111111111111111111111111115" };
  int ret_size = 0;
  config_line_t *ret;
  for (ret = options->MyFamily; ret && ret_size < 5; ret = ret->next) {
    tt_str_op(ret->value, OP_EQ, valid[ret_size]);
    ret_size++;
  }
  tt_int_op(ret_size, OP_EQ, 5);

 done:
  tor_free(err);
  or_options_free(options);
  or_options_free(defaults);
}

static int n_hostname_01010101 = 0;

/** This mock function is meant to replace tor_lookup_hostname().
 * It answers with 1.1.1.1 as IP adddress that resulted from lookup.
 * This function increments <b>n_hostname_01010101</b> counter by one
 * every time it is called.
 */
static int
tor_lookup_hostname_01010101(const char *name, uint32_t *addr)
{
  n_hostname_01010101++;

  if (name && addr) {
    *addr = ntohl(0x01010101);
  }

  return 0;
}

static int n_hostname_localhost = 0;

/** This mock function is meant to replace tor_lookup_hostname().
 * It answers with 127.0.0.1 as IP adddress that resulted from lookup.
 * This function increments <b>n_hostname_localhost</b> counter by one
 * every time it is called.
 */
static int
tor_lookup_hostname_localhost(const char *name, uint32_t *addr)
{
  n_hostname_localhost++;

  if (name && addr) {
    *addr = 0x7f000001;
  }

  return 0;
}

static int n_hostname_failure = 0;

/** This mock function is meant to replace tor_lookup_hostname().
 * It pretends to fail by returning -1 to caller. Also, this function
 * increments <b>n_hostname_failure</b> every time it is called.
 */
static int
tor_lookup_hostname_failure(const char *name, uint32_t *addr)
{
  (void)name;
  (void)addr;

  n_hostname_failure++;

  return -1;
}

static int n_gethostname_replacement = 0;

/** This mock function is meant to replace tor_gethostname(). It
 * responds with string "onionrouter!" as hostname. This function
 * increments <b>n_gethostname_replacement</b> by one every time
 * it is called.
 */
static int
tor_gethostname_replacement(char *name, size_t namelen)
{
  n_gethostname_replacement++;

  if (name && namelen) {
    strlcpy(name,"onionrouter!",namelen);
  }

  return 0;
}

static int n_gethostname_localhost = 0;

/** This mock function is meant to replace tor_gethostname(). It
 * responds with string "127.0.0.1" as hostname. This function
 * increments <b>n_gethostname_localhost</b> by one every time
 * it is called.
 */
static int
tor_gethostname_localhost(char *name, size_t namelen)
{
  n_gethostname_localhost++;

  if (name && namelen) {
    strlcpy(name,"127.0.0.1",namelen);
  }

  return 0;
}

static int n_gethostname_failure = 0;

/** This mock function is meant to replace tor_gethostname.
 * It pretends to fail by returning -1. This function increments
 * <b>n_gethostname_failure</b> by one every time it is called.
 */
static int
tor_gethostname_failure(char *name, size_t namelen)
{
  (void)name;
  (void)namelen;
  n_gethostname_failure++;

  return -1;
}

static int n_get_interface_address = 0;

/** This mock function is meant to replace get_interface_address().
 * It answers with address 8.8.8.8. This function increments
 * <b>n_get_interface_address</b> by one every time it is called.
 */
static int
get_interface_address_08080808(int severity, uint32_t *addr)
{
  (void)severity;

  n_get_interface_address++;

  if (addr) {
    *addr = ntohl(0x08080808);
  }

  return 0;
}

static int n_get_interface_address6 = 0;
static sa_family_t last_address6_family;

/** This mock function is meant to replace get_interface_address6().
 * It answers with IP address 9.9.9.9 iff both of the following are true:
 *  - <b>family</b> is AF_INET
 *  - <b>addr</b> pointer is not NULL.
 * This function increments <b>n_get_interface_address6</b> by one every
 * time it is called.
 */
static int
get_interface_address6_replacement(int severity, sa_family_t family,
                                   tor_addr_t *addr)
{
  (void)severity;

  last_address6_family = family;
  n_get_interface_address6++;

  if ((family != AF_INET) || !addr) {
    return -1;
  }

  tor_addr_from_ipv4h(addr,0x09090909);

  return 0;
}

static int n_get_interface_address_failure = 0;

/**
 * This mock function is meant to replace get_interface_address().
 * It pretends to fail getting interface address by returning -1.
 * <b>n_get_interface_address_failure</b> is incremented by one
 * every time this function is called.
 */
static int
get_interface_address_failure(int severity, uint32_t *addr)
{
  (void)severity;
  (void)addr;

  n_get_interface_address_failure++;

  return -1;
}

static int n_get_interface_address6_failure = 0;

/**
 * This mock function is meant to replace get_interface_addres6().
 * It will pretend to fail by return -1.
 * <b>n_get_interface_address6_failure</b> is incremented by one
 * every time this function is called and <b>last_address6_family</b>
 * is assigned the value of <b>family</b> argument.
 */
static int
get_interface_address6_failure(int severity, sa_family_t family,
                               tor_addr_t *addr)
{
  (void)severity;
  (void)addr;
   n_get_interface_address6_failure++;
   last_address6_family = family;

   return -1;
}

static void
test_config_resolve_my_address(void *arg)
{
  or_options_t *options;
  uint32_t resolved_addr;
  const char *method_used;
  char *hostname_out = NULL;
  int retval;
  int prev_n_hostname_01010101;
  int prev_n_hostname_localhost;
  int prev_n_hostname_failure;
  int prev_n_gethostname_replacement;
  int prev_n_gethostname_failure;
  int prev_n_gethostname_localhost;
  int prev_n_get_interface_address;
  int prev_n_get_interface_address_failure;
  int prev_n_get_interface_address6;
  int prev_n_get_interface_address6_failure;

  (void)arg;

  options = options_new();

  options_init(options);

 /*
  * CASE 1:
  * If options->Address is a valid IPv4 address string, we want
  * the corresponding address to be parsed and returned.
  */

  options->Address = tor_strdup("128.52.128.105");

  retval = resolve_my_address(LOG_NOTICE,options,&resolved_addr,
                              &method_used,&hostname_out);

  tt_want(retval == 0);
  tt_want_str_op(method_used,OP_EQ,"CONFIGURED");
  tt_want(hostname_out == NULL);
  tt_assert(resolved_addr == 0x80348069);

  tor_free(options->Address);

/*
 * CASE 2:
 * If options->Address is a valid DNS address, we want resolve_my_address()
 * function to ask tor_lookup_hostname() for help with resolving it
 * and return the address that was resolved (in host order).
 */

  MOCK(tor_lookup_hostname,tor_lookup_hostname_01010101);

  tor_free(options->Address);
  options->Address = tor_strdup("www.torproject.org");

  prev_n_hostname_01010101 = n_hostname_01010101;

  retval = resolve_my_address(LOG_NOTICE,options,&resolved_addr,
                              &method_used,&hostname_out);

  tt_want(retval == 0);
  tt_want(n_hostname_01010101 == prev_n_hostname_01010101 + 1);
  tt_want_str_op(method_used,OP_EQ,"RESOLVED");
  tt_want_str_op(hostname_out,OP_EQ,"www.torproject.org");
  tt_assert(resolved_addr == 0x01010101);

  UNMOCK(tor_lookup_hostname);

  tor_free(options->Address);
  tor_free(hostname_out);

/*
 * CASE 3:
 * Given that options->Address is NULL, we want resolve_my_address()
 * to try and use tor_gethostname() to get hostname AND use
 * tor_lookup_hostname() to get IP address.
 */

  resolved_addr = 0;
  tor_free(options->Address);
  options->Address = NULL;

  MOCK(tor_gethostname,tor_gethostname_replacement);
  MOCK(tor_lookup_hostname,tor_lookup_hostname_01010101);

  prev_n_gethostname_replacement = n_gethostname_replacement;
  prev_n_hostname_01010101 = n_hostname_01010101;

  retval = resolve_my_address(LOG_NOTICE,options,&resolved_addr,
                              &method_used,&hostname_out);

  tt_want(retval == 0);
  tt_want(n_gethostname_replacement == prev_n_gethostname_replacement + 1);
  tt_want(n_hostname_01010101 == prev_n_hostname_01010101 + 1);
  tt_want_str_op(method_used,OP_EQ,"GETHOSTNAME");
  tt_want_str_op(hostname_out,OP_EQ,"onionrouter!");
  tt_assert(resolved_addr == 0x01010101);

  UNMOCK(tor_gethostname);
  UNMOCK(tor_lookup_hostname);

  tor_free(hostname_out);

/*
 * CASE 4:
 * Given that options->Address is a local host address, we want
 * resolve_my_address() function to fail.
 */

  resolved_addr = 0;
  tor_free(options->Address);
  options->Address = tor_strdup("127.0.0.1");

  retval = resolve_my_address(LOG_NOTICE,options,&resolved_addr,
                              &method_used,&hostname_out);

  tt_want(resolved_addr == 0);
  tt_int_op(retval, OP_EQ, -1);

  tor_free(options->Address);
  tor_free(hostname_out);

/*
 * CASE 5:
 * We want resolve_my_address() to fail if DNS address in options->Address
 * cannot be resolved.
 */

  MOCK(tor_lookup_hostname,tor_lookup_hostname_failure);

  prev_n_hostname_failure = n_hostname_failure;

  tor_free(options->Address);
  options->Address = tor_strdup("www.tor-project.org");

  retval = resolve_my_address(LOG_NOTICE,options,&resolved_addr,
                              &method_used,&hostname_out);

  tt_want(n_hostname_failure == prev_n_hostname_failure + 1);
  tt_int_op(retval, OP_EQ, -1);

  UNMOCK(tor_lookup_hostname);

  tor_free(options->Address);
  tor_free(hostname_out);

/*
 * CASE 6:
 * If options->Address is NULL AND gettting local hostname fails, we want
 * resolve_my_address() to fail as well.
 */

  MOCK(tor_gethostname,tor_gethostname_failure);

  prev_n_gethostname_failure = n_gethostname_failure;

  retval = resolve_my_address(LOG_NOTICE,options,&resolved_addr,
                              &method_used,&hostname_out);

  tt_want(n_gethostname_failure == prev_n_gethostname_failure + 1);
  tt_int_op(retval, OP_EQ, -1);

  UNMOCK(tor_gethostname);
  tor_free(hostname_out);

/*
 * CASE 7:
 * We want resolve_my_address() to try and get network interface address via
 * get_interface_address() if hostname returned by tor_gethostname() cannot be
 * resolved into IP address.
 */

  MOCK(tor_gethostname,tor_gethostname_replacement);
  MOCK(tor_lookup_hostname,tor_lookup_hostname_failure);
  MOCK(get_interface_address,get_interface_address_08080808);

  prev_n_gethostname_replacement = n_gethostname_replacement;
  prev_n_get_interface_address = n_get_interface_address;

  retval = resolve_my_address(LOG_NOTICE,options,&resolved_addr,
                              &method_used,&hostname_out);

  tt_want(retval == 0);
  tt_want_int_op(n_gethostname_replacement, OP_EQ,
                 prev_n_gethostname_replacement + 1);
  tt_want_int_op(n_get_interface_address, OP_EQ,
                 prev_n_get_interface_address + 1);
  tt_want_str_op(method_used,OP_EQ,"INTERFACE");
  tt_want(hostname_out == NULL);
  tt_assert(resolved_addr == 0x08080808);

  UNMOCK(get_interface_address);
  tor_free(hostname_out);

/*
 * CASE 8:
 * Suppose options->Address is NULL AND hostname returned by tor_gethostname()
 * is unresolvable. We want resolve_my_address to fail if
 * get_interface_address() fails.
 */

  MOCK(get_interface_address,get_interface_address_failure);

  prev_n_get_interface_address_failure = n_get_interface_address_failure;
  prev_n_gethostname_replacement = n_gethostname_replacement;

  retval = resolve_my_address(LOG_NOTICE,options,&resolved_addr,
                              &method_used,&hostname_out);

  tt_want(n_get_interface_address_failure ==
          prev_n_get_interface_address_failure + 1);
  tt_want(n_gethostname_replacement ==
          prev_n_gethostname_replacement + 1);
  tt_int_op(retval, OP_EQ, -1);

  UNMOCK(get_interface_address);
  tor_free(hostname_out);

/*
 * CASE 9:
 * Given that options->Address is NULL AND tor_lookup_hostname()
 * fails AND hostname returned by gethostname() resolves
 * to local IP address, we want resolve_my_address() function to
 * call get_interface_address6(.,AF_INET,.) and return IP address
 * the latter function has found.
 */

  MOCK(tor_lookup_hostname,tor_lookup_hostname_failure);
  MOCK(tor_gethostname,tor_gethostname_replacement);
  MOCK(get_interface_address6,get_interface_address6_replacement);

  prev_n_gethostname_replacement = n_gethostname_replacement;
  prev_n_hostname_failure = n_hostname_failure;
  prev_n_get_interface_address6 = n_get_interface_address6;

  retval = resolve_my_address(LOG_NOTICE,options,&resolved_addr,
                              &method_used,&hostname_out);

  tt_want(last_address6_family == AF_INET);
  tt_want(n_get_interface_address6 == prev_n_get_interface_address6 + 1);
  tt_want(n_hostname_failure == prev_n_hostname_failure + 1);
  tt_want(n_gethostname_replacement == prev_n_gethostname_replacement + 1);
  tt_want(retval == 0);
  tt_want_str_op(method_used,OP_EQ,"INTERFACE");
  tt_assert(resolved_addr == 0x09090909);

  UNMOCK(tor_lookup_hostname);
  UNMOCK(tor_gethostname);
  UNMOCK(get_interface_address6);

  tor_free(hostname_out);

  /*
   * CASE 10: We want resolve_my_address() to fail if all of the following
   * are true:
   *   1. options->Address is not NULL
   *   2. ... but it cannot be converted to struct in_addr by
   *      tor_inet_aton()
   *   3. ... and tor_lookup_hostname() fails to resolve the
   *      options->Address
   */

  MOCK(tor_lookup_hostname,tor_lookup_hostname_failure);

  prev_n_hostname_failure = n_hostname_failure;

  tor_free(options->Address);
  options->Address = tor_strdup("some_hostname");

  retval = resolve_my_address(LOG_NOTICE, options, &resolved_addr,
                              &method_used,&hostname_out);

  tt_want(n_hostname_failure == prev_n_hostname_failure + 1);
  tt_int_op(retval, OP_EQ, -1);

  UNMOCK(tor_gethostname);
  UNMOCK(tor_lookup_hostname);

  tor_free(hostname_out);

  /*
   * CASE 11:
   * Suppose the following sequence of events:
   *   1. options->Address is NULL
   *   2. tor_gethostname() succeeds to get hostname of machine Tor
   *      if running on.
   *   3. Hostname from previous step cannot be converted to
   *      address by using tor_inet_aton() function.
   *   4. However, tor_lookup_hostname() succeds in resolving the
   *      hostname from step 2.
   *   5. Unfortunately, tor_addr_is_internal() deems this address
   *      to be internal.
   *   6. get_interface_address6(.,AF_INET,.) returns non-internal
   *      IPv4
   *
   *   We want resolve_my_addr() to succeed with method "INTERFACE"
   *   and address from step 6.
   */

  tor_free(options->Address);
  options->Address = NULL;

  MOCK(tor_gethostname,tor_gethostname_replacement);
  MOCK(tor_lookup_hostname,tor_lookup_hostname_localhost);
  MOCK(get_interface_address6,get_interface_address6_replacement);

  prev_n_gethostname_replacement = n_gethostname_replacement;
  prev_n_hostname_localhost = n_hostname_localhost;
  prev_n_get_interface_address6 = n_get_interface_address6;

  retval = resolve_my_address(LOG_DEBUG, options, &resolved_addr,
                              &method_used,&hostname_out);

  tt_want(n_gethostname_replacement == prev_n_gethostname_replacement + 1);
  tt_want(n_hostname_localhost == prev_n_hostname_localhost + 1);
  tt_want(n_get_interface_address6 == prev_n_get_interface_address6 + 1);

  tt_str_op(method_used,OP_EQ,"INTERFACE");
  tt_ptr_op(hostname_out, OP_EQ, NULL);
  tt_int_op(retval, OP_EQ, 0);

  /*
   * CASE 11b:
   *   1-5 as above.
   *   6. get_interface_address6() fails.
   *
   *   In this subcase, we want resolve_my_address() to fail.
   */

  UNMOCK(get_interface_address6);
  MOCK(get_interface_address6,get_interface_address6_failure);

  prev_n_gethostname_replacement = n_gethostname_replacement;
  prev_n_hostname_localhost = n_hostname_localhost;
  prev_n_get_interface_address6_failure = n_get_interface_address6_failure;

  retval = resolve_my_address(LOG_DEBUG, options, &resolved_addr,
                              &method_used,&hostname_out);

  tt_want(n_gethostname_replacement == prev_n_gethostname_replacement + 1);
  tt_want(n_hostname_localhost == prev_n_hostname_localhost + 1);
  tt_want(n_get_interface_address6_failure ==
          prev_n_get_interface_address6_failure + 1);

  tt_int_op(retval, OP_EQ, -1);

  UNMOCK(tor_gethostname);
  UNMOCK(tor_lookup_hostname);
  UNMOCK(get_interface_address6);

  /* CASE 12:
   * Suppose the following happens:
   *   1. options->Address is NULL AND options->DirAuthorities is non-NULL
   *   2. tor_gethostname() succeeds in getting hostname of a machine ...
   *   3. ... which is successfully parsed by tor_inet_aton() ...
   *   4. into IPv4 address that tor_addr_is_inernal() considers to be
   *      internal.
   *
   *  In this case, we want resolve_my_address() to fail.
   */

  tor_free(options->Address);
  options->Address = NULL;
  options->DirAuthorities = tor_malloc_zero(sizeof(config_line_t));

  MOCK(tor_gethostname,tor_gethostname_localhost);

  prev_n_gethostname_localhost = n_gethostname_localhost;

  retval = resolve_my_address(LOG_DEBUG, options, &resolved_addr,
                              &method_used,&hostname_out);

  tt_want(n_gethostname_localhost == prev_n_gethostname_localhost + 1);
  tt_int_op(retval, OP_EQ, -1);

  UNMOCK(tor_gethostname);

 done:
  tor_free(options->Address);
  tor_free(options->DirAuthorities);
  or_options_free(options);
  tor_free(hostname_out);

  UNMOCK(tor_gethostname);
  UNMOCK(tor_lookup_hostname);
  UNMOCK(get_interface_address);
  UNMOCK(get_interface_address6);
  UNMOCK(tor_gethostname);
}

static void
test_config_adding_trusted_dir_server(void *arg)
{
  (void)arg;

  const char digest[DIGEST_LEN] = "";
  dir_server_t *ds = NULL;
  tor_addr_port_t ipv6;
  int rv = -1;

  clear_dir_servers();
  routerlist_free_all();

  /* create a trusted ds without an IPv6 address and port */
  ds = trusted_dir_server_new("ds", "127.0.0.1", 9059, 9060, NULL, digest,
                              NULL, V3_DIRINFO, 1.0);
  tt_assert(ds);
  dir_server_add(ds);
  tt_int_op(get_n_authorities(V3_DIRINFO), OP_EQ, 1);
  tt_int_op(smartlist_len(router_get_fallback_dir_servers()), OP_EQ, 1);

  /* create a trusted ds with an IPv6 address and port */
  rv = tor_addr_port_parse(LOG_WARN, "[::1]:9061", &ipv6.addr, &ipv6.port, -1);
  tt_int_op(rv, OP_EQ, 0);
  ds = trusted_dir_server_new("ds", "127.0.0.1", 9059, 9060, &ipv6, digest,
                              NULL, V3_DIRINFO, 1.0);
  tt_assert(ds);
  dir_server_add(ds);
  tt_int_op(get_n_authorities(V3_DIRINFO), OP_EQ, 2);
  tt_int_op(smartlist_len(router_get_fallback_dir_servers()), OP_EQ, 2);

 done:
  clear_dir_servers();
  routerlist_free_all();
}

static void
test_config_adding_fallback_dir_server(void *arg)
{
  (void)arg;

  const char digest[DIGEST_LEN] = "";
  dir_server_t *ds = NULL;
  tor_addr_t ipv4;
  tor_addr_port_t ipv6;
  int rv = -1;

  clear_dir_servers();
  routerlist_free_all();

  rv = tor_addr_parse(&ipv4, "127.0.0.1");
  tt_int_op(rv, OP_EQ, AF_INET);

  /* create a trusted ds without an IPv6 address and port */
  ds = fallback_dir_server_new(&ipv4, 9059, 9060, NULL, digest, 1.0);
  tt_assert(ds);
  dir_server_add(ds);
  tt_int_op(smartlist_len(router_get_fallback_dir_servers()), OP_EQ, 1);

  /* create a trusted ds with an IPv6 address and port */
  rv = tor_addr_port_parse(LOG_WARN, "[::1]:9061", &ipv6.addr, &ipv6.port, -1);
  tt_int_op(rv, OP_EQ, 0);
  ds = fallback_dir_server_new(&ipv4, 9059, 9060, &ipv6, digest, 1.0);
  tt_assert(ds);
  dir_server_add(ds);
  tt_int_op(smartlist_len(router_get_fallback_dir_servers()), OP_EQ, 2);

 done:
  clear_dir_servers();
  routerlist_free_all();
}

/* No secrets here:
 * v3ident is `echo "onion" | shasum | cut -d" " -f1 | tr "a-f" "A-F"`
 * fingerprint is `echo "unionem" | shasum | cut -d" " -f1 | tr "a-f" "A-F"`
 * with added spaces
 */
#define TEST_DIR_AUTH_LINE_START                                        \
                    "foobar orport=12345 "                              \
                    "v3ident=14C131DFC5C6F93646BE72FA1401C02A8DF2E8B4 "
#define TEST_DIR_AUTH_LINE_END                                          \
                    "1.2.3.4:54321 "                                    \
                    "FDB2 FBD2 AAA5 25FA 2999 E617 5091 5A32 C777 3B17"
#define TEST_DIR_AUTH_IPV6_FLAG                                         \
                    "ipv6=[feed::beef]:9 "

static void
test_config_parsing_trusted_dir_server(void *arg)
{
  (void)arg;
  int rv = -1;

  /* parse a trusted dir server without an IPv6 address and port */
  rv = parse_dir_authority_line(TEST_DIR_AUTH_LINE_START
                                TEST_DIR_AUTH_LINE_END,
                                V3_DIRINFO, 1);
  tt_int_op(rv, OP_EQ, 0);

  /* parse a trusted dir server with an IPv6 address and port */
  rv = parse_dir_authority_line(TEST_DIR_AUTH_LINE_START
                                TEST_DIR_AUTH_IPV6_FLAG
                                TEST_DIR_AUTH_LINE_END,
                                V3_DIRINFO, 1);
  tt_int_op(rv, OP_EQ, 0);

  /* Since we are only validating, there is no cleanup. */
 done:
  ;
}

#undef TEST_DIR_AUTH_LINE_START
#undef TEST_DIR_AUTH_LINE_END
#undef TEST_DIR_AUTH_IPV6_FLAG

/* No secrets here:
 * id is `echo "syn-propanethial-S-oxide" | shasum | cut -d" " -f1`
 */
#define TEST_DIR_FALLBACK_LINE                                     \
                    "1.2.3.4:54321 orport=12345 "                  \
                    "id=50e643986f31ea1235bcc1af17a1c5c5cfc0ee54 "
#define TEST_DIR_FALLBACK_IPV6_FLAG                                \
                    "ipv6=[2015:c0de::deed]:9"

static void
test_config_parsing_fallback_dir_server(void *arg)
{
  (void)arg;
  int rv = -1;

  /* parse a trusted dir server without an IPv6 address and port */
  rv = parse_dir_fallback_line(TEST_DIR_FALLBACK_LINE, 1);
  tt_int_op(rv, OP_EQ, 0);

  /* parse a trusted dir server with an IPv6 address and port */
  rv = parse_dir_fallback_line(TEST_DIR_FALLBACK_LINE
                               TEST_DIR_FALLBACK_IPV6_FLAG,
                               1);
  tt_int_op(rv, OP_EQ, 0);

  /* Since we are only validating, there is no cleanup. */
 done:
  ;
}

#undef TEST_DIR_FALLBACK_LINE
#undef TEST_DIR_FALLBACK_IPV6_FLAG

static void
test_config_adding_default_trusted_dir_servers(void *arg)
{
  (void)arg;

  clear_dir_servers();
  routerlist_free_all();

  /* Assume we only have one bridge authority */
  add_default_trusted_dir_authorities(BRIDGE_DIRINFO);
  tt_int_op(get_n_authorities(BRIDGE_DIRINFO), OP_EQ, 1);
  tt_int_op(smartlist_len(router_get_fallback_dir_servers()), OP_EQ, 1);

  /* Assume we have eight V3 authorities */
  add_default_trusted_dir_authorities(V3_DIRINFO);
  tt_int_op(get_n_authorities(V3_DIRINFO), OP_EQ, 9);
  tt_int_op(smartlist_len(router_get_fallback_dir_servers()), OP_EQ, 10);

 done:
  clear_dir_servers();
  routerlist_free_all();
}

static int n_add_default_fallback_dir_servers_known_default = 0;

/**
 * This mock function is meant to replace add_default_fallback_dir_servers().
 * It will parse and add one known default fallback dir server,
 * which has a dir_port of 99.
 * <b>n_add_default_fallback_dir_servers_known_default</b> is incremented by
 * one every time this function is called.
 */
static void
add_default_fallback_dir_servers_known_default(void)
{
  int i;
  const char *fallback[] = {
    "127.0.0.1:60099 orport=9009 "
    "id=0923456789012345678901234567890123456789",
    NULL
  };
  for (i=0; fallback[i]; i++) {
    if (parse_dir_fallback_line(fallback[i], 0)<0) {
      log_err(LD_BUG, "Couldn't parse internal FallbackDir line %s",
              fallback[i]);
    }
  }
  n_add_default_fallback_dir_servers_known_default++;
}

/* Test all the different combinations of adding dir servers */
static void
test_config_adding_dir_servers(void *arg)
{
  (void)arg;

  /* allocate options */
  or_options_t *options = tor_malloc_zero(sizeof(or_options_t));

  /* Allocate and populate configuration lines:
   *
   * Use the same format as the hard-coded directories in
   * add_default_trusted_dir_authorities().
   * Zeroing the structure has the same effect as initialising to:
   * { NULL, NULL, NULL, CONFIG_LINE_NORMAL, 0};
   */
  config_line_t *test_dir_authority = tor_malloc_zero(sizeof(config_line_t));
  test_dir_authority->key = tor_strdup("DirAuthority");
  test_dir_authority->value = tor_strdup(
    "D0 orport=9000 "
    "v3ident=0023456789012345678901234567890123456789 "
    "127.0.0.1:60090 0123 4567 8901 2345 6789 0123 4567 8901 2345 6789"
    );

  config_line_t *test_alt_bridge_authority = tor_malloc_zero(
                                                      sizeof(config_line_t));
  test_alt_bridge_authority->key = tor_strdup("AlternateBridgeAuthority");
  test_alt_bridge_authority->value = tor_strdup(
    "B1 orport=9001 bridge "
    "127.0.0.1:60091 1123 4567 8901 2345 6789 0123 4567 8901 2345 6789"
    );

  config_line_t *test_alt_dir_authority = tor_malloc_zero(
                                                      sizeof(config_line_t));
  test_alt_dir_authority->key = tor_strdup("AlternateDirAuthority");
  test_alt_dir_authority->value = tor_strdup(
    "A2 orport=9002 "
    "v3ident=0223456789012345678901234567890123456789 "
    "127.0.0.1:60092 2123 4567 8901 2345 6789 0123 4567 8901 2345 6789"
    );

  /* Use the format specified in the manual page */
  config_line_t *test_fallback_directory = tor_malloc_zero(
                                                      sizeof(config_line_t));
  test_fallback_directory->key = tor_strdup("FallbackDir");
  test_fallback_directory->value = tor_strdup(
    "127.0.0.1:60093 orport=9003 id=0323456789012345678901234567890123456789"
    );

  /* We need to know if add_default_fallback_dir_servers is called,
   * whatever the size of the list in fallback_dirs.inc,
   * so we use a version of add_default_fallback_dir_servers that adds
   * one known default fallback directory. */
  MOCK(add_default_fallback_dir_servers,
       add_default_fallback_dir_servers_known_default);

  /* There are 16 different cases, covering each combination of set/NULL for:
   * DirAuthorities, AlternateBridgeAuthority, AlternateDirAuthority &
   * FallbackDir. (We always set UseDefaultFallbackDirs to 1.)
   * But validate_dir_servers() ensures that:
   *   "You cannot set both DirAuthority and Alternate*Authority."
   * This reduces the number of cases to 10.
   *
   * Let's count these cases using binary, with 1 meaning set & 0 meaning NULL
   * So 1001 or case 9 is:
   *   DirAuthorities set,
   *   AlternateBridgeAuthority NULL,
   *   AlternateDirAuthority NULL
   *   FallbackDir set
   * The valid cases are cases 0-9 counting using this method, as every case
   * greater than or equal to 10 = 1010 is invalid.
   *
   * 1. Outcome: Use Set Directory Authorities
   *   - No Default Authorities
   *   - Use AlternateBridgeAuthority, AlternateDirAuthority, and FallbackDir
   *     if they are set
   *   Cases expected to yield this outcome:
   *     8 & 9 (the 2 valid cases where DirAuthorities is set)
   *     6 & 7 (the 2 cases where DirAuthorities is NULL, and
   *           AlternateBridgeAuthority and AlternateDirAuthority are both set)
   *
   * 2. Outcome: Use Set Bridge Authority
   *  - Use Default Non-Bridge Directory Authorities
   *  - Use FallbackDir if it is set, otherwise use default FallbackDir
   *  Cases expected to yield this outcome:
   *    4 & 5 (the 2 cases where DirAuthorities is NULL,
   *           AlternateBridgeAuthority is set, and
   *           AlternateDirAuthority is NULL)
   *
   * 3. Outcome: Use Set Alternate Directory Authority
   *  - Use Default Bridge Authorities
   *  - Use FallbackDir if it is set, otherwise No Default Fallback Directories
   *  Cases expected to yield this outcome:
   *    2 & 3 (the 2 cases where DirAuthorities and AlternateBridgeAuthority
   *           are both NULL, but AlternateDirAuthority is set)
   *
   * 4. Outcome: Use Set Custom Fallback Directory
   *  - Use Default Bridge & Directory Authorities
   *  Cases expected to yield this outcome:
   *    1 (DirAuthorities, AlternateBridgeAuthority and AlternateDirAuthority
   *       are all NULL, but FallbackDir is set)
   *
   * 5. Outcome: Use All Defaults
   *  - Use Default Bridge & Directory Authorities, and
   *    Default Fallback Directories
   *  Cases expected to yield this outcome:
   *    0 (DirAuthorities, AlternateBridgeAuthority, AlternateDirAuthority
   *       and FallbackDir are all NULL)
   */

  /*
   * Find out how many default Bridge, Non-Bridge and Fallback Directories
   * are hard-coded into this build.
   * This code makes some assumptions about the implementation.
   * If they are wrong, one or more of cases 0-5 could fail.
   */
  int n_default_alt_bridge_authority = 0;
  int n_default_alt_dir_authority = 0;
  int n_default_fallback_dir = 0;
#define n_default_authorities ((n_default_alt_bridge_authority) \
                               + (n_default_alt_dir_authority))

  /* Pre-Count Number of Authorities of Each Type
   * Use 0000: No Directory Authorities or Fallback Directories Set
   */
  {
    /* clear fallback dirs counter */
    n_add_default_fallback_dir_servers_known_default = 0;

    /* clear options*/
    memset(options, 0, sizeof(or_options_t));

    /* clear any previous dir servers:
     consider_adding_dir_servers() should do this anyway */
    clear_dir_servers();

    /* assign options: 0000 */
    options->DirAuthorities = NULL;
    options->AlternateBridgeAuthority = NULL;
    options->AlternateDirAuthority = NULL;
    options->FallbackDir = NULL;
    options->UseDefaultFallbackDirs = 1;

    /* parse options - ensure we always update by passing NULL old_options */
    consider_adding_dir_servers(options, NULL);

    /* check outcome */

    /* we must have added the default fallback dirs */
    tt_int_op(n_add_default_fallback_dir_servers_known_default, OP_EQ, 1);

    /* we have more fallbacks than just the authorities */
    tt_assert(networkstatus_consensus_can_use_extra_fallbacks(options) == 1);

    {
      /* fallback_dir_servers */
      const smartlist_t *fallback_servers = router_get_fallback_dir_servers();

      /* Count Bridge Authorities */
      SMARTLIST_FOREACH(fallback_servers,
                        dir_server_t *,
                        ds,
                        /* increment the found counter if it's a bridge auth */
                        n_default_alt_bridge_authority +=
                        ((ds->is_authority && (ds->type & BRIDGE_DIRINFO)) ?
                         1 : 0)
                        );
      /* If we have no default bridge authority, something has gone wrong */
      tt_int_op(n_default_alt_bridge_authority, OP_GE, 1);

      /* Count v3 Authorities */
      SMARTLIST_FOREACH(fallback_servers,
                        dir_server_t *,
                        ds,
                        /* increment found counter if it's a v3 auth */
                        n_default_alt_dir_authority +=
                        ((ds->is_authority && (ds->type & V3_DIRINFO)) ?
                         1 : 0)
                        );
      /* If we have no default authorities, something has gone really wrong */
      tt_int_op(n_default_alt_dir_authority, OP_GE, 1);

      /* Calculate Fallback Directory Count */
      n_default_fallback_dir = (smartlist_len(fallback_servers) -
                                n_default_alt_bridge_authority -
                                n_default_alt_dir_authority);
      /* If we have a negative count, something has gone really wrong,
       * or some authorities aren't being added as fallback directories.
       * (networkstatus_consensus_can_use_extra_fallbacks depends on all
       * authorities being fallback directories.) */
      tt_int_op(n_default_fallback_dir, OP_GE, 0);
    }
  }

  /*
   * 1. Outcome: Use Set Directory Authorities
   *   - No Default Authorities
   *   - Use AlternateBridgeAuthority, AlternateDirAuthority, and FallbackDir
   *     if they are set
   *   Cases expected to yield this outcome:
   *     8 & 9 (the 2 valid cases where DirAuthorities is set)
   *     6 & 7 (the 2 cases where DirAuthorities is NULL, and
   *           AlternateBridgeAuthority and AlternateDirAuthority are both set)
   */

  /* Case 9: 1001 - DirAuthorities Set, AlternateBridgeAuthority Not Set,
     AlternateDirAuthority Not Set, FallbackDir Set */
  {
    /* clear fallback dirs counter */
    n_add_default_fallback_dir_servers_known_default = 0;

    /* clear options*/
    memset(options, 0, sizeof(or_options_t));

    /* clear any previous dir servers:
     consider_adding_dir_servers() should do this anyway */
    clear_dir_servers();

    /* assign options: 1001 */
    options->DirAuthorities = test_dir_authority;
    options->AlternateBridgeAuthority = NULL;
    options->AlternateDirAuthority = NULL;
    options->FallbackDir = test_fallback_directory;
    options->UseDefaultFallbackDirs = 1;

    /* parse options - ensure we always update by passing NULL old_options */
    consider_adding_dir_servers(options, NULL);

    /* check outcome */

    /* we must not have added the default fallback dirs */
    tt_int_op(n_add_default_fallback_dir_servers_known_default, OP_EQ, 0);

    /* we have more fallbacks than just the authorities */
    tt_assert(networkstatus_consensus_can_use_extra_fallbacks(options) == 1);

    {
      /* trusted_dir_servers */
      const smartlist_t *dir_servers = router_get_trusted_dir_servers();
      /* D0, (No B1), (No A2) */
      tt_int_op(smartlist_len(dir_servers), OP_EQ, 1);

      /* DirAuthority - D0 - dir_port: 60090 */
      int found_D0 = 0;
      SMARTLIST_FOREACH(dir_servers,
                        dir_server_t *,
                        ds,
                        /* increment the found counter if dir_port matches */
                        found_D0 +=
                        (ds->dir_port == 60090 ?
                         1 : 0)
                        );
      tt_int_op(found_D0, OP_EQ, 1);

      /* (No AlternateBridgeAuthority) - B1 - dir_port: 60091 */
      int found_B1 = 0;
      SMARTLIST_FOREACH(dir_servers,
                        dir_server_t *,
                        ds,
                        /* increment the found counter if dir_port matches */
                        found_B1 +=
                        (ds->dir_port == 60091 ?
                         1 : 0)
                        );
      tt_int_op(found_B1, OP_EQ, 0);

      /* (No AlternateDirAuthority) - A2 - dir_port: 60092 */
      int found_A2 = 0;
      SMARTLIST_FOREACH(dir_servers,
                        dir_server_t *,
                        ds,
                        /* increment the found counter if dir_port matches */
                        found_A2 +=
                        (ds->dir_port == 60092 ?
                         1 : 0)
                        );
      tt_int_op(found_A2, OP_EQ, 0);
    }

    {
      /* fallback_dir_servers */
      const smartlist_t *fallback_servers = router_get_fallback_dir_servers();
      /* D0, (No B1), (No A2), Custom Fallback */
      tt_int_op(smartlist_len(fallback_servers), OP_EQ, 2);

      /* DirAuthority - D0 - dir_port: 60090 */
      int found_D0 = 0;
      SMARTLIST_FOREACH(fallback_servers,
                        dir_server_t *,
                        ds,
                        /* increment the found counter if dir_port matches */
                        found_D0 +=
                        (ds->dir_port == 60090 ?
                         1 : 0)
                        );
      tt_int_op(found_D0, OP_EQ, 1);

      /* (No AlternateBridgeAuthority) - B1 - dir_port: 60091 */
      int found_B1 = 0;
      SMARTLIST_FOREACH(fallback_servers,
                        dir_server_t *,
                        ds,
                        /* increment the found counter if dir_port matches */
                        found_B1 +=
                        (ds->dir_port == 60091 ?
                         1 : 0)
                        );
      tt_int_op(found_B1, OP_EQ, 0);

      /* (No AlternateDirAuthority) - A2 - dir_port: 60092 */
      int found_A2 = 0;
      SMARTLIST_FOREACH(fallback_servers,
                        dir_server_t *,
                        ds,
                        /* increment the found counter if dir_port matches */
                        found_A2 +=
                        (ds->dir_port == 60092 ?
                         1 : 0)
                        );
      tt_int_op(found_A2, OP_EQ, 0);

      /* Custom FallbackDir - No Nickname - dir_port: 60093 */
      int found_non_default_fallback = 0;
      SMARTLIST_FOREACH(fallback_servers,
                        dir_server_t *,
                        ds,
                        /* increment the found counter if dir_port matches */
                        found_non_default_fallback +=
                        (ds->dir_port == 60093 ?
                         1 : 0)
                        );
      tt_int_op(found_non_default_fallback, OP_EQ, 1);

      /* (No Default FallbackDir) - No Nickname - dir_port: 60099 */
      int found_default_fallback = 0;
      SMARTLIST_FOREACH(fallback_servers,
                        dir_server_t *,
                        ds,
                        /* increment the found counter if dir_port matches */
                        found_default_fallback +=
                        (ds->dir_port == 60099 ?
                         1 : 0)
                        );
      tt_int_op(found_default_fallback, OP_EQ, 0);
    }
  }

  /* Case 8: 1000 - DirAuthorities Set, Others Not Set */
  {
    /* clear fallback dirs counter */
    n_add_default_fallback_dir_servers_known_default = 0;

    /* clear options*/
    memset(options, 0, sizeof(or_options_t));

    /* clear any previous dir servers:
     consider_adding_dir_servers() should do this anyway */
    clear_dir_servers();

    /* assign options: 1000 */
    options->DirAuthorities = test_dir_authority;
    options->AlternateBridgeAuthority = NULL;
    options->AlternateDirAuthority = NULL;
    options->FallbackDir = NULL;
    options->UseDefaultFallbackDirs = 1;

    /* parse options - ensure we always update by passing NULL old_options */
    consider_adding_dir_servers(options, NULL);

    /* check outcome */

    /* we must not have added the default fallback dirs */
    tt_int_op(n_add_default_fallback_dir_servers_known_default, OP_EQ, 0);

    /* we just have the authorities */
    tt_assert(networkstatus_consensus_can_use_extra_fallbacks(options) == 0);

    {
      /* trusted_dir_servers */
      const smartlist_t *dir_servers = router_get_trusted_dir_servers();
      /* D0, (No B1), (No A2) */
      tt_int_op(smartlist_len(dir_servers), OP_EQ, 1);

      /* DirAuthority - D0 - dir_port: 60090 */
      int found_D0 = 0;
      SMARTLIST_FOREACH(dir_servers,
                        dir_server_t *,
                        ds,
                        /* increment the found counter if dir_port matches */
                        found_D0 +=
                        (ds->dir_port == 60090 ?
                         1 : 0)
                        );
      tt_int_op(found_D0, OP_EQ, 1);

      /* (No AlternateBridgeAuthority) - B1 - dir_port: 60091 */
      int found_B1 = 0;
      SMARTLIST_FOREACH(dir_servers,
                        dir_server_t *,
                        ds,
                        /* increment the found counter if dir_port matches */
                        found_B1 +=
                        (ds->dir_port == 60091 ?
                         1 : 0)
                        );
      tt_int_op(found_B1, OP_EQ, 0);

      /* (No AlternateDirAuthority) - A2 - dir_port: 60092 */
      int found_A2 = 0;
      SMARTLIST_FOREACH(dir_servers,
                        dir_server_t *,
                        ds,
                        /* increment the found counter if dir_port matches */
                        found_A2 +=
                        (ds->dir_port == 60092 ?
                         1 : 0)
                        );
      tt_int_op(found_A2, OP_EQ, 0);
    }

    {
      /* fallback_dir_servers */
      const smartlist_t *fallback_servers = router_get_fallback_dir_servers();
      /* D0, (No B1), (No A2), (No Fallback) */
      tt_int_op(smartlist_len(fallback_servers), OP_EQ, 1);

      /* DirAuthority - D0 - dir_port: 60090 */
      int found_D0 = 0;
      SMARTLIST_FOREACH(fallback_servers,
                        dir_server_t *,
                        ds,
                        /* increment the found counter if dir_port matches */
                        found_D0 +=
                        (ds->dir_port == 60090 ?
                         1 : 0)
                        );
      tt_int_op(found_D0, OP_EQ, 1);

      /* (No AlternateBridgeAuthority) - B1 - dir_port: 60091 */
      int found_B1 = 0;
      SMARTLIST_FOREACH(fallback_servers,
                        dir_server_t *,
                        ds,
                        /* increment the found counter if dir_port matches */
                        found_B1 +=
                        (ds->dir_port == 60091 ?
                         1 : 0)
                        );
      tt_int_op(found_B1, OP_EQ, 0);

      /* (No AlternateDirAuthority) - A2 - dir_port: 60092 */
      int found_A2 = 0;
      SMARTLIST_FOREACH(fallback_servers,
                        dir_server_t *,
                        ds,
                        /* increment the found counter if dir_port matches */
                        found_A2 +=
                        (ds->dir_port == 60092 ?
                         1 : 0)
                        );
      tt_int_op(found_A2, OP_EQ, 0);

      /* (No Custom FallbackDir) - No Nickname - dir_port: 60093 */
      int found_non_default_fallback = 0;
      SMARTLIST_FOREACH(fallback_servers,
                        dir_server_t *,
                        ds,
                        /* increment the found counter if dir_port matches */
                        found_non_default_fallback +=
                        (ds->dir_port == 60093 ?
                         1 : 0)
                        );
      tt_int_op(found_non_default_fallback, OP_EQ, 0);

      /* (No Default FallbackDir) - No Nickname - dir_port: 60099 */
      int found_default_fallback = 0;
      SMARTLIST_FOREACH(fallback_servers,
                        dir_server_t *,
                        ds,
                        /* increment the found counter if dir_port matches */
                        found_default_fallback +=
                        (ds->dir_port == 60099 ?
                         1 : 0)
                        );
      tt_int_op(found_default_fallback, OP_EQ, 0);
    }
  }

  /* Case 7: 0111 - DirAuthorities Not Set, Others Set */
  {
    /* clear fallback dirs counter */
    n_add_default_fallback_dir_servers_known_default = 0;

    /* clear options*/
    memset(options, 0, sizeof(or_options_t));

    /* clear any previous dir servers:
     consider_adding_dir_servers() should do this anyway */
    clear_dir_servers();

    /* assign options: 0111 */
    options->DirAuthorities = NULL;
    options->AlternateBridgeAuthority = test_alt_bridge_authority;
    options->AlternateDirAuthority = test_alt_dir_authority;
    options->FallbackDir = test_fallback_directory;
    options->UseDefaultFallbackDirs = 1;

    /* parse options - ensure we always update by passing NULL old_options */
    consider_adding_dir_servers(options, NULL);

    /* check outcome */

    /* we must not have added the default fallback dirs */
    tt_int_op(n_add_default_fallback_dir_servers_known_default, OP_EQ, 0);

    /* we have more fallbacks than just the authorities */
    tt_assert(networkstatus_consensus_can_use_extra_fallbacks(options) == 1);

    {
      /* trusted_dir_servers */
      const smartlist_t *dir_servers = router_get_trusted_dir_servers();
      /* (No D0), B1, A2 */
      tt_int_op(smartlist_len(dir_servers), OP_EQ, 2);

      /* (No DirAuthority) - D0 - dir_port: 60090 */
      int found_D0 = 0;
      SMARTLIST_FOREACH(dir_servers,
                        dir_server_t *,
                        ds,
                        /* increment the found counter if dir_port matches */
                        found_D0 +=
                        (ds->dir_port == 60090 ?
                         1 : 0)
                        );
      tt_int_op(found_D0, OP_EQ, 0);

      /* AlternateBridgeAuthority - B1 - dir_port: 60091 */
      int found_B1 = 0;
      SMARTLIST_FOREACH(dir_servers,
                        dir_server_t *,
                        ds,
                        /* increment the found counter if dir_port matches */
                        found_B1 +=
                        (ds->dir_port == 60091 ?
                         1 : 0)
                        );
      tt_int_op(found_B1, OP_EQ, 1);

      /* AlternateDirAuthority - A2 - dir_port: 60092 */
      int found_A2 = 0;
      SMARTLIST_FOREACH(dir_servers,
                        dir_server_t *,
                        ds,
                        /* increment the found counter if dir_port matches */
                        found_A2 +=
                        (ds->dir_port == 60092 ?
                         1 : 0)
                        );
      tt_int_op(found_A2, OP_EQ, 1);
    }

    {
      /* fallback_dir_servers */
      const smartlist_t *fallback_servers = router_get_fallback_dir_servers();
      /* (No D0), B1, A2, Custom Fallback */
      tt_int_op(smartlist_len(fallback_servers), OP_EQ, 3);

      /* (No DirAuthority) - D0 - dir_port: 60090 */
      int found_D0 = 0;
      SMARTLIST_FOREACH(fallback_servers,
                        dir_server_t *,
                        ds,
                        /* increment the found counter if dir_port matches */
                        found_D0 +=
                        (ds->dir_port == 60090 ?
                         1 : 0)
                        );
      tt_int_op(found_D0, OP_EQ, 0);

      /* AlternateBridgeAuthority - B1 - dir_port: 60091 */
      int found_B1 = 0;
      SMARTLIST_FOREACH(fallback_servers,
                        dir_server_t *,
                        ds,
                        /* increment the found counter if dir_port matches */
                        found_B1 +=
                        (ds->dir_port == 60091 ?
                         1 : 0)
                        );
      tt_int_op(found_B1, OP_EQ, 1);

      /* AlternateDirAuthority - A2 - dir_port: 60092 */
      int found_A2 = 0;
      SMARTLIST_FOREACH(fallback_servers,
                        dir_server_t *,
                        ds,
                        /* increment the found counter if dir_port matches */
                        found_A2 +=
                        (ds->dir_port == 60092 ?
                         1 : 0)
                        );
      tt_int_op(found_A2, OP_EQ, 1);

      /* Custom FallbackDir - No Nickname - dir_port: 60093 */
      int found_non_default_fallback = 0;
      SMARTLIST_FOREACH(fallback_servers,
                        dir_server_t *,
                        ds,
                        /* increment the found counter if dir_port matches */
                        found_non_default_fallback +=
                        (ds->dir_port == 60093 ?
                         1 : 0)
                        );
      tt_int_op(found_non_default_fallback, OP_EQ, 1);

      /* (No Default FallbackDir) - No Nickname - dir_port: 60099 */
      int found_default_fallback = 0;
      SMARTLIST_FOREACH(fallback_servers,
                        dir_server_t *,
                        ds,
                        /* increment the found counter if dir_port matches */
                        found_default_fallback +=
                        (ds->dir_port == 60099 ?
                         1 : 0)
                        );
      tt_int_op(found_default_fallback, OP_EQ, 0);
    }
  }

  /* Case 6: 0110 - DirAuthorities Not Set, AlternateBridgeAuthority &
     AlternateDirAuthority Set, FallbackDir Not Set */
  {
    /* clear fallback dirs counter */
    n_add_default_fallback_dir_servers_known_default = 0;

    /* clear options*/
    memset(options, 0, sizeof(or_options_t));

    /* clear any previous dir servers:
     consider_adding_dir_servers() should do this anyway */
    clear_dir_servers();

    /* assign options: 0110 */
    options->DirAuthorities = NULL;
    options->AlternateBridgeAuthority = test_alt_bridge_authority;
    options->AlternateDirAuthority = test_alt_dir_authority;
    options->FallbackDir = NULL;
    options->UseDefaultFallbackDirs = 1;

    /* parse options - ensure we always update by passing NULL old_options */
    consider_adding_dir_servers(options, NULL);

    /* check outcome */

    /* we must not have added the default fallback dirs */
    tt_int_op(n_add_default_fallback_dir_servers_known_default, OP_EQ, 0);

    /* we have more fallbacks than just the authorities */
    tt_assert(networkstatus_consensus_can_use_extra_fallbacks(options) == 0);

    {
      /* trusted_dir_servers */
      const smartlist_t *dir_servers = router_get_trusted_dir_servers();
      /* (No D0), B1, A2 */
      tt_int_op(smartlist_len(dir_servers), OP_EQ, 2);

      /* (No DirAuthority) - D0 - dir_port: 60090 */
      int found_D0 = 0;
      SMARTLIST_FOREACH(dir_servers,
                        dir_server_t *,
                        ds,
                        /* increment the found counter if dir_port matches */
                        found_D0 +=
                        (ds->dir_port == 60090 ?
                         1 : 0)
                        );
      tt_int_op(found_D0, OP_EQ, 0);

      /* AlternateBridgeAuthority - B1 - dir_port: 60091 */
      int found_B1 = 0;
      SMARTLIST_FOREACH(dir_servers,
                        dir_server_t *,
                        ds,
                        /* increment the found counter if dir_port matches */
                        found_B1 +=
                        (ds->dir_port == 60091 ?
                         1 : 0)
                        );
      tt_int_op(found_B1, OP_EQ, 1);

      /* AlternateDirAuthority - A2 - dir_port: 60092 */
      int found_A2 = 0;
      SMARTLIST_FOREACH(dir_servers,
                        dir_server_t *,
                        ds,
                        /* increment the found counter if dir_port matches */
                        found_A2 +=
                        (ds->dir_port == 60092 ?
                         1 : 0)
                        );
      tt_int_op(found_A2, OP_EQ, 1);
    }

    {
      /* fallback_dir_servers */
      const smartlist_t *fallback_servers = router_get_fallback_dir_servers();
      /* (No D0), B1, A2, (No Fallback) */
      tt_int_op(smartlist_len(fallback_servers), OP_EQ, 2);

      /* (No DirAuthority) - D0 - dir_port: 60090 */
      int found_D0 = 0;
      SMARTLIST_FOREACH(fallback_servers,
                        dir_server_t *,
                        ds,
                        /* increment the found counter if dir_port matches */
                        found_D0 +=
                        (ds->dir_port == 60090 ?
                         1 : 0)
                        );
      tt_int_op(found_D0, OP_EQ, 0);

      /* AlternateBridgeAuthority - B1 - dir_port: 60091 */
      int found_B1 = 0;
      SMARTLIST_FOREACH(fallback_servers,
                        dir_server_t *,
                        ds,
                        /* increment the found counter if dir_port matches */
                        found_B1 +=
                        (ds->dir_port == 60091 ?
                         1 : 0)
                        );
      tt_int_op(found_B1, OP_EQ, 1);

      /* AlternateDirAuthority - A2 - dir_port: 60092 */
      int found_A2 = 0;
      SMARTLIST_FOREACH(fallback_servers,
                        dir_server_t *,
                        ds,
                        /* increment the found counter if dir_port matches */
                        found_A2 +=
                        (ds->dir_port == 60092 ?
                         1 : 0)
                        );
      tt_int_op(found_A2, OP_EQ, 1);

      /* (No Custom FallbackDir) - No Nickname - dir_port: 60093 */
      int found_non_default_fallback = 0;
      SMARTLIST_FOREACH(fallback_servers,
                        dir_server_t *,
                        ds,
                        /* increment the found counter if dir_port matches */
                        found_non_default_fallback +=
                        (ds->dir_port == 60093 ?
                         1 : 0)
                        );
      tt_int_op(found_non_default_fallback, OP_EQ, 0);

      /* (No Default FallbackDir) - No Nickname - dir_port: 60099 */
      int found_default_fallback = 0;
      SMARTLIST_FOREACH(fallback_servers,
                        dir_server_t *,
                        ds,
                        /* increment the found counter if dir_port matches */
                        found_default_fallback +=
                        (ds->dir_port == 60099 ?
                         1 : 0)
                        );
      tt_int_op(found_default_fallback, OP_EQ, 0);
    }
  }

  /*
   2. Outcome: Use Set Bridge Authority
     - Use Default Non-Bridge Directory Authorities
     - Use FallbackDir if it is set, otherwise use default FallbackDir
     Cases expected to yield this outcome:
       4 & 5 (the 2 cases where DirAuthorities is NULL,
              AlternateBridgeAuthority is set, and
              AlternateDirAuthority is NULL)
  */

  /* Case 5: 0101 - DirAuthorities Not Set, AlternateBridgeAuthority Set,
     AlternateDirAuthority Not Set, FallbackDir Set */
  {
    /* clear fallback dirs counter */
    n_add_default_fallback_dir_servers_known_default = 0;

    /* clear options*/
    memset(options, 0, sizeof(or_options_t));

    /* clear any previous dir servers:
     consider_adding_dir_servers() should do this anyway */
    clear_dir_servers();

    /* assign options: 0101 */
    options->DirAuthorities = NULL;
    options->AlternateBridgeAuthority = test_alt_bridge_authority;
    options->AlternateDirAuthority = NULL;
    options->FallbackDir = test_fallback_directory;
    options->UseDefaultFallbackDirs = 1;

    /* parse options - ensure we always update by passing NULL old_options */
    consider_adding_dir_servers(options, NULL);

    /* check outcome */

    /* we must not have added the default fallback dirs */
    tt_int_op(n_add_default_fallback_dir_servers_known_default, OP_EQ, 0);

    /* we have more fallbacks than just the authorities */
    tt_assert(networkstatus_consensus_can_use_extra_fallbacks(options) == 1);

    {
      /* trusted_dir_servers */
      const smartlist_t *dir_servers = router_get_trusted_dir_servers();
      /* (No D0), B1, (No A2), Default v3 Non-Bridge Authorities */
      tt_assert(smartlist_len(dir_servers) == 1 + n_default_alt_dir_authority);

      /* (No DirAuthorities) - D0 - dir_port: 60090 */
      int found_D0 = 0;
      SMARTLIST_FOREACH(dir_servers,
                        dir_server_t *,
                        ds,
                        /* increment the found counter if dir_port matches */
                        found_D0 +=
                        (ds->dir_port == 60090 ?
                         1 : 0)
                        );
      tt_int_op(found_D0, OP_EQ, 0);

      /* AlternateBridgeAuthority - B1 - dir_port: 60091 */
      int found_B1 = 0;
      SMARTLIST_FOREACH(dir_servers,
                        dir_server_t *,
                        ds,
                        /* increment the found counter if dir_port matches */
                        found_B1 +=
                        (ds->dir_port == 60091 ?
                         1 : 0)
                        );
      tt_int_op(found_B1, OP_EQ, 1);

      /* (No AlternateDirAuthority) - A2 - dir_port: 60092 */
      int found_A2 = 0;
      SMARTLIST_FOREACH(dir_servers,
                        dir_server_t *,
                        ds,
                        /* increment the found counter if dir_port matches */
                        found_A2 +=
                        (ds->dir_port == 60092 ?
                         1 : 0)
                        );
      tt_int_op(found_A2, OP_EQ, 0);

      /* There's no easy way of checking that we have included all the
       * default v3 non-Bridge directory authorities, so let's assume that
       * if the total count above is correct, we have the right ones.
       */
    }

    {
      /* fallback_dir_servers */
      const smartlist_t *fallback_servers = router_get_fallback_dir_servers();
      /* (No D0), B1, (No A2), Default v3 Non-Bridge Authorities,
       * Custom Fallback */
      tt_assert(smartlist_len(fallback_servers) ==
                2 + n_default_alt_dir_authority);

      /* (No DirAuthorities) - D0 - dir_port: 60090 */
      int found_D0 = 0;
      SMARTLIST_FOREACH(fallback_servers,
                        dir_server_t *,
                        ds,
                        /* increment the found counter if dir_port matches */
                        found_D0 +=
                        (ds->dir_port == 60090 ?
                         1 : 0)
                        );
      tt_int_op(found_D0, OP_EQ, 0);

      /* AlternateBridgeAuthority - B1 - dir_port: 60091 */
      int found_B1 = 0;
      SMARTLIST_FOREACH(fallback_servers,
                        dir_server_t *,
                        ds,
                        /* increment the found counter if dir_port matches */
                        found_B1 +=
                        (ds->dir_port == 60091 ?
                         1 : 0)
                        );
      tt_int_op(found_B1, OP_EQ, 1);

      /* (No AlternateDirAuthority) - A2 - dir_port: 60092 */
      int found_A2 = 0;
      SMARTLIST_FOREACH(fallback_servers,
                        dir_server_t *,
                        ds,
                        /* increment the found counter if dir_port matches */
                        found_A2 +=
                        (ds->dir_port == 60092 ?
                         1 : 0)
                        );
      tt_int_op(found_A2, OP_EQ, 0);

      /* Custom FallbackDir - No Nickname - dir_port: 60093 */
      int found_non_default_fallback = 0;
      SMARTLIST_FOREACH(fallback_servers,
                        dir_server_t *,
                        ds,
                        /* increment the found counter if dir_port matches */
                        found_non_default_fallback +=
                        (ds->dir_port == 60093 ?
                         1 : 0)
                        );
      tt_int_op(found_non_default_fallback, OP_EQ, 1);

      /* (No Default FallbackDir) - No Nickname - dir_port: 60099 */
      int found_default_fallback = 0;
      SMARTLIST_FOREACH(fallback_servers,
                        dir_server_t *,
                        ds,
                        /* increment the found counter if dir_port matches */
                        found_default_fallback +=
                        (ds->dir_port == 60099 ?
                         1 : 0)
                        );
      tt_int_op(found_default_fallback, OP_EQ, 0);

      /* There's no easy way of checking that we have included all the
       * default v3 non-Bridge directory authorities, so let's assume that
       * if the total count above is correct, we have the right ones.
       */
    }
  }

  /* Case 4: 0100 - DirAuthorities Not Set, AlternateBridgeAuthority Set,
   AlternateDirAuthority & FallbackDir Not Set */
  {
    /* clear fallback dirs counter */
    n_add_default_fallback_dir_servers_known_default = 0;

    /* clear options*/
    memset(options, 0, sizeof(or_options_t));

    /* clear any previous dir servers:
     consider_adding_dir_servers() should do this anyway */
    clear_dir_servers();

    /* assign options: 0100 */
    options->DirAuthorities = NULL;
    options->AlternateBridgeAuthority = test_alt_bridge_authority;
    options->AlternateDirAuthority = NULL;
    options->FallbackDir = NULL;
    options->UseDefaultFallbackDirs = 1;

    /* parse options - ensure we always update by passing NULL old_options */
    consider_adding_dir_servers(options, NULL);

    /* check outcome */

    /* we must have added the default fallback dirs */
    tt_int_op(n_add_default_fallback_dir_servers_known_default, OP_EQ, 1);

    /* we have more fallbacks than just the authorities */
    tt_assert(networkstatus_consensus_can_use_extra_fallbacks(options) == 1);

    {
      /* trusted_dir_servers */
      const smartlist_t *dir_servers = router_get_trusted_dir_servers();
      /* (No D0), B1, (No A2), Default v3 Non-Bridge Authorities */
      tt_assert(smartlist_len(dir_servers) == 1 + n_default_alt_dir_authority);

      /* (No DirAuthorities) - D0 - dir_port: 60090 */
      int found_D0 = 0;
      SMARTLIST_FOREACH(dir_servers,
                        dir_server_t *,
                        ds,
                        /* increment the found counter if dir_port matches */
                        found_D0 +=
                        (ds->dir_port == 60090 ?
                         1 : 0)
                        );
      tt_int_op(found_D0, OP_EQ, 0);

      /* AlternateBridgeAuthority - B1 - dir_port: 60091 */
      int found_B1 = 0;
      SMARTLIST_FOREACH(dir_servers,
                        dir_server_t *,
                        ds,
                        /* increment the found counter if dir_port matches */
                        found_B1 +=
                        (ds->dir_port == 60091 ?
                         1 : 0)
                        );
      tt_int_op(found_B1, OP_EQ, 1);

      /* (No AlternateDirAuthority) - A2 - dir_port: 60092 */
      int found_A2 = 0;
      SMARTLIST_FOREACH(dir_servers,
                        dir_server_t *,
                        ds,
                        /* increment the found counter if dir_port matches */
                        found_A2 +=
                        (ds->dir_port == 60092 ?
                         1 : 0)
                        );
      tt_int_op(found_A2, OP_EQ, 0);

      /* There's no easy way of checking that we have included all the
       * default v3 non-Bridge directory authorities, so let's assume that
       * if the total count above is correct, we have the right ones.
       */
    }

    {
      /* fallback_dir_servers */
      const smartlist_t *fallback_servers = router_get_fallback_dir_servers();
      /* (No D0), B1, (No A2), Default v3 Non-Bridge Authorities,
       * Default Fallback */
      tt_assert(smartlist_len(fallback_servers) ==
                2 + n_default_alt_dir_authority);

      /* (No DirAuthorities) - D0 - dir_port: 60090 */
      int found_D0 = 0;
      SMARTLIST_FOREACH(fallback_servers,
                        dir_server_t *,
                        ds,
                        /* increment the found counter if dir_port matches */
                        found_D0 +=
                        (ds->dir_port == 60090 ?
                         1 : 0)
                        );
      tt_int_op(found_D0, OP_EQ, 0);

      /* AlternateBridgeAuthority - B1 - dir_port: 60091 */
      int found_B1 = 0;
      SMARTLIST_FOREACH(fallback_servers,
                        dir_server_t *,
                        ds,
                        /* increment the found counter if dir_port matches */
                        found_B1 +=
                        (ds->dir_port == 60091 ?
                         1 : 0)
                        );
      tt_int_op(found_B1, OP_EQ, 1);

      /* (No AlternateDirAuthority) - A2 - dir_port: 60092 */
      int found_A2 = 0;
      SMARTLIST_FOREACH(fallback_servers,
                        dir_server_t *,
                        ds,
                        /* increment the found counter if dir_port matches */
                        found_A2 +=
                        (ds->dir_port == 60092 ?
                         1 : 0)
                        );
      tt_int_op(found_A2, OP_EQ, 0);

      /* (No Custom FallbackDir) - No Nickname - dir_port: 60093 */
      int found_non_default_fallback = 0;
      SMARTLIST_FOREACH(fallback_servers,
                        dir_server_t *,
                        ds,
                        /* increment the found counter if dir_port matches */
                        found_non_default_fallback +=
                        (ds->dir_port == 60093 ?
                         1 : 0)
                        );
      tt_int_op(found_non_default_fallback, OP_EQ, 0);

      /* Default FallbackDir - No Nickname - dir_port: 60099 */
      int found_default_fallback = 0;
      SMARTLIST_FOREACH(fallback_servers,
                        dir_server_t *,
                        ds,
                        /* increment the found counter if dir_port matches */
                        found_default_fallback +=
                        (ds->dir_port == 60099 ?
                         1 : 0)
                        );
      tt_int_op(found_default_fallback, OP_EQ, 1);

      /* There's no easy way of checking that we have included all the
       * default v3 non-Bridge directory authorities, so let's assume that
       * if the total count above is correct, we have the right ones.
       */
    }
  }

  /*
   3. Outcome: Use Set Alternate Directory Authority
     - Use Default Bridge Authorities
     - Use FallbackDir if it is set, otherwise No Default Fallback Directories
     Cases expected to yield this outcome:
       2 & 3 (the 2 cases where DirAuthorities and AlternateBridgeAuthority
              are both NULL, but AlternateDirAuthority is set)
  */

  /* Case 3: 0011 - DirAuthorities & AlternateBridgeAuthority Not Set,
     AlternateDirAuthority & FallbackDir Set */
  {
    /* clear fallback dirs counter */
    n_add_default_fallback_dir_servers_known_default = 0;

    /* clear options*/
    memset(options, 0, sizeof(or_options_t));

    /* clear any previous dir servers:
     consider_adding_dir_servers() should do this anyway */
    clear_dir_servers();

    /* assign options: 0011 */
    options->DirAuthorities = NULL;
    options->AlternateBridgeAuthority = NULL;
    options->AlternateDirAuthority = test_alt_dir_authority;
    options->FallbackDir = test_fallback_directory;
    options->UseDefaultFallbackDirs = 1;

    /* parse options - ensure we always update by passing NULL old_options */
    consider_adding_dir_servers(options, NULL);

    /* check outcome */

    /* we must not have added the default fallback dirs */
    tt_int_op(n_add_default_fallback_dir_servers_known_default, OP_EQ, 0);

    /* we have more fallbacks than just the authorities */
    tt_assert(networkstatus_consensus_can_use_extra_fallbacks(options) == 1);

    {
      /* trusted_dir_servers */
      const smartlist_t *dir_servers = router_get_trusted_dir_servers();
      /* (No D0), (No B1), Default Bridge Authorities, A2 */
      tt_assert(smartlist_len(dir_servers) ==
                1 + n_default_alt_bridge_authority);

      /* (No DirAuthorities) - D0 - dir_port: 60090 */
      int found_D0 = 0;
      SMARTLIST_FOREACH(dir_servers,
                        dir_server_t *,
                        ds,
                        /* increment the found counter if dir_port matches */
                        found_D0 +=
                        (ds->dir_port == 60090 ?
                         1 : 0)
                        );
      tt_int_op(found_D0, OP_EQ, 0);

      /* (No AlternateBridgeAuthority) - B1 - dir_port: 60091 */
      int found_B1 = 0;
      SMARTLIST_FOREACH(dir_servers,
                        dir_server_t *,
                        ds,
                        /* increment the found counter if dir_port matches */
                        found_B1 +=
                        (ds->dir_port == 60091 ?
                         1 : 0)
                        );
      tt_int_op(found_B1, OP_EQ, 0);

      /* AlternateDirAuthority - A2 - dir_port: 60092 */
      int found_A2 = 0;
      SMARTLIST_FOREACH(dir_servers,
                        dir_server_t *,
                        ds,
                        /* increment the found counter if dir_port matches */
                        found_A2 +=
                        (ds->dir_port == 60092 ?
                         1 : 0)
                        );
      tt_int_op(found_A2, OP_EQ, 1);

      /* There's no easy way of checking that we have included all the
       * default Bridge authorities (except for hard-coding tonga's details),
       * so let's assume that if the total count above is correct,
       * we have the right ones.
       */
    }

    {
      /* fallback_dir_servers */
      const smartlist_t *fallback_servers = router_get_fallback_dir_servers();
      /* (No D0), (No B1), Default Bridge Authorities, A2,
       * Custom Fallback Directory, (No Default Fallback Directories) */
      tt_assert(smartlist_len(fallback_servers) ==
                2 + n_default_alt_bridge_authority);

      /* (No DirAuthorities) - D0 - dir_port: 60090 */
      int found_D0 = 0;
      SMARTLIST_FOREACH(fallback_servers,
                        dir_server_t *,
                        ds,
                        /* increment the found counter if dir_port matches */
                        found_D0 +=
                        (ds->dir_port == 60090 ?
                         1 : 0)
                        );
      tt_int_op(found_D0, OP_EQ, 0);

      /* (No AlternateBridgeAuthority) - B1 - dir_port: 60091 */
      int found_B1 = 0;
      SMARTLIST_FOREACH(fallback_servers,
                        dir_server_t *,
                        ds,
                        /* increment the found counter if dir_port matches */
                        found_B1 +=
                        (ds->dir_port == 60091 ?
                         1 : 0)
                        );
      tt_int_op(found_B1, OP_EQ, 0);

      /* AlternateDirAuthority - A2 - dir_port: 60092 */
      int found_A2 = 0;
      SMARTLIST_FOREACH(fallback_servers,
                        dir_server_t *,
                        ds,
                        /* increment the found counter if dir_port matches */
                        found_A2 +=
                        (ds->dir_port == 60092 ?
                         1 : 0)
                        );
      tt_int_op(found_A2, OP_EQ, 1);

      /* Custom FallbackDir - No Nickname - dir_port: 60093 */
      int found_non_default_fallback = 0;
      SMARTLIST_FOREACH(fallback_servers,
                        dir_server_t *,
                        ds,
                        /* increment the found counter if dir_port matches */
                        found_non_default_fallback +=
                        (ds->dir_port == 60093 ?
                         1 : 0)
                        );
      tt_int_op(found_non_default_fallback, OP_EQ, 1);

      /* (No Default FallbackDir) - No Nickname - dir_port: 60099 */
      int found_default_fallback = 0;
      SMARTLIST_FOREACH(fallback_servers,
                        dir_server_t *,
                        ds,
                        /* increment the found counter if dir_port matches */
                        found_default_fallback +=
                        (ds->dir_port == 60099 ?
                         1 : 0)
                        );
      tt_int_op(found_default_fallback, OP_EQ, 0);

      /* There's no easy way of checking that we have included all the
       * default Bridge authorities (except for hard-coding tonga's details),
       * so let's assume that if the total count above is correct,
       * we have the right ones.
       */
    }
  }

  /* Case 2: 0010 - DirAuthorities & AlternateBridgeAuthority Not Set,
   AlternateDirAuthority Set, FallbackDir Not Set */
  {
    /* clear fallback dirs counter */
    n_add_default_fallback_dir_servers_known_default = 0;

    /* clear options*/
    memset(options, 0, sizeof(or_options_t));

    /* clear any previous dir servers:
     consider_adding_dir_servers() should do this anyway */
    clear_dir_servers();

    /* assign options: 0010 */
    options->DirAuthorities = NULL;
    options->AlternateBridgeAuthority = NULL;
    options->AlternateDirAuthority = test_alt_dir_authority;
    options->FallbackDir = NULL;
    options->UseDefaultFallbackDirs = 1;

    /* parse options - ensure we always update by passing NULL old_options */
    consider_adding_dir_servers(options, NULL);

    /* check outcome */

    /* we must not have added the default fallback dirs */
    tt_int_op(n_add_default_fallback_dir_servers_known_default, OP_EQ, 0);

    /* we just have the authorities */
    tt_assert(networkstatus_consensus_can_use_extra_fallbacks(options) == 0);

    {
      /* trusted_dir_servers */
      const smartlist_t *dir_servers = router_get_trusted_dir_servers();
      /* (No D0), (No B1), Default Bridge Authorities, A2,
       * No Default or Custom Fallback Directories */
      tt_assert(smartlist_len(dir_servers) ==
                1 + n_default_alt_bridge_authority);

      /* (No DirAuthorities) - D0 - dir_port: 60090 */
      int found_D0 = 0;
      SMARTLIST_FOREACH(dir_servers,
                        dir_server_t *,
                        ds,
                        /* increment the found counter if dir_port matches */
                        found_D0 +=
                        (ds->dir_port == 60090 ?
                         1 : 0)
                        );
      tt_int_op(found_D0, OP_EQ, 0);

      /* (No AlternateBridgeAuthority) - B1 - dir_port: 60091 */
      int found_B1 = 0;
      SMARTLIST_FOREACH(dir_servers,
                        dir_server_t *,
                        ds,
                        /* increment the found counter if dir_port matches */
                        found_B1 +=
                        (ds->dir_port == 60091 ?
                         1 : 0)
                        );
      tt_int_op(found_B1, OP_EQ, 0);

      /* AlternateDirAuthority - A2 - dir_port: 60092 */
      int found_A2 = 0;
      SMARTLIST_FOREACH(dir_servers,
                        dir_server_t *,
                        ds,
                        /* increment the found counter if dir_port matches */
                        found_A2 +=
                        (ds->dir_port == 60092 ?
                         1 : 0)
                        );
      tt_int_op(found_A2, OP_EQ, 1);

      /* There's no easy way of checking that we have included all the
       * default Bridge authorities (except for hard-coding tonga's details),
       * so let's assume that if the total count above is correct,
       * we have the right ones.
       */
    }

    {
      /* fallback_dir_servers */
      const smartlist_t *fallback_servers = router_get_fallback_dir_servers();
      /* (No D0), (No B1), Default Bridge Authorities, A2,
       * No Custom or Default Fallback Directories */
      tt_assert(smartlist_len(fallback_servers) ==
                1 + n_default_alt_bridge_authority);

      /* (No DirAuthorities) - D0 - dir_port: 60090 */
      int found_D0 = 0;
      SMARTLIST_FOREACH(fallback_servers,
                        dir_server_t *,
                        ds,
                        /* increment the found counter if dir_port matches */
                        found_D0 +=
                        (ds->dir_port == 60090 ?
                         1 : 0)
                        );
      tt_int_op(found_D0, OP_EQ, 0);

      /* (No AlternateBridgeAuthority) - B1 - dir_port: 60091 */
      int found_B1 = 0;
      SMARTLIST_FOREACH(fallback_servers,
                        dir_server_t *,
                        ds,
                        /* increment the found counter if dir_port matches */
                        found_B1 +=
                        (ds->dir_port == 60091 ?
                         1 : 0)
                        );
      tt_int_op(found_B1, OP_EQ, 0);

      /* AlternateDirAuthority - A2 - dir_port: 60092 */
      int found_A2 = 0;
      SMARTLIST_FOREACH(fallback_servers,
                        dir_server_t *,
                        ds,
                        /* increment the found counter if dir_port matches */
                        found_A2 +=
                        (ds->dir_port == 60092 ?
                         1 : 0)
                        );
      tt_int_op(found_A2, OP_EQ, 1);

      /* (No Custom FallbackDir) - No Nickname - dir_port: 60093 */
      int found_non_default_fallback = 0;
      SMARTLIST_FOREACH(fallback_servers,
                        dir_server_t *,
                        ds,
                        /* increment the found counter if dir_port matches */
                        found_non_default_fallback +=
                        (ds->dir_port == 60093 ?
                         1 : 0)
                        );
      tt_int_op(found_non_default_fallback, OP_EQ, 0);

      /* (No Default FallbackDir) - No Nickname - dir_port: 60099 */
      int found_default_fallback = 0;
      SMARTLIST_FOREACH(fallback_servers,
                        dir_server_t *,
                        ds,
                        /* increment the found counter if dir_port matches */
                        found_default_fallback +=
                        (ds->dir_port == 60099 ?
                         1 : 0)
                        );
      tt_int_op(found_default_fallback, OP_EQ, 0);

      /* There's no easy way of checking that we have included all the
       * default Bridge authorities (except for hard-coding tonga's details),
       * so let's assume that if the total count above is correct,
       * we have the right ones.
       */
    }
  }

  /*
   4. Outcome: Use Set Custom Fallback Directory
     - Use Default Bridge & Directory Authorities
     Cases expected to yield this outcome:
       1 (DirAuthorities, AlternateBridgeAuthority and AlternateDirAuthority
          are all NULL, but FallbackDir is set)
  */

  /* Case 1: 0001 - DirAuthorities, AlternateBridgeAuthority
    & AlternateDirAuthority Not Set, FallbackDir Set */
  {
    /* clear fallback dirs counter */
    n_add_default_fallback_dir_servers_known_default = 0;

    /* clear options*/
    memset(options, 0, sizeof(or_options_t));

    /* clear any previous dir servers:
     consider_adding_dir_servers() should do this anyway */
    clear_dir_servers();

    /* assign options: 0001 */
    options->DirAuthorities = NULL;
    options->AlternateBridgeAuthority = NULL;
    options->AlternateDirAuthority = NULL;
    options->FallbackDir = test_fallback_directory;
    options->UseDefaultFallbackDirs = 1;

    /* parse options - ensure we always update by passing NULL old_options */
    consider_adding_dir_servers(options, NULL);

    /* check outcome */

    /* we must not have added the default fallback dirs */
    tt_int_op(n_add_default_fallback_dir_servers_known_default, OP_EQ, 0);

    /* we have more fallbacks than just the authorities */
    tt_assert(networkstatus_consensus_can_use_extra_fallbacks(options) == 1);

    {
      /* trusted_dir_servers */
      const smartlist_t *dir_servers = router_get_trusted_dir_servers();
      /* (No D0), (No B1), Default Bridge Authorities,
       * (No A2), Default v3 Directory Authorities */
      tt_assert(smartlist_len(dir_servers) == n_default_authorities);

      /* (No DirAuthorities) - D0 - dir_port: 60090 */
      int found_D0 = 0;
      SMARTLIST_FOREACH(dir_servers,
                        dir_server_t *,
                        ds,
                        /* increment the found counter if dir_port matches */
                        found_D0 +=
                        (ds->dir_port == 60090 ?
                         1 : 0)
                        );
      tt_int_op(found_D0, OP_EQ, 0);

      /* (No AlternateBridgeAuthority) - B1 - dir_port: 60091 */
      int found_B1 = 0;
      SMARTLIST_FOREACH(dir_servers,
                        dir_server_t *,
                        ds,
                        /* increment the found counter if dir_port matches */
                        found_B1 +=
                        (ds->dir_port == 60091 ?
                         1 : 0)
                        );
      tt_int_op(found_B1, OP_EQ, 0);

      /* (No AlternateDirAuthority) - A2 - dir_port: 60092 */
      int found_A2 = 0;
      SMARTLIST_FOREACH(dir_servers,
                        dir_server_t *,
                        ds,
                        /* increment the found counter if dir_port matches */
                        found_A2 +=
                        (ds->dir_port == 60092 ?
                         1 : 0)
                        );
      tt_int_op(found_A2, OP_EQ, 0);

      /* There's no easy way of checking that we have included all the
       * default Bridge & V3 Directory authorities, so let's assume that
       * if the total count above is correct, we have the right ones.
       */
    }

    {
      /* fallback_dir_servers */
      const smartlist_t *fallback_servers = router_get_fallback_dir_servers();
      /* (No D0), (No B1), Default Bridge Authorities,
       * (No A2), Default v3 Directory Authorities,
       * Custom Fallback Directory, (No Default Fallback Directories) */
      tt_assert(smartlist_len(fallback_servers) ==
                1 + n_default_authorities);

      /* (No DirAuthorities) - D0 - dir_port: 60090 */
      int found_D0 = 0;
      SMARTLIST_FOREACH(fallback_servers,
                        dir_server_t *,
                        ds,
                        /* increment the found counter if dir_port matches */
                        found_D0 +=
                        (ds->dir_port == 60090 ?
                         1 : 0)
                        );
      tt_int_op(found_D0, OP_EQ, 0);

      /* (No AlternateBridgeAuthority) - B1 - dir_port: 60091 */
      int found_B1 = 0;
      SMARTLIST_FOREACH(fallback_servers,
                        dir_server_t *,
                        ds,
                        /* increment the found counter if dir_port matches */
                        found_B1 +=
                        (ds->dir_port == 60091 ?
                         1 : 0)
                        );
      tt_int_op(found_B1, OP_EQ, 0);

      /* (No AlternateDirAuthority) - A2 - dir_port: 60092 */
      int found_A2 = 0;
      SMARTLIST_FOREACH(fallback_servers,
                        dir_server_t *,
                        ds,
                        /* increment the found counter if dir_port matches */
                        found_A2 +=
                        (ds->dir_port == 60092 ?
                         1 : 0)
                        );
      tt_int_op(found_A2, OP_EQ, 0);

      /* Custom FallbackDir - No Nickname - dir_port: 60093 */
      int found_non_default_fallback = 0;
      SMARTLIST_FOREACH(fallback_servers,
                        dir_server_t *,
                        ds,
                        /* increment the found counter if dir_port matches */
                        found_non_default_fallback +=
                        (ds->dir_port == 60093 ?
                         1 : 0)
                        );
      tt_int_op(found_non_default_fallback, OP_EQ, 1);

      /* (No Default FallbackDir) - No Nickname - dir_port: 60099 */
      int found_default_fallback = 0;
      SMARTLIST_FOREACH(fallback_servers,
                        dir_server_t *,
                        ds,
                        /* increment the found counter if dir_port matches */
                        found_default_fallback +=
                        (ds->dir_port == 60099 ?
                         1 : 0)
                        );
      tt_int_op(found_default_fallback, OP_EQ, 0);

      /* There's no easy way of checking that we have included all the
       * default Bridge & V3 Directory authorities, so let's assume that
       * if the total count above is correct, we have the right ones.
       */
    }
  }

  /*
   5. Outcome: Use All Defaults
     - Use Default Bridge & Directory Authorities, Default Fallback Directories
     Cases expected to yield this outcome:
       0 (DirAuthorities, AlternateBridgeAuthority, AlternateDirAuthority
          and FallbackDir are all NULL)
  */

  /* Case 0: 0000 - All Not Set */
  {
    /* clear fallback dirs counter */
    n_add_default_fallback_dir_servers_known_default = 0;

    /* clear options*/
    memset(options, 0, sizeof(or_options_t));

    /* clear any previous dir servers:
     consider_adding_dir_servers() should do this anyway */
    clear_dir_servers();

    /* assign options: 0001 */
    options->DirAuthorities = NULL;
    options->AlternateBridgeAuthority = NULL;
    options->AlternateDirAuthority = NULL;
    options->FallbackDir = NULL;
    options->UseDefaultFallbackDirs = 1;

    /* parse options - ensure we always update by passing NULL old_options */
    consider_adding_dir_servers(options, NULL);

    /* check outcome */

    /* we must have added the default fallback dirs */
    tt_int_op(n_add_default_fallback_dir_servers_known_default, OP_EQ, 1);

    /* we have more fallbacks than just the authorities */
    tt_assert(networkstatus_consensus_can_use_extra_fallbacks(options) == 1);

    {
      /* trusted_dir_servers */
      const smartlist_t *dir_servers = router_get_trusted_dir_servers();
      /* (No D0), (No B1), Default Bridge Authorities,
       * (No A2), Default v3 Directory Authorities */
      tt_assert(smartlist_len(dir_servers) == n_default_authorities);

      /* (No DirAuthorities) - D0 - dir_port: 60090 */
      int found_D0 = 0;
      SMARTLIST_FOREACH(dir_servers,
                        dir_server_t *,
                        ds,
                        /* increment the found counter if dir_port matches */
                        found_D0 +=
                        (ds->dir_port == 60090 ?
                         1 : 0)
                        );
      tt_int_op(found_D0, OP_EQ, 0);

      /* (No AlternateBridgeAuthority) - B1 - dir_port: 60091 */
      int found_B1 = 0;
      SMARTLIST_FOREACH(dir_servers,
                        dir_server_t *,
                        ds,
                        /* increment the found counter if dir_port matches */
                        found_B1 +=
                        (ds->dir_port == 60091 ?
                         1 : 0)
                        );
      tt_int_op(found_B1, OP_EQ, 0);

      /* (No AlternateDirAuthority) - A2 - dir_port: 60092 */
      int found_A2 = 0;
      SMARTLIST_FOREACH(dir_servers,
                        dir_server_t *,
                        ds,
                        /* increment the found counter if dir_port matches */
                        found_A2 +=
                        (ds->dir_port == 60092 ?
                         1 : 0)
                        );
      tt_int_op(found_A2, OP_EQ, 0);

      /* There's no easy way of checking that we have included all the
       * default Bridge & V3 Directory authorities, so let's assume that
       * if the total count above is correct, we have the right ones.
       */
    }

    {
      /* fallback_dir_servers */
      const smartlist_t *fallback_servers = router_get_fallback_dir_servers();
      /* (No D0), (No B1), Default Bridge Authorities,
       * (No A2), Default v3 Directory Authorities,
       * (No Custom Fallback Directory), Default Fallback Directories */
      tt_assert(smartlist_len(fallback_servers) ==
                n_default_authorities + n_default_fallback_dir);

      /* (No DirAuthorities) - D0 - dir_port: 60090 */
      int found_D0 = 0;
      SMARTLIST_FOREACH(fallback_servers,
                        dir_server_t *,
                        ds,
                        /* increment the found counter if dir_port matches */
                        found_D0 +=
                        (ds->dir_port == 60090 ?
                         1 : 0)
                        );
      tt_int_op(found_D0, OP_EQ, 0);

      /* (No AlternateBridgeAuthority) - B1 - dir_port: 60091 */
      int found_B1 = 0;
      SMARTLIST_FOREACH(fallback_servers,
                        dir_server_t *,
                        ds,
                        /* increment the found counter if dir_port matches */
                        found_B1 +=
                        (ds->dir_port == 60091 ?
                         1 : 0)
                        );
      tt_int_op(found_B1, OP_EQ, 0);

      /* (No AlternateDirAuthority) - A2 - dir_port: 60092 */
      int found_A2 = 0;
      SMARTLIST_FOREACH(fallback_servers,
                        dir_server_t *,
                        ds,
                        /* increment the found counter if dir_port matches */
                        found_A2 +=
                        (ds->dir_port == 60092 ?
                         1 : 0)
                        );
      tt_int_op(found_A2, OP_EQ, 0);

      /* Custom FallbackDir - No Nickname - dir_port: 60093 */
      int found_non_default_fallback = 0;
      SMARTLIST_FOREACH(fallback_servers,
                        dir_server_t *,
                        ds,
                        /* increment the found counter if dir_port matches */
                        found_non_default_fallback +=
                        (ds->dir_port == 60093 ?
                         1 : 0)
                        );
      tt_int_op(found_non_default_fallback, OP_EQ, 0);

      /* (No Default FallbackDir) - No Nickname - dir_port: 60099 */
      int found_default_fallback = 0;
      SMARTLIST_FOREACH(fallback_servers,
                        dir_server_t *,
                        ds,
                        /* increment the found counter if dir_port matches */
                        found_default_fallback +=
                        (ds->dir_port == 60099 ?
                         1 : 0)
                        );
      tt_int_op(found_default_fallback, OP_EQ, 1);

      /* There's no easy way of checking that we have included all the
       * default Bridge & V3 Directory authorities, and the default
       * Fallback Directories, so let's assume that if the total count
       * above is correct, we have the right ones.
       */
    }
  }

  done:
  clear_dir_servers();

  tor_free(test_dir_authority->key);
  tor_free(test_dir_authority->value);
  tor_free(test_dir_authority);

  tor_free(test_alt_dir_authority->key);
  tor_free(test_alt_dir_authority->value);
  tor_free(test_alt_dir_authority);

  tor_free(test_alt_bridge_authority->key);
  tor_free(test_alt_bridge_authority->value);
  tor_free(test_alt_bridge_authority);

  tor_free(test_fallback_directory->key);
  tor_free(test_fallback_directory->value);
  tor_free(test_fallback_directory);

  options->DirAuthorities = NULL;
  options->AlternateBridgeAuthority = NULL;
  options->AlternateDirAuthority = NULL;
  options->FallbackDir = NULL;
  or_options_free(options);

  UNMOCK(add_default_fallback_dir_servers);
}

static void
test_config_default_dir_servers(void *arg)
{
  or_options_t *opts = NULL;
  (void)arg;
  int trusted_count = 0;
  int fallback_count = 0;

  /* new set of options should stop fallback parsing */
  opts = tor_malloc_zero(sizeof(or_options_t));
  opts->UseDefaultFallbackDirs = 0;
  /* set old_options to NULL to force dir update */
  consider_adding_dir_servers(opts, NULL);
  trusted_count = smartlist_len(router_get_trusted_dir_servers());
  fallback_count = smartlist_len(router_get_fallback_dir_servers());
  or_options_free(opts);
  opts = NULL;

  /* assume a release will never go out with less than 7 authorities */
  tt_int_op(trusted_count, OP_GE, 7);
  /* if we disable the default fallbacks, there must not be any extra */
  tt_assert(fallback_count == trusted_count);

  opts = tor_malloc_zero(sizeof(or_options_t));
  opts->UseDefaultFallbackDirs = 1;
  consider_adding_dir_servers(opts, opts);
  trusted_count = smartlist_len(router_get_trusted_dir_servers());
  fallback_count = smartlist_len(router_get_fallback_dir_servers());
  or_options_free(opts);
  opts = NULL;

  /* assume a release will never go out with less than 7 authorities */
  tt_int_op(trusted_count, OP_GE, 7);
  /* XX/teor - allow for default fallbacks to be added without breaking
   * the unit tests. Set a minimum fallback count once the list is stable. */
  tt_assert(fallback_count >= trusted_count);

 done:
  or_options_free(opts);
}

static int mock_router_pick_published_address_result = 0;

static int
mock_router_pick_published_address(const or_options_t *options,
                                   uint32_t *addr, int cache_only)
{
  (void)options;
  (void)addr;
  (void)cache_only;
  return mock_router_pick_published_address_result;
}

static int mock_router_my_exit_policy_is_reject_star_result = 0;

static int
mock_router_my_exit_policy_is_reject_star(void)
{
  return mock_router_my_exit_policy_is_reject_star_result;
}

static int mock_advertised_server_mode_result = 0;

static int
mock_advertised_server_mode(void)
{
  return mock_advertised_server_mode_result;
}

static routerinfo_t *mock_router_get_my_routerinfo_result = NULL;

static const routerinfo_t *
mock_router_get_my_routerinfo(void)
{
  return mock_router_get_my_routerinfo_result;
}

static void
test_config_directory_fetch(void *arg)
{
  (void)arg;

  /* Test Setup */
  or_options_t *options = tor_malloc_zero(sizeof(or_options_t));
  routerinfo_t routerinfo;
  memset(&routerinfo, 0, sizeof(routerinfo));
  mock_router_pick_published_address_result = -1;
  mock_router_my_exit_policy_is_reject_star_result = 1;
  mock_advertised_server_mode_result = 0;
  mock_router_get_my_routerinfo_result = NULL;
  MOCK(router_pick_published_address, mock_router_pick_published_address);
  MOCK(router_my_exit_policy_is_reject_star,
       mock_router_my_exit_policy_is_reject_star);
  MOCK(advertised_server_mode, mock_advertised_server_mode);
  MOCK(router_get_my_routerinfo, mock_router_get_my_routerinfo);

  /* Clients can use multiple directory mirrors for bootstrap */
  memset(options, 0, sizeof(or_options_t));
  options->ClientOnly = 1;
  tt_assert(server_mode(options) == 0);
  tt_assert(public_server_mode(options) == 0);
  tt_int_op(directory_fetches_from_authorities(options), OP_EQ, 0);
  tt_int_op(networkstatus_consensus_can_use_multiple_directories(options),
            OP_EQ, 1);

  /* Bridge Clients can use multiple directory mirrors for bootstrap */
  memset(options, 0, sizeof(or_options_t));
  options->UseBridges = 1;
  tt_assert(server_mode(options) == 0);
  tt_assert(public_server_mode(options) == 0);
  tt_int_op(directory_fetches_from_authorities(options), OP_EQ, 0);
  tt_int_op(networkstatus_consensus_can_use_multiple_directories(options),
            OP_EQ, 1);

  /* Bridge Relays (Bridges) must act like clients, and use multiple
   * directory mirrors for bootstrap */
  memset(options, 0, sizeof(or_options_t));
  options->BridgeRelay = 1;
  options->ORPort_set = 1;
  tt_assert(server_mode(options) == 1);
  tt_assert(public_server_mode(options) == 0);
  tt_int_op(directory_fetches_from_authorities(options), OP_EQ, 0);
  tt_int_op(networkstatus_consensus_can_use_multiple_directories(options),
            OP_EQ, 1);

  /* Clients set to FetchDirInfoEarly must fetch it from the authorities,
   * but can use multiple authorities for bootstrap */
  memset(options, 0, sizeof(or_options_t));
  options->FetchDirInfoEarly = 1;
  tt_assert(server_mode(options) == 0);
  tt_assert(public_server_mode(options) == 0);
  tt_int_op(directory_fetches_from_authorities(options), OP_EQ, 1);
  tt_int_op(networkstatus_consensus_can_use_multiple_directories(options),
            OP_EQ, 1);

  /* OR servers only fetch the consensus from the authorities when they don't
   * know their own address, but never use multiple directories for bootstrap
   */
  memset(options, 0, sizeof(or_options_t));
  options->ORPort_set = 1;

  mock_router_pick_published_address_result = -1;
  tt_assert(server_mode(options) == 1);
  tt_assert(public_server_mode(options) == 1);
  tt_int_op(directory_fetches_from_authorities(options), OP_EQ, 1);
  tt_int_op(networkstatus_consensus_can_use_multiple_directories(options),
            OP_EQ, 0);

  mock_router_pick_published_address_result = 0;
  tt_assert(server_mode(options) == 1);
  tt_assert(public_server_mode(options) == 1);
  tt_int_op(directory_fetches_from_authorities(options), OP_EQ, 0);
  tt_int_op(networkstatus_consensus_can_use_multiple_directories(options),
            OP_EQ, 0);

  /* Exit OR servers only fetch the consensus from the authorities when they
   * refuse unknown exits, but never use multiple directories for bootstrap
   */
  memset(options, 0, sizeof(or_options_t));
  options->ORPort_set = 1;
  options->ExitRelay = 1;
  mock_router_pick_published_address_result = 0;
  mock_router_my_exit_policy_is_reject_star_result = 0;
  mock_advertised_server_mode_result = 1;
  mock_router_get_my_routerinfo_result = &routerinfo;

  routerinfo.supports_tunnelled_dir_requests = 1;

  options->RefuseUnknownExits = 1;
  tt_assert(server_mode(options) == 1);
  tt_assert(public_server_mode(options) == 1);
  tt_int_op(directory_fetches_from_authorities(options), OP_EQ, 1);
  tt_int_op(networkstatus_consensus_can_use_multiple_directories(options),
            OP_EQ, 0);

  options->RefuseUnknownExits = 0;
  mock_router_pick_published_address_result = 0;
  tt_assert(server_mode(options) == 1);
  tt_assert(public_server_mode(options) == 1);
  tt_int_op(directory_fetches_from_authorities(options), OP_EQ, 0);
  tt_int_op(networkstatus_consensus_can_use_multiple_directories(options),
            OP_EQ, 0);

  /* Dir servers fetch the consensus from the authorities, unless they are not
   * advertising themselves (hibernating) or have no routerinfo or are not
   * advertising their dirport, and never use multiple directories for
   * bootstrap. This only applies if they are also OR servers.
   * (We don't care much about the behaviour of non-OR directory servers.) */
  memset(options, 0, sizeof(or_options_t));
  options->DirPort_set = 1;
  options->ORPort_set = 1;
  options->DirCache = 1;
  mock_router_pick_published_address_result = 0;
  mock_router_my_exit_policy_is_reject_star_result = 1;

  mock_advertised_server_mode_result = 1;
  routerinfo.dir_port = 1;
  mock_router_get_my_routerinfo_result = &routerinfo;
  tt_assert(server_mode(options) == 1);
  tt_assert(public_server_mode(options) == 1);
  tt_int_op(directory_fetches_from_authorities(options), OP_EQ, 1);
  tt_int_op(networkstatus_consensus_can_use_multiple_directories(options),
            OP_EQ, 0);

  mock_advertised_server_mode_result = 0;
  routerinfo.dir_port = 1;
  mock_router_get_my_routerinfo_result = &routerinfo;
  tt_assert(server_mode(options) == 1);
  tt_assert(public_server_mode(options) == 1);
  tt_int_op(directory_fetches_from_authorities(options), OP_EQ, 0);
  tt_int_op(networkstatus_consensus_can_use_multiple_directories(options),
            OP_EQ, 0);

  mock_advertised_server_mode_result = 1;
  mock_router_get_my_routerinfo_result = NULL;
  tt_assert(server_mode(options) == 1);
  tt_assert(public_server_mode(options) == 1);
  tt_int_op(directory_fetches_from_authorities(options), OP_EQ, 0);
  tt_int_op(networkstatus_consensus_can_use_multiple_directories(options),
            OP_EQ, 0);

  mock_advertised_server_mode_result = 1;
  routerinfo.dir_port = 0;
  routerinfo.supports_tunnelled_dir_requests = 0;
  mock_router_get_my_routerinfo_result = &routerinfo;
  tt_assert(server_mode(options) == 1);
  tt_assert(public_server_mode(options) == 1);
  tt_int_op(directory_fetches_from_authorities(options), OP_EQ, 0);
  tt_int_op(networkstatus_consensus_can_use_multiple_directories(options),
            OP_EQ, 0);

  mock_advertised_server_mode_result = 1;
  routerinfo.dir_port = 1;
  routerinfo.supports_tunnelled_dir_requests = 1;
  mock_router_get_my_routerinfo_result = &routerinfo;
  tt_assert(server_mode(options) == 1);
  tt_assert(public_server_mode(options) == 1);
  tt_int_op(directory_fetches_from_authorities(options), OP_EQ, 1);
  tt_int_op(networkstatus_consensus_can_use_multiple_directories(options),
            OP_EQ, 0);

 done:
  tor_free(options);
  UNMOCK(router_pick_published_address);
  UNMOCK(router_get_my_routerinfo);
  UNMOCK(advertised_server_mode);
  UNMOCK(router_my_exit_policy_is_reject_star);
}

static void
test_config_default_fallback_dirs(void *arg)
{
  const char *fallback[] = {
#include "../or/fallback_dirs.inc"
    NULL
  };

  int n_included_fallback_dirs = 0;
  int n_added_fallback_dirs = 0;

  (void)arg;
  clear_dir_servers();

  while (fallback[n_included_fallback_dirs])
    n_included_fallback_dirs++;

  add_default_fallback_dir_servers();

  n_added_fallback_dirs = smartlist_len(router_get_fallback_dir_servers());

  tt_assert(n_included_fallback_dirs == n_added_fallback_dirs);

  done:
  clear_dir_servers();
}

static void
test_config_port_cfg_line_extract_addrport(void *arg)
{
  (void)arg;
  int unixy = 0;
  const char *rest = NULL;
  char *a = NULL;

  tt_int_op(port_cfg_line_extract_addrport("", &a, &unixy, &rest), OP_EQ, 0);
  tt_int_op(unixy, OP_EQ, 0);
  tt_str_op(a, OP_EQ, "");
  tt_str_op(rest, OP_EQ, "");
  tor_free(a);

  tt_int_op(port_cfg_line_extract_addrport("hello", &a, &unixy, &rest),
            OP_EQ, 0);
  tt_int_op(unixy, OP_EQ, 0);
  tt_str_op(a, OP_EQ, "hello");
  tt_str_op(rest, OP_EQ, "");
  tor_free(a);

  tt_int_op(port_cfg_line_extract_addrport(" flipperwalt gersplut",
                                           &a, &unixy, &rest), OP_EQ, 0);
  tt_int_op(unixy, OP_EQ, 0);
  tt_str_op(a, OP_EQ, "flipperwalt");
  tt_str_op(rest, OP_EQ, "gersplut");
  tor_free(a);

  tt_int_op(port_cfg_line_extract_addrport(" flipperwalt \t gersplut",
                                           &a, &unixy, &rest), OP_EQ, 0);
  tt_int_op(unixy, OP_EQ, 0);
  tt_str_op(a, OP_EQ, "flipperwalt");
  tt_str_op(rest, OP_EQ, "gersplut");
  tor_free(a);

  tt_int_op(port_cfg_line_extract_addrport("flipperwalt \t gersplut",
                                           &a, &unixy, &rest), OP_EQ, 0);
  tt_int_op(unixy, OP_EQ, 0);
  tt_str_op(a, OP_EQ, "flipperwalt");
  tt_str_op(rest, OP_EQ, "gersplut");
  tor_free(a);

  tt_int_op(port_cfg_line_extract_addrport("unix:flipperwalt \t gersplut",
                                           &a, &unixy, &rest), OP_EQ, 0);
  tt_int_op(unixy, OP_EQ, 1);
  tt_str_op(a, OP_EQ, "flipperwalt");
  tt_str_op(rest, OP_EQ, "gersplut");
  tor_free(a);

  tt_int_op(port_cfg_line_extract_addrport("lolol",
                                           &a, &unixy, &rest), OP_EQ, 0);
  tt_int_op(unixy, OP_EQ, 0);
  tt_str_op(a, OP_EQ, "lolol");
  tt_str_op(rest, OP_EQ, "");
  tor_free(a);

  tt_int_op(port_cfg_line_extract_addrport("unix:lolol",
                                           &a, &unixy, &rest), OP_EQ, 0);
  tt_int_op(unixy, OP_EQ, 1);
  tt_str_op(a, OP_EQ, "lolol");
  tt_str_op(rest, OP_EQ, "");
  tor_free(a);

  tt_int_op(port_cfg_line_extract_addrport("unix:lolol ",
                                           &a, &unixy, &rest), OP_EQ, 0);
  tt_int_op(unixy, OP_EQ, 1);
  tt_str_op(a, OP_EQ, "lolol");
  tt_str_op(rest, OP_EQ, "");
  tor_free(a);

  tt_int_op(port_cfg_line_extract_addrport(" unix:lolol",
                                           &a, &unixy, &rest), OP_EQ, 0);
  tt_int_op(unixy, OP_EQ, 1);
  tt_str_op(a, OP_EQ, "lolol");
  tt_str_op(rest, OP_EQ, "");
  tor_free(a);

  tt_int_op(port_cfg_line_extract_addrport("foobar:lolol",
                                           &a, &unixy, &rest), OP_EQ, 0);
  tt_int_op(unixy, OP_EQ, 0);
  tt_str_op(a, OP_EQ, "foobar:lolol");
  tt_str_op(rest, OP_EQ, "");
  tor_free(a);

  tt_int_op(port_cfg_line_extract_addrport(":lolol",
                                           &a, &unixy, &rest), OP_EQ, 0);
  tt_int_op(unixy, OP_EQ, 0);
  tt_str_op(a, OP_EQ, ":lolol");
  tt_str_op(rest, OP_EQ, "");
  tor_free(a);

  tt_int_op(port_cfg_line_extract_addrport("unix:\"lolol\"",
                                           &a, &unixy, &rest), OP_EQ, 0);
  tt_int_op(unixy, OP_EQ, 1);
  tt_str_op(a, OP_EQ, "lolol");
  tt_str_op(rest, OP_EQ, "");
  tor_free(a);

  tt_int_op(port_cfg_line_extract_addrport("unix:\"lolol\" ",
                                           &a, &unixy, &rest), OP_EQ, 0);
  tt_int_op(unixy, OP_EQ, 1);
  tt_str_op(a, OP_EQ, "lolol");
  tt_str_op(rest, OP_EQ, "");
  tor_free(a);

  tt_int_op(port_cfg_line_extract_addrport("unix:\"lolol\" foo ",
                                           &a, &unixy, &rest), OP_EQ, 0);
  tt_int_op(unixy, OP_EQ, 1);
  tt_str_op(a, OP_EQ, "lolol");
  tt_str_op(rest, OP_EQ, "foo ");
  tor_free(a);

  tt_int_op(port_cfg_line_extract_addrport("unix:\"lol ol\" foo ",
                                           &a, &unixy, &rest), OP_EQ, 0);
  tt_int_op(unixy, OP_EQ, 1);
  tt_str_op(a, OP_EQ, "lol ol");
  tt_str_op(rest, OP_EQ, "foo ");
  tor_free(a);

  tt_int_op(port_cfg_line_extract_addrport("unix:\"lol\\\" ol\" foo ",
                                           &a, &unixy, &rest), OP_EQ, 0);
  tt_int_op(unixy, OP_EQ, 1);
  tt_str_op(a, OP_EQ, "lol\" ol");
  tt_str_op(rest, OP_EQ, "foo ");
  tor_free(a);

  tt_int_op(port_cfg_line_extract_addrport("unix:\"lol\\\" ol foo ",
                                           &a, &unixy, &rest), OP_EQ, -1);
  tor_free(a);

  tt_int_op(port_cfg_line_extract_addrport("unix:\"lol\\0\" ol foo ",
                                           &a, &unixy, &rest), OP_EQ, -1);
  tor_free(a);

 done:
  tor_free(a);
}

static config_line_t *
mock_config_line(const char *key, const char *val)
{
  config_line_t *config_line = tor_malloc(sizeof(config_line_t));
  memset(config_line, 0, sizeof(config_line_t));
  config_line->key = tor_strdup(key);
  config_line->value = tor_strdup(val);
  return config_line;
}

static void
test_config_parse_port_config__ports__no_ports_given(void *data)
{
  (void)data;
  int ret;
  smartlist_t *slout = NULL;
  port_cfg_t *port_cfg = NULL;

  slout = smartlist_new();

  // Test no defaultport, no defaultaddress and no out
  ret = parse_port_config(NULL, NULL, "DNS", 0, NULL, 0, 0);
  tt_int_op(ret, OP_EQ, 0);

  // Test with defaultport, no defaultaddress and no out
  ret = parse_port_config(NULL, NULL, "DNS", 0, NULL, 42, 0);
  tt_int_op(ret, OP_EQ, 0);

  // Test no defaultport, with defaultaddress and no out
  ret = parse_port_config(NULL, NULL, "DNS", 0, "127.0.0.2", 0, 0);
  tt_int_op(ret, OP_EQ, 0);

  // Test with defaultport, with defaultaddress and no out
  ret = parse_port_config(NULL, NULL, "DNS", 0, "127.0.0.2", 42, 0);
  tt_int_op(ret, OP_EQ, 0);

  // Test no defaultport, no defaultaddress and with out
  ret = parse_port_config(slout, NULL, "DNS", 0, NULL, 0, 0);
  tt_int_op(ret, OP_EQ, 0);
  tt_int_op(smartlist_len(slout), OP_EQ, 0);

  // Test with defaultport, no defaultaddress and with out
  ret = parse_port_config(slout, NULL, "DNS", 0, NULL, 42, 0);
  tt_int_op(ret, OP_EQ, 0);
  tt_int_op(smartlist_len(slout), OP_EQ, 0);

  // Test no defaultport, with defaultaddress and with out
  ret = parse_port_config(slout, NULL, "DNS", 0, "127.0.0.2", 0, 0);
  tt_int_op(ret, OP_EQ, 0);
  tt_int_op(smartlist_len(slout), OP_EQ, 0);

  // Test with defaultport, with defaultaddress and out, adds a new port cfg
  SMARTLIST_FOREACH(slout,port_cfg_t *,pf,port_cfg_free(pf));
  smartlist_clear(slout);
  ret = parse_port_config(slout, NULL, "DNS", 0, "127.0.0.2", 42, 0);
  tt_int_op(ret, OP_EQ, 0);
  tt_int_op(smartlist_len(slout), OP_EQ, 1);
  port_cfg = (port_cfg_t *)smartlist_get(slout, 0);
  tt_int_op(port_cfg->port, OP_EQ, 42);
  tt_int_op(port_cfg->is_unix_addr, OP_EQ, 0);

  // Test with defaultport, with defaultaddress and out, adds a new port cfg
  // for a unix address
  SMARTLIST_FOREACH(slout,port_cfg_t *,pf,port_cfg_free(pf));
  smartlist_clear(slout);
  ret = parse_port_config(slout, NULL, "DNS", 0, "/foo/bar/unixdomain",
                          42, CL_PORT_IS_UNIXSOCKET);
  tt_int_op(ret, OP_EQ, 0);
  tt_int_op(smartlist_len(slout), OP_EQ, 1);
  port_cfg = (port_cfg_t *)smartlist_get(slout, 0);
  tt_int_op(port_cfg->port, OP_EQ, 0);
  tt_int_op(port_cfg->is_unix_addr, OP_EQ, 1);
  tt_str_op(port_cfg->unix_addr, OP_EQ, "/foo/bar/unixdomain");

 done:
  if (slout)
    SMARTLIST_FOREACH(slout,port_cfg_t *,pf,port_cfg_free(pf));
  smartlist_free(slout);
}

static void
test_config_parse_port_config__ports__ports_given(void *data)
{
  (void)data;
  int ret;
  smartlist_t *slout = NULL;
  port_cfg_t *port_cfg = NULL;
  config_line_t *config_port_invalid = NULL, *config_port_valid = NULL;
  tor_addr_t addr;

  slout = smartlist_new();

  // Test error when encounters an invalid Port specification
  config_port_invalid = mock_config_line("DNSPort", "");
  ret = parse_port_config(NULL, config_port_invalid, "DNS", 0, NULL,
                          0, 0);
  tt_int_op(ret, OP_EQ, -1);

  // Test error when encounters an empty unix domain specification
  config_free_lines(config_port_invalid); config_port_invalid = NULL;
  config_port_invalid = mock_config_line("DNSPort", "unix:");
  ret = parse_port_config(NULL, config_port_invalid, "DNS", 0, NULL,
                          0, 0);
  tt_int_op(ret, OP_EQ, -1);

  // Test error when encounters a unix domain specification but the listener
  // doesn't support domain sockets
  config_port_valid = mock_config_line("DNSPort", "unix:/tmp/foo/bar");
  ret = parse_port_config(NULL, config_port_valid, "DNS",
                          CONN_TYPE_AP_DNS_LISTENER, NULL, 0, 0);
  tt_int_op(ret, OP_EQ, -1);

  // Test valid unix domain
  SMARTLIST_FOREACH(slout,port_cfg_t *,pf,port_cfg_free(pf));
  smartlist_clear(slout);
  ret = parse_port_config(slout, config_port_valid, "SOCKS",
                          CONN_TYPE_AP_LISTENER, NULL, 0, 0);
#ifdef _WIN32
  tt_int_op(ret, OP_EQ, -1);
#else
  tt_int_op(ret, OP_EQ, 0);
  tt_int_op(smartlist_len(slout), OP_EQ, 1);
  port_cfg = (port_cfg_t *)smartlist_get(slout, 0);
  tt_int_op(port_cfg->port, OP_EQ, 0);
  tt_int_op(port_cfg->is_unix_addr, OP_EQ, 1);
  tt_str_op(port_cfg->unix_addr, OP_EQ, "/tmp/foo/bar");
  /* Test entry port defaults as initialised in parse_port_config */
  tt_int_op(port_cfg->entry_cfg.dns_request, OP_EQ, 1);
  tt_int_op(port_cfg->entry_cfg.ipv4_traffic, OP_EQ, 1);
  tt_int_op(port_cfg->entry_cfg.onion_traffic, OP_EQ, 1);
  tt_int_op(port_cfg->entry_cfg.cache_ipv4_answers, OP_EQ, 1);
  tt_int_op(port_cfg->entry_cfg.prefer_ipv6_virtaddr, OP_EQ, 1);
#endif /* defined(_WIN32) */

  // Test failure if we have no ipv4 and no ipv6 and no onion (DNS only)
  config_free_lines(config_port_invalid); config_port_invalid = NULL;
  config_port_invalid = mock_config_line("SOCKSPort",
                                         "unix:/tmp/foo/bar NoIPv4Traffic "
                                         "NoIPv6Traffic "
                                         "NoOnionTraffic");
  ret = parse_port_config(NULL, config_port_invalid, "SOCKS",
                          CONN_TYPE_AP_LISTENER, NULL, 0,
                          CL_PORT_TAKES_HOSTNAMES);
  tt_int_op(ret, OP_EQ, -1);

  // Test failure if we have no DNS and we're a DNSPort
  config_free_lines(config_port_invalid); config_port_invalid = NULL;
  config_port_invalid = mock_config_line("DNSPort",
                                         "127.0.0.1:80 NoDNSRequest");
  ret = parse_port_config(NULL, config_port_invalid, "DNS",
                          CONN_TYPE_AP_DNS_LISTENER, NULL, 0,
                          CL_PORT_TAKES_HOSTNAMES);
  tt_int_op(ret, OP_EQ, -1);

  // If we're a DNSPort, DNS only is ok
  // Use a port because DNSPort doesn't support sockets
  config_free_lines(config_port_valid); config_port_valid = NULL;
  SMARTLIST_FOREACH(slout,port_cfg_t *,pf,port_cfg_free(pf));
  smartlist_clear(slout);
  config_port_valid = mock_config_line("DNSPort", "127.0.0.1:80 "
                                       "NoIPv6Traffic "
                                       "NoIPv4Traffic NoOnionTraffic");
  ret = parse_port_config(slout, config_port_valid, "DNS",
                          CONN_TYPE_AP_DNS_LISTENER, NULL, 0,
                          CL_PORT_TAKES_HOSTNAMES);
  tt_int_op(ret, OP_EQ, 0);
  tt_int_op(smartlist_len(slout), OP_EQ, 1);
  port_cfg = (port_cfg_t *)smartlist_get(slout, 0);
  tt_int_op(port_cfg->entry_cfg.dns_request, OP_EQ, 1);
  tt_int_op(port_cfg->entry_cfg.ipv4_traffic, OP_EQ, 0);
  tt_int_op(port_cfg->entry_cfg.ipv6_traffic, OP_EQ, 0);
  tt_int_op(port_cfg->entry_cfg.onion_traffic, OP_EQ, 0);

  // Test failure if we have DNS but no ipv4 and no ipv6
  config_free_lines(config_port_invalid); config_port_invalid = NULL;
  config_port_invalid = mock_config_line("SOCKSPort",
                                         "NoIPv6Traffic "
                                         "unix:/tmp/foo/bar NoIPv4Traffic");
  ret = parse_port_config(NULL, config_port_invalid, "SOCKS",
                          CONN_TYPE_AP_LISTENER, NULL, 0,
                          CL_PORT_TAKES_HOSTNAMES);
  tt_int_op(ret, OP_EQ, -1);

  // Test success with no DNS, no ipv4, no ipv6 (only onion, using separate
  // options)
  config_free_lines(config_port_valid); config_port_valid = NULL;
  SMARTLIST_FOREACH(slout,port_cfg_t *,pf,port_cfg_free(pf));
  smartlist_clear(slout);
  config_port_valid = mock_config_line("SOCKSPort", "unix:/tmp/foo/bar "
                                       "NoIPv6Traffic "
                                       "NoDNSRequest NoIPv4Traffic");
  ret = parse_port_config(slout, config_port_valid, "SOCKS",
                          CONN_TYPE_AP_LISTENER, NULL, 0,
                          CL_PORT_TAKES_HOSTNAMES);
#ifdef _WIN32
  tt_int_op(ret, OP_EQ, -1);
#else
  tt_int_op(ret, OP_EQ, 0);
  tt_int_op(smartlist_len(slout), OP_EQ, 1);
  port_cfg = (port_cfg_t *)smartlist_get(slout, 0);
  tt_int_op(port_cfg->entry_cfg.dns_request, OP_EQ, 0);
  tt_int_op(port_cfg->entry_cfg.ipv4_traffic, OP_EQ, 0);
  tt_int_op(port_cfg->entry_cfg.ipv6_traffic, OP_EQ, 0);
  tt_int_op(port_cfg->entry_cfg.onion_traffic, OP_EQ, 1);
#endif /* defined(_WIN32) */

  // Test success with quoted unix: address.
  config_free_lines(config_port_valid); config_port_valid = NULL;
  SMARTLIST_FOREACH(slout,port_cfg_t *,pf,port_cfg_free(pf));
  smartlist_clear(slout);
  config_port_valid = mock_config_line("SOCKSPort", "unix:\"/tmp/foo/ bar\" "
                                       "NoIPv6Traffic "
                                       "NoDNSRequest NoIPv4Traffic");
  ret = parse_port_config(slout, config_port_valid, "SOCKS",
                          CONN_TYPE_AP_LISTENER, NULL, 0,
                          CL_PORT_TAKES_HOSTNAMES);
#ifdef _WIN32
  tt_int_op(ret, OP_EQ, -1);
#else
  tt_int_op(ret, OP_EQ, 0);
  tt_int_op(smartlist_len(slout), OP_EQ, 1);
  port_cfg = (port_cfg_t *)smartlist_get(slout, 0);
  tt_int_op(port_cfg->entry_cfg.dns_request, OP_EQ, 0);
  tt_int_op(port_cfg->entry_cfg.ipv4_traffic, OP_EQ, 0);
  tt_int_op(port_cfg->entry_cfg.ipv6_traffic, OP_EQ, 0);
  tt_int_op(port_cfg->entry_cfg.onion_traffic, OP_EQ, 1);
#endif /* defined(_WIN32) */

  // Test failure with broken quoted unix: address.
  config_free_lines(config_port_valid); config_port_valid = NULL;
  SMARTLIST_FOREACH(slout,port_cfg_t *,pf,port_cfg_free(pf));
  smartlist_clear(slout);
  config_port_valid = mock_config_line("SOCKSPort", "unix:\"/tmp/foo/ bar "
                                       "NoIPv6Traffic "
                                       "NoDNSRequest NoIPv4Traffic");
  ret = parse_port_config(slout, config_port_valid, "SOCKS",
                          CONN_TYPE_AP_LISTENER, NULL, 0,
                          CL_PORT_TAKES_HOSTNAMES);
  tt_int_op(ret, OP_EQ, -1);

  // Test failure with empty quoted unix: address.
  config_free_lines(config_port_valid); config_port_valid = NULL;
  SMARTLIST_FOREACH(slout,port_cfg_t *,pf,port_cfg_free(pf));
  smartlist_clear(slout);
  config_port_valid = mock_config_line("SOCKSPort", "unix:\"\" "
                                       "NoIPv6Traffic "
                                       "NoDNSRequest NoIPv4Traffic");
  ret = parse_port_config(slout, config_port_valid, "SOCKS",
                          CONN_TYPE_AP_LISTENER, NULL, 0,
                          CL_PORT_TAKES_HOSTNAMES);
  tt_int_op(ret, OP_EQ, -1);

  // Test success with OnionTrafficOnly (no DNS, no ipv4, no ipv6)
  config_free_lines(config_port_valid); config_port_valid = NULL;
  SMARTLIST_FOREACH(slout,port_cfg_t *,pf,port_cfg_free(pf));
  smartlist_clear(slout);
  config_port_valid = mock_config_line("SOCKSPort", "unix:/tmp/foo/bar "
                                       "OnionTrafficOnly");
  ret = parse_port_config(slout, config_port_valid, "SOCKS",
                          CONN_TYPE_AP_LISTENER, NULL, 0,
                          CL_PORT_TAKES_HOSTNAMES);
#ifdef _WIN32
  tt_int_op(ret, OP_EQ, -1);
#else
  tt_int_op(ret, OP_EQ, 0);
  tt_int_op(smartlist_len(slout), OP_EQ, 1);
  port_cfg = (port_cfg_t *)smartlist_get(slout, 0);
  tt_int_op(port_cfg->entry_cfg.dns_request, OP_EQ, 0);
  tt_int_op(port_cfg->entry_cfg.ipv4_traffic, OP_EQ, 0);
  tt_int_op(port_cfg->entry_cfg.ipv6_traffic, OP_EQ, 0);
  tt_int_op(port_cfg->entry_cfg.onion_traffic, OP_EQ, 1);
#endif /* defined(_WIN32) */

  // Test success with no ipv4 but take ipv6
  config_free_lines(config_port_valid); config_port_valid = NULL;
  SMARTLIST_FOREACH(slout,port_cfg_t *,pf,port_cfg_free(pf));
  smartlist_clear(slout);
  config_port_valid = mock_config_line("SOCKSPort", "unix:/tmp/foo/bar "
                                       "NoIPv4Traffic IPv6Traffic");
  ret = parse_port_config(slout, config_port_valid, "SOCKS",
                          CONN_TYPE_AP_LISTENER, NULL, 0,
                          CL_PORT_TAKES_HOSTNAMES);
#ifdef _WIN32
  tt_int_op(ret, OP_EQ, -1);
#else
  tt_int_op(ret, OP_EQ, 0);
  tt_int_op(smartlist_len(slout), OP_EQ, 1);
  port_cfg = (port_cfg_t *)smartlist_get(slout, 0);
  tt_int_op(port_cfg->entry_cfg.ipv4_traffic, OP_EQ, 0);
  tt_int_op(port_cfg->entry_cfg.ipv6_traffic, OP_EQ, 1);
#endif /* defined(_WIN32) */

  // Test success with both ipv4 and ipv6
  config_free_lines(config_port_valid); config_port_valid = NULL;
  SMARTLIST_FOREACH(slout,port_cfg_t *,pf,port_cfg_free(pf));
  smartlist_clear(slout);
  config_port_valid = mock_config_line("SOCKSPort", "unix:/tmp/foo/bar "
                                       "IPv4Traffic IPv6Traffic");
  ret = parse_port_config(slout, config_port_valid, "SOCKS",
                          CONN_TYPE_AP_LISTENER, NULL, 0,
                          CL_PORT_TAKES_HOSTNAMES);
#ifdef _WIN32
  tt_int_op(ret, OP_EQ, -1);
#else
  tt_int_op(ret, OP_EQ, 0);
  tt_int_op(smartlist_len(slout), OP_EQ, 1);
  port_cfg = (port_cfg_t *)smartlist_get(slout, 0);
  tt_int_op(port_cfg->entry_cfg.ipv4_traffic, OP_EQ, 1);
  tt_int_op(port_cfg->entry_cfg.ipv6_traffic, OP_EQ, 1);
#endif /* defined(_WIN32) */

  // Test failure if we specify world writable for an IP Port
  config_free_lines(config_port_invalid); config_port_invalid = NULL;
  config_port_invalid = mock_config_line("DNSPort", "42 WorldWritable");
  ret = parse_port_config(NULL, config_port_invalid, "DNS", 0,
                          "127.0.0.3", 0, 0);
  tt_int_op(ret, OP_EQ, -1);

  // Test failure if we specify group writable for an IP Port
  config_free_lines(config_port_invalid); config_port_invalid = NULL;
  config_port_invalid = mock_config_line("DNSPort", "42 GroupWritable");
  ret = parse_port_config(NULL, config_port_invalid, "DNS", 0,
                          "127.0.0.3", 0, 0);
  tt_int_op(ret, OP_EQ, -1);

  // Test failure if we specify group writable for an IP Port
  config_free_lines(config_port_invalid); config_port_invalid = NULL;
  config_port_invalid = mock_config_line("DNSPort", "42 RelaxDirModeCheck");
  ret = parse_port_config(NULL, config_port_invalid, "DNS", 0,
                          "127.0.0.3", 0, 0);
  tt_int_op(ret, OP_EQ, -1);

  // Test success with only a port (this will fail without a default address)
  config_free_lines(config_port_valid); config_port_valid = NULL;
  config_port_valid = mock_config_line("DNSPort", "42");
  ret = parse_port_config(NULL, config_port_valid, "DNS", 0,
                          "127.0.0.3", 0, 0);
  tt_int_op(ret, OP_EQ, 0);

  // Test success with only a port and isolate destination port
  config_free_lines(config_port_valid); config_port_valid = NULL;
  SMARTLIST_FOREACH(slout,port_cfg_t *,pf,port_cfg_free(pf));
  smartlist_clear(slout);
  config_port_valid = mock_config_line("DNSPort", "42 IsolateDestPort");
  ret = parse_port_config(slout, config_port_valid, "DNS", 0,
                          "127.0.0.3", 0, 0);
  tt_int_op(ret, OP_EQ, 0);
  tt_int_op(smartlist_len(slout), OP_EQ, 1);
  port_cfg = (port_cfg_t *)smartlist_get(slout, 0);
  tt_int_op(port_cfg->entry_cfg.isolation_flags, OP_EQ,
            ISO_DEFAULT | ISO_DESTPORT);

  // Test success with a negative isolate destination port, and plural
  config_free_lines(config_port_valid); config_port_valid = NULL;
  SMARTLIST_FOREACH(slout,port_cfg_t *,pf,port_cfg_free(pf));
  smartlist_clear(slout);
  config_port_valid = mock_config_line("DNSPort", "42 NoIsolateDestPorts");
  ret = parse_port_config(slout, config_port_valid, "DNS", 0,
                          "127.0.0.3", 0, 0);
  tt_int_op(ret, OP_EQ, 0);
  tt_int_op(smartlist_len(slout), OP_EQ, 1);
  port_cfg = (port_cfg_t *)smartlist_get(slout, 0);
  tt_int_op(port_cfg->entry_cfg.isolation_flags, OP_EQ,
            ISO_DEFAULT & ~ISO_DESTPORT);

  // Test success with isolate destination address
  config_free_lines(config_port_valid); config_port_valid = NULL;
  SMARTLIST_FOREACH(slout,port_cfg_t *,pf,port_cfg_free(pf));
  smartlist_clear(slout);
  config_port_valid = mock_config_line("DNSPort", "42 IsolateDestAddr");
  ret = parse_port_config(slout, config_port_valid, "DNS", 0,
                          "127.0.0.3", 0, 0);
  tt_int_op(ret, OP_EQ, 0);
  tt_int_op(smartlist_len(slout), OP_EQ, 1);
  port_cfg = (port_cfg_t *)smartlist_get(slout, 0);
  tt_int_op(port_cfg->entry_cfg.isolation_flags, OP_EQ,
            ISO_DEFAULT | ISO_DESTADDR);

  // Test success with isolate socks AUTH
  config_free_lines(config_port_valid); config_port_valid = NULL;
  SMARTLIST_FOREACH(slout,port_cfg_t *,pf,port_cfg_free(pf));
  smartlist_clear(slout);
  config_port_valid = mock_config_line("DNSPort", "42 IsolateSOCKSAuth");
  ret = parse_port_config(slout, config_port_valid, "DNS", 0,
                          "127.0.0.3", 0, 0);
  tt_int_op(ret, OP_EQ, 0);
  tt_int_op(smartlist_len(slout), OP_EQ, 1);
  port_cfg = (port_cfg_t *)smartlist_get(slout, 0);
  tt_int_op(port_cfg->entry_cfg.isolation_flags, OP_EQ,
            ISO_DEFAULT | ISO_SOCKSAUTH);

  // Test success with isolate client protocol
  config_free_lines(config_port_valid); config_port_valid = NULL;
  SMARTLIST_FOREACH(slout,port_cfg_t *,pf,port_cfg_free(pf));
  smartlist_clear(slout);
  config_port_valid = mock_config_line("DNSPort", "42 IsolateClientProtocol");
  ret = parse_port_config(slout, config_port_valid, "DNS", 0,
                          "127.0.0.3", 0, 0);
  tt_int_op(ret, OP_EQ, 0);
  tt_int_op(smartlist_len(slout), OP_EQ, 1);
  port_cfg = (port_cfg_t *)smartlist_get(slout, 0);
  tt_int_op(port_cfg->entry_cfg.isolation_flags, OP_EQ,
            ISO_DEFAULT | ISO_CLIENTPROTO);

  // Test success with isolate client address
  config_free_lines(config_port_valid); config_port_valid = NULL;
  SMARTLIST_FOREACH(slout,port_cfg_t *,pf,port_cfg_free(pf));
  smartlist_clear(slout);
  config_port_valid = mock_config_line("DNSPort", "42 IsolateClientAddr");
  ret = parse_port_config(slout, config_port_valid, "DNS", 0,
                          "127.0.0.3", 0, 0);
  tt_int_op(ret, OP_EQ, 0);
  tt_int_op(smartlist_len(slout), OP_EQ, 1);
  port_cfg = (port_cfg_t *)smartlist_get(slout, 0);
  tt_int_op(port_cfg->entry_cfg.isolation_flags, OP_EQ,
            ISO_DEFAULT | ISO_CLIENTADDR);

  // Test success with ignored unknown options
  config_free_lines(config_port_valid); config_port_valid = NULL;
  config_port_valid = mock_config_line("DNSPort", "42 ThisOptionDoesntExist");
  ret = parse_port_config(NULL, config_port_valid, "DNS", 0,
                          "127.0.0.3", 0, 0);
  tt_int_op(ret, OP_EQ, 0);

  // Test success with no isolate socks AUTH
  config_free_lines(config_port_valid); config_port_valid = NULL;
  SMARTLIST_FOREACH(slout,port_cfg_t *,pf,port_cfg_free(pf));
  smartlist_clear(slout);
  config_port_valid = mock_config_line("DNSPort", "42 NoIsolateSOCKSAuth");
  ret = parse_port_config(slout, config_port_valid, "DNS", 0,
                          "127.0.0.3", 0, 0);
  tt_int_op(ret, OP_EQ, 0);
  tt_int_op(smartlist_len(slout), OP_EQ, 1);
  port_cfg = (port_cfg_t *)smartlist_get(slout, 0);
  tt_int_op(port_cfg->entry_cfg.socks_prefer_no_auth, OP_EQ, 1);

  // Test success with prefer ipv6
  config_free_lines(config_port_valid); config_port_valid = NULL;
  SMARTLIST_FOREACH(slout,port_cfg_t *,pf,port_cfg_free(pf));
  smartlist_clear(slout);
  config_port_valid = mock_config_line("SOCKSPort",
                                       "42 IPv6Traffic PreferIPv6");
  ret = parse_port_config(slout, config_port_valid, "SOCKS",
                          CONN_TYPE_AP_LISTENER, "127.0.0.42", 0,
                          CL_PORT_TAKES_HOSTNAMES);
  tt_int_op(ret, OP_EQ, 0);
  tt_int_op(smartlist_len(slout), OP_EQ, 1);
  port_cfg = (port_cfg_t *)smartlist_get(slout, 0);
  tt_int_op(port_cfg->entry_cfg.prefer_ipv6, OP_EQ, 1);

  // Test success with cache ipv4 DNS
  config_free_lines(config_port_valid); config_port_valid = NULL;
  SMARTLIST_FOREACH(slout,port_cfg_t *,pf,port_cfg_free(pf));
  smartlist_clear(slout);
  config_port_valid = mock_config_line("DNSPort", "42 CacheIPv4DNS");
  ret = parse_port_config(slout, config_port_valid, "DNS", 0,
                          "127.0.0.42", 0, 0);
  tt_int_op(ret, OP_EQ, 0);
  tt_int_op(smartlist_len(slout), OP_EQ, 1);
  port_cfg = (port_cfg_t *)smartlist_get(slout, 0);
  tt_int_op(port_cfg->entry_cfg.cache_ipv4_answers, OP_EQ, 1);
  tt_int_op(port_cfg->entry_cfg.cache_ipv6_answers, OP_EQ, 0);

  // Test success with cache ipv6 DNS
  config_free_lines(config_port_valid); config_port_valid = NULL;
  SMARTLIST_FOREACH(slout,port_cfg_t *,pf,port_cfg_free(pf));
  smartlist_clear(slout);
  config_port_valid = mock_config_line("DNSPort", "42 CacheIPv6DNS");
  ret = parse_port_config(slout, config_port_valid, "DNS", 0,
                          "127.0.0.42", 0, 0);
  tt_int_op(ret, OP_EQ, 0);
  tt_int_op(smartlist_len(slout), OP_EQ, 1);
  port_cfg = (port_cfg_t *)smartlist_get(slout, 0);
  tt_int_op(port_cfg->entry_cfg.cache_ipv4_answers, OP_EQ, 1);
  tt_int_op(port_cfg->entry_cfg.cache_ipv6_answers, OP_EQ, 1);

  // Test success with no cache ipv4 DNS
  config_free_lines(config_port_valid); config_port_valid = NULL;
  SMARTLIST_FOREACH(slout,port_cfg_t *,pf,port_cfg_free(pf));
  smartlist_clear(slout);
  config_port_valid = mock_config_line("DNSPort", "42 NoCacheIPv4DNS");
  ret = parse_port_config(slout, config_port_valid, "DNS", 0,
                          "127.0.0.42", 0, 0);
  tt_int_op(ret, OP_EQ, 0);
  tt_int_op(smartlist_len(slout), OP_EQ, 1);
  port_cfg = (port_cfg_t *)smartlist_get(slout, 0);
  tt_int_op(port_cfg->entry_cfg.cache_ipv4_answers, OP_EQ, 0);
  tt_int_op(port_cfg->entry_cfg.cache_ipv6_answers, OP_EQ, 0);

  // Test success with cache DNS
  config_free_lines(config_port_valid); config_port_valid = NULL;
  SMARTLIST_FOREACH(slout,port_cfg_t *,pf,port_cfg_free(pf));
  smartlist_clear(slout);
  config_port_valid = mock_config_line("DNSPort", "42 CacheDNS");
  ret = parse_port_config(slout, config_port_valid, "DNS", 0,
                          "127.0.0.42", 0, CL_PORT_TAKES_HOSTNAMES);
  tt_int_op(ret, OP_EQ, 0);
  tt_int_op(smartlist_len(slout), OP_EQ, 1);
  port_cfg = (port_cfg_t *)smartlist_get(slout, 0);
  tt_int_op(port_cfg->entry_cfg.cache_ipv4_answers, OP_EQ, 1);
  tt_int_op(port_cfg->entry_cfg.cache_ipv6_answers, OP_EQ, 1);

  // Test success with use cached ipv4 DNS
  config_free_lines(config_port_valid); config_port_valid = NULL;
  SMARTLIST_FOREACH(slout,port_cfg_t *,pf,port_cfg_free(pf));
  smartlist_clear(slout);
  config_port_valid = mock_config_line("DNSPort", "42 UseIPv4Cache");
  ret = parse_port_config(slout, config_port_valid, "DNS", 0,
                          "127.0.0.42", 0, 0);
  tt_int_op(ret, OP_EQ, 0);
  tt_int_op(smartlist_len(slout), OP_EQ, 1);
  port_cfg = (port_cfg_t *)smartlist_get(slout, 0);
  tt_int_op(port_cfg->entry_cfg.use_cached_ipv4_answers, OP_EQ, 1);
  tt_int_op(port_cfg->entry_cfg.use_cached_ipv6_answers, OP_EQ, 0);

  // Test success with use cached ipv6 DNS
  config_free_lines(config_port_valid); config_port_valid = NULL;
  SMARTLIST_FOREACH(slout,port_cfg_t *,pf,port_cfg_free(pf));
  smartlist_clear(slout);
  config_port_valid = mock_config_line("DNSPort", "42 UseIPv6Cache");
  ret = parse_port_config(slout, config_port_valid, "DNS", 0,
                          "127.0.0.42", 0, 0);
  tt_int_op(ret, OP_EQ, 0);
  tt_int_op(smartlist_len(slout), OP_EQ, 1);
  port_cfg = (port_cfg_t *)smartlist_get(slout, 0);
  tt_int_op(port_cfg->entry_cfg.use_cached_ipv4_answers, OP_EQ, 0);
  tt_int_op(port_cfg->entry_cfg.use_cached_ipv6_answers, OP_EQ, 1);

  // Test success with use cached DNS
  config_free_lines(config_port_valid); config_port_valid = NULL;
  SMARTLIST_FOREACH(slout,port_cfg_t *,pf,port_cfg_free(pf));
  smartlist_clear(slout);
  config_port_valid = mock_config_line("DNSPort", "42 UseDNSCache");
  ret = parse_port_config(slout, config_port_valid, "DNS", 0,
                          "127.0.0.42", 0, 0);
  tt_int_op(ret, OP_EQ, 0);
  tt_int_op(smartlist_len(slout), OP_EQ, 1);
  port_cfg = (port_cfg_t *)smartlist_get(slout, 0);
  tt_int_op(port_cfg->entry_cfg.use_cached_ipv4_answers, OP_EQ, 1);
  tt_int_op(port_cfg->entry_cfg.use_cached_ipv6_answers, OP_EQ, 1);

  // Test success with not preferring ipv6 automap
  config_free_lines(config_port_valid); config_port_valid = NULL;
  SMARTLIST_FOREACH(slout,port_cfg_t *,pf,port_cfg_free(pf));
  smartlist_clear(slout);
  config_port_valid = mock_config_line("DNSPort", "42 NoPreferIPv6Automap");
  ret = parse_port_config(slout, config_port_valid, "DNS", 0,
                          "127.0.0.42", 0, 0);
  tt_int_op(ret, OP_EQ, 0);
  tt_int_op(smartlist_len(slout), OP_EQ, 1);
  port_cfg = (port_cfg_t *)smartlist_get(slout, 0);
  tt_int_op(port_cfg->entry_cfg.prefer_ipv6_virtaddr, OP_EQ, 0);

  // Test success with prefer SOCKS no auth
  config_free_lines(config_port_valid); config_port_valid = NULL;
  SMARTLIST_FOREACH(slout,port_cfg_t *,pf,port_cfg_free(pf));
  smartlist_clear(slout);
  config_port_valid = mock_config_line("DNSPort", "42 PreferSOCKSNoAuth");
  ret = parse_port_config(slout, config_port_valid, "DNS", 0,
                          "127.0.0.42", 0, 0);
  tt_int_op(ret, OP_EQ, 0);
  tt_int_op(smartlist_len(slout), OP_EQ, 1);
  port_cfg = (port_cfg_t *)smartlist_get(slout, 0);
  tt_int_op(port_cfg->entry_cfg.socks_prefer_no_auth, OP_EQ, 1);

  // Test failure with both a zero port and a non-zero port
  config_free_lines(config_port_invalid); config_port_invalid = NULL;
  config_free_lines(config_port_valid); config_port_valid = NULL;
  SMARTLIST_FOREACH(slout,port_cfg_t *,pf,port_cfg_free(pf));
  smartlist_clear(slout);
  config_port_invalid = mock_config_line("DNSPort", "0");
  config_port_valid = mock_config_line("DNSPort", "42");
  config_port_invalid->next = config_port_valid;
  ret = parse_port_config(slout, config_port_invalid, "DNS", 0,
                          "127.0.0.42", 0, 0);
  tt_int_op(ret, OP_EQ, -1);

  // Test success with warn non-local control
  SMARTLIST_FOREACH(slout,port_cfg_t *,pf,port_cfg_free(pf));
  smartlist_clear(slout);
  ret = parse_port_config(slout, config_port_valid, "Control",
                          CONN_TYPE_CONTROL_LISTENER, "127.0.0.42", 0,
                          CL_PORT_WARN_NONLOCAL);
  tt_int_op(ret, OP_EQ, 0);

  // Test success with warn non-local listener
  SMARTLIST_FOREACH(slout,port_cfg_t *,pf,port_cfg_free(pf));
  smartlist_clear(slout);
  ret = parse_port_config(slout, config_port_valid, "ExtOR",
                          CONN_TYPE_EXT_OR_LISTENER, "127.0.0.42", 0,
                          CL_PORT_WARN_NONLOCAL);
  tt_int_op(ret, OP_EQ, 0);

  // Test success with warn non-local other
  SMARTLIST_FOREACH(slout,port_cfg_t *,pf,port_cfg_free(pf));
  smartlist_clear(slout);
  ret = parse_port_config(slout, config_port_valid, "DNS", 0,
                          "127.0.0.42", 0, CL_PORT_WARN_NONLOCAL);
  tt_int_op(ret, OP_EQ, 0);

  // Test success with warn non-local other without out
  ret = parse_port_config(NULL, config_port_valid, "DNS", 0,
                          "127.0.0.42", 0, CL_PORT_WARN_NONLOCAL);
  tt_int_op(ret, OP_EQ, 0);

  // Test success with both ipv4 and ipv6 but without stream options
  config_free_lines(config_port_invalid); config_port_invalid = NULL;
  config_port_valid = NULL;
  SMARTLIST_FOREACH(slout,port_cfg_t *,pf,port_cfg_free(pf));
  smartlist_clear(slout);
  config_port_valid = mock_config_line("DNSPort", "42 IPv4Traffic "
                                       "IPv6Traffic");
  ret = parse_port_config(slout, config_port_valid, "DNS", 0,
                          "127.0.0.44", 0,
                          CL_PORT_TAKES_HOSTNAMES |
                          CL_PORT_NO_STREAM_OPTIONS);
  tt_int_op(ret, OP_EQ, 0);
  tt_int_op(smartlist_len(slout), OP_EQ, 1);
  port_cfg = (port_cfg_t *)smartlist_get(slout, 0);
  tt_int_op(port_cfg->entry_cfg.ipv4_traffic, OP_EQ, 1);
  tt_int_op(port_cfg->entry_cfg.ipv6_traffic, OP_EQ, 1);

  // Test failure for a SessionGroup argument with invalid value
  config_free_lines(config_port_invalid); config_port_invalid = NULL;
  SMARTLIST_FOREACH(slout,port_cfg_t *,pf,port_cfg_free(pf));
  smartlist_clear(slout);
  config_port_invalid = mock_config_line("DNSPort", "42 SessionGroup=invalid");
  ret = parse_port_config(slout, config_port_invalid, "DNS", 0,
                          "127.0.0.44", 0, CL_PORT_NO_STREAM_OPTIONS);
  tt_int_op(ret, OP_EQ, -1);

  // TODO: this seems wrong. Shouldn't it be the other way around?
  // Potential bug.
  // Test failure for a SessionGroup argument with valid value but with stream
  // options allowed
  config_free_lines(config_port_invalid); config_port_invalid = NULL;
  SMARTLIST_FOREACH(slout,port_cfg_t *,pf,port_cfg_free(pf));
  smartlist_clear(slout);
  config_port_invalid = mock_config_line("DNSPort", "42 SessionGroup=123");
  ret = parse_port_config(slout, config_port_invalid, "DNS", 0,
                          "127.0.0.44", 0, 0);
  tt_int_op(ret, OP_EQ, -1);

  // Test failure for more than one SessionGroup argument
  config_free_lines(config_port_invalid); config_port_invalid = NULL;
  SMARTLIST_FOREACH(slout,port_cfg_t *,pf,port_cfg_free(pf));
  smartlist_clear(slout);
  config_port_invalid = mock_config_line("DNSPort", "42 SessionGroup=123 "
                                         "SessionGroup=321");
  ret = parse_port_config(slout, config_port_invalid, "DNS", 0,
                          "127.0.0.44", 0, CL_PORT_NO_STREAM_OPTIONS);
  tt_int_op(ret, OP_EQ, -1);

  // Test success with a sessiongroup options
  config_free_lines(config_port_valid); config_port_valid = NULL;
  SMARTLIST_FOREACH(slout,port_cfg_t *,pf,port_cfg_free(pf));
  smartlist_clear(slout);
  config_port_valid = mock_config_line("DNSPort", "42 SessionGroup=1111122");
  ret = parse_port_config(slout, config_port_valid, "DNS", 0,
                          "127.0.0.44", 0, CL_PORT_NO_STREAM_OPTIONS);
  tt_int_op(ret, OP_EQ, 0);
  tt_int_op(smartlist_len(slout), OP_EQ, 1);
  port_cfg = (port_cfg_t *)smartlist_get(slout, 0);
  tt_int_op(port_cfg->entry_cfg.session_group, OP_EQ, 1111122);

  // Test success with a zero unix domain socket, and doesnt add it to out
  config_free_lines(config_port_valid); config_port_valid = NULL;
  SMARTLIST_FOREACH(slout,port_cfg_t *,pf,port_cfg_free(pf));
  smartlist_clear(slout);
  config_port_valid = mock_config_line("DNSPort", "0");
  ret = parse_port_config(slout, config_port_valid, "DNS", 0,
                          "127.0.0.45", 0, CL_PORT_IS_UNIXSOCKET);
  tt_int_op(ret, OP_EQ, 0);
  tt_int_op(smartlist_len(slout), OP_EQ, 0);

  // Test success with a one unix domain socket, and doesnt add it to out
  config_free_lines(config_port_valid); config_port_valid = NULL;
  SMARTLIST_FOREACH(slout,port_cfg_t *,pf,port_cfg_free(pf));
  smartlist_clear(slout);
  config_port_valid = mock_config_line("DNSPort", "something");
  ret = parse_port_config(slout, config_port_valid, "DNS", 0,
                          "127.0.0.45", 0, CL_PORT_IS_UNIXSOCKET);
  tt_int_op(ret, OP_EQ, 0);
  tt_int_op(smartlist_len(slout), OP_EQ, 1);
  port_cfg = (port_cfg_t *)smartlist_get(slout, 0);
  tt_int_op(port_cfg->is_unix_addr, OP_EQ, 1);
  tt_str_op(port_cfg->unix_addr, OP_EQ, "something");

  // Test success with a port of auto - it uses the default address
  config_free_lines(config_port_valid); config_port_valid = NULL;
  SMARTLIST_FOREACH(slout,port_cfg_t *,pf,port_cfg_free(pf));
  smartlist_clear(slout);
  config_port_valid = mock_config_line("DNSPort", "auto");
  ret = parse_port_config(slout, config_port_valid, "DNS", 0,
                          "127.0.0.46", 0, 0);
  tt_int_op(ret, OP_EQ, 0);
  tt_int_op(smartlist_len(slout), OP_EQ, 1);
  port_cfg = (port_cfg_t *)smartlist_get(slout, 0);
  tt_int_op(port_cfg->port, OP_EQ, CFG_AUTO_PORT);
  tor_addr_parse(&addr, "127.0.0.46");
  tt_assert(tor_addr_eq(&port_cfg->addr, &addr))

  // Test success with parsing both an address and an auto port
  config_free_lines(config_port_valid); config_port_valid = NULL;
  SMARTLIST_FOREACH(slout,port_cfg_t *,pf,port_cfg_free(pf));
  smartlist_clear(slout);
  config_port_valid = mock_config_line("DNSPort", "127.0.0.122:auto");
  ret = parse_port_config(slout, config_port_valid, "DNS", 0,
                          "127.0.0.46", 0, 0);
  tt_int_op(ret, OP_EQ, 0);
  tt_int_op(smartlist_len(slout), OP_EQ, 1);
  port_cfg = (port_cfg_t *)smartlist_get(slout, 0);
  tt_int_op(port_cfg->port, OP_EQ, CFG_AUTO_PORT);
  tor_addr_parse(&addr, "127.0.0.122");
  tt_assert(tor_addr_eq(&port_cfg->addr, &addr))

  // Test failure when asked to parse an invalid address followed by auto
  config_free_lines(config_port_invalid); config_port_invalid = NULL;
  config_port_invalid = mock_config_line("DNSPort", "invalidstuff!!:auto");
  MOCK(tor_addr_lookup, mock_tor_addr_lookup__fail_on_bad_addrs);
  ret = parse_port_config(NULL, config_port_invalid, "DNS", 0,
                          "127.0.0.46", 0, 0);
  UNMOCK(tor_addr_lookup);
  tt_int_op(ret, OP_EQ, -1);

  // Test success with parsing both an address and a real port
  config_free_lines(config_port_valid); config_port_valid = NULL;
  SMARTLIST_FOREACH(slout,port_cfg_t *,pf,port_cfg_free(pf));
  smartlist_clear(slout);
  config_port_valid = mock_config_line("DNSPort", "127.0.0.123:656");
  ret = parse_port_config(slout, config_port_valid, "DNS", 0,
                          "127.0.0.46", 0, 0);
  tt_int_op(ret, OP_EQ, 0);
  tt_int_op(smartlist_len(slout), OP_EQ, 1);
  port_cfg = (port_cfg_t *)smartlist_get(slout, 0);
  tt_int_op(port_cfg->port, OP_EQ, 656);
  tor_addr_parse(&addr, "127.0.0.123");
  tt_assert(tor_addr_eq(&port_cfg->addr, &addr))

  // Test failure if we can't parse anything at all
  config_free_lines(config_port_invalid); config_port_invalid = NULL;
  SMARTLIST_FOREACH(slout,port_cfg_t *,pf,port_cfg_free(pf));
  smartlist_clear(slout);
  config_port_invalid = mock_config_line("DNSPort", "something wrong");
  ret = parse_port_config(slout, config_port_invalid, "DNS", 0,
                          "127.0.0.46", 0, 0);
  tt_int_op(ret, OP_EQ, -1);

  // Test failure if we find both an address, a port and an auto
  config_free_lines(config_port_invalid); config_port_invalid = NULL;
  SMARTLIST_FOREACH(slout,port_cfg_t *,pf,port_cfg_free(pf));
  smartlist_clear(slout);
  config_port_invalid = mock_config_line("DNSPort", "127.0.1.0:123:auto");
  ret = parse_port_config(slout, config_port_invalid, "DNS", 0,
                          "127.0.0.46", 0, 0);
  tt_int_op(ret, OP_EQ, -1);

  // Test that default to group writeable default sets group writeable for
  // domain socket
  config_free_lines(config_port_valid); config_port_valid = NULL;
  SMARTLIST_FOREACH(slout,port_cfg_t *,pf,port_cfg_free(pf));
  smartlist_clear(slout);
  config_port_valid = mock_config_line("SOCKSPort", "unix:/tmp/somewhere");
  ret = parse_port_config(slout, config_port_valid, "SOCKS",
                          CONN_TYPE_AP_LISTENER, "127.0.0.46", 0,
                          CL_PORT_DFLT_GROUP_WRITABLE);
#ifdef _WIN32
  tt_int_op(ret, OP_EQ, -1);
#else
  tt_int_op(ret, OP_EQ, 0);
  tt_int_op(smartlist_len(slout), OP_EQ, 1);
  port_cfg = (port_cfg_t *)smartlist_get(slout, 0);
  tt_int_op(port_cfg->is_group_writable, OP_EQ, 1);
#endif /* defined(_WIN32) */

 done:
  if (slout)
    SMARTLIST_FOREACH(slout,port_cfg_t *,pf,port_cfg_free(pf));
  smartlist_free(slout);
  config_free_lines(config_port_invalid); config_port_invalid = NULL;
  config_free_lines(config_port_valid); config_port_valid = NULL;
}

static void
test_config_parse_port_config__ports__server_options(void *data)
{
  (void)data;
  int ret;
  smartlist_t *slout = NULL;
  port_cfg_t *port_cfg = NULL;
  config_line_t *config_port_invalid = NULL, *config_port_valid = NULL;

  slout = smartlist_new();

  // Test success with NoAdvertise option
  config_free_lines(config_port_valid); config_port_valid = NULL;
  config_port_valid = mock_config_line("DNSPort",
                                       "127.0.0.124:656 NoAdvertise");
  ret = parse_port_config(slout, config_port_valid, "DNS", 0, NULL, 0,
                          CL_PORT_SERVER_OPTIONS);
  tt_int_op(ret, OP_EQ, 0);
  tt_int_op(smartlist_len(slout), OP_EQ, 1);
  port_cfg = (port_cfg_t *)smartlist_get(slout, 0);
  tt_int_op(port_cfg->server_cfg.no_advertise, OP_EQ, 1);
  tt_int_op(port_cfg->server_cfg.no_listen, OP_EQ, 0);

  // Test success with NoListen option
  config_free_lines(config_port_valid); config_port_valid = NULL;
  SMARTLIST_FOREACH(slout,port_cfg_t *,pf,port_cfg_free(pf));
  smartlist_clear(slout);
  config_port_valid = mock_config_line("DNSPort", "127.0.0.124:656 NoListen");
  ret = parse_port_config(slout, config_port_valid, "DNS", 0, NULL, 0,
                          CL_PORT_SERVER_OPTIONS);
  tt_int_op(ret, OP_EQ, 0);
  tt_int_op(smartlist_len(slout), OP_EQ, 1);
  port_cfg = (port_cfg_t *)smartlist_get(slout, 0);
  tt_int_op(port_cfg->server_cfg.no_advertise, OP_EQ, 0);
  tt_int_op(port_cfg->server_cfg.no_listen, OP_EQ, 1);

  // Test failure with both NoAdvertise and NoListen option
  config_free_lines(config_port_invalid); config_port_invalid = NULL;
  SMARTLIST_FOREACH(slout,port_cfg_t *,pf,port_cfg_free(pf));
  smartlist_clear(slout);
  config_port_invalid = mock_config_line("DNSPort", "127.0.0.124:656 NoListen "
                                         "NoAdvertise");
  ret = parse_port_config(slout, config_port_invalid, "DNS", 0, NULL,
                          0, CL_PORT_SERVER_OPTIONS);
  tt_int_op(ret, OP_EQ, -1);

  // Test success with IPv4Only
  config_free_lines(config_port_valid); config_port_valid = NULL;
  SMARTLIST_FOREACH(slout,port_cfg_t *,pf,port_cfg_free(pf));
  smartlist_clear(slout);
  config_port_valid = mock_config_line("DNSPort", "127.0.0.124:656 IPv4Only");
  ret = parse_port_config(slout, config_port_valid, "DNS", 0, NULL, 0,
                          CL_PORT_SERVER_OPTIONS);
  tt_int_op(ret, OP_EQ, 0);
  tt_int_op(smartlist_len(slout), OP_EQ, 1);
  port_cfg = (port_cfg_t *)smartlist_get(slout, 0);
  tt_int_op(port_cfg->server_cfg.bind_ipv4_only, OP_EQ, 1);
  tt_int_op(port_cfg->server_cfg.bind_ipv6_only, OP_EQ, 0);

  // Test success with IPv6Only
  config_free_lines(config_port_valid); config_port_valid = NULL;
  SMARTLIST_FOREACH(slout,port_cfg_t *,pf,port_cfg_free(pf));
  smartlist_clear(slout);
  config_port_valid = mock_config_line("DNSPort", "[::1]:656 IPv6Only");
  ret = parse_port_config(slout, config_port_valid, "DNS", 0, NULL, 0,
                          CL_PORT_SERVER_OPTIONS);
  tt_int_op(ret, OP_EQ, 0);
  tt_int_op(smartlist_len(slout), OP_EQ, 1);
  port_cfg = (port_cfg_t *)smartlist_get(slout, 0);
  tt_int_op(port_cfg->server_cfg.bind_ipv4_only, OP_EQ, 0);
  tt_int_op(port_cfg->server_cfg.bind_ipv6_only, OP_EQ, 1);

  // Test failure with both IPv4Only and IPv6Only
  config_free_lines(config_port_invalid); config_port_invalid = NULL;
  SMARTLIST_FOREACH(slout,port_cfg_t *,pf,port_cfg_free(pf));
  smartlist_clear(slout);
  config_port_invalid = mock_config_line("DNSPort", "127.0.0.124:656 IPv6Only "
                                         "IPv4Only");
  ret = parse_port_config(slout, config_port_invalid, "DNS", 0, NULL,
                          0, CL_PORT_SERVER_OPTIONS);
  tt_int_op(ret, OP_EQ, -1);

  // Test success with invalid parameter
  config_free_lines(config_port_valid); config_port_valid = NULL;
  SMARTLIST_FOREACH(slout,port_cfg_t *,pf,port_cfg_free(pf));
  smartlist_clear(slout);
  config_port_valid = mock_config_line("DNSPort", "127.0.0.124:656 unknown");
  ret = parse_port_config(slout, config_port_valid, "DNS", 0, NULL, 0,
                          CL_PORT_SERVER_OPTIONS);
  tt_int_op(ret, OP_EQ, 0);
  tt_int_op(smartlist_len(slout), OP_EQ, 1);

  // Test failure when asked to bind only to ipv6 but gets an ipv4 address
  config_free_lines(config_port_invalid); config_port_invalid = NULL;
  SMARTLIST_FOREACH(slout,port_cfg_t *,pf,port_cfg_free(pf));
  smartlist_clear(slout);
  config_port_invalid = mock_config_line("DNSPort",
                                         "127.0.0.124:656 IPv6Only");
  ret = parse_port_config(slout, config_port_invalid, "DNS", 0, NULL,
                          0, CL_PORT_SERVER_OPTIONS);
  tt_int_op(ret, OP_EQ, -1);

  // Test failure when asked to bind only to ipv4 but gets an ipv6 address
  config_free_lines(config_port_invalid); config_port_invalid = NULL;
  SMARTLIST_FOREACH(slout,port_cfg_t *,pf,port_cfg_free(pf));
  smartlist_clear(slout);
  config_port_invalid = mock_config_line("DNSPort", "[::1]:656 IPv4Only");
  ret = parse_port_config(slout, config_port_invalid, "DNS", 0, NULL,
                          0, CL_PORT_SERVER_OPTIONS);
  tt_int_op(ret, OP_EQ, -1);

  // Check for failure with empty unix: address.
  config_free_lines(config_port_invalid); config_port_invalid = NULL;
  SMARTLIST_FOREACH(slout,port_cfg_t *,pf,port_cfg_free(pf));
  smartlist_clear(slout);
  config_port_invalid = mock_config_line("ORPort", "unix:\"\"");
  ret = parse_port_config(slout, config_port_invalid, "ORPort", 0, NULL,
                          0, CL_PORT_SERVER_OPTIONS);
  tt_int_op(ret, OP_EQ, -1);

 done:
  if (slout)
    SMARTLIST_FOREACH(slout,port_cfg_t *,pf,port_cfg_free(pf));
  smartlist_free(slout);
  config_free_lines(config_port_invalid); config_port_invalid = NULL;
  config_free_lines(config_port_valid); config_port_valid = NULL;
}

<<<<<<< HEAD
static void
test_config_parse_log_severity(void *data)
{
  int ret;
  const char *severity_log_lines[] = {
    "debug file /tmp/debug.log",
    "debug\tfile /tmp/debug.log",
    "[handshake]debug [~net,~mm]info notice stdout",
    "[handshake]debug\t[~net,~mm]info\tnotice\tstdout",
    NULL
  };
  int i;
  log_severity_list_t *severity;

  (void) data;

  severity = tor_malloc(sizeof(log_severity_list_t));
  for (i = 0; severity_log_lines[i]; i++) {
    memset(severity, 0, sizeof(log_severity_list_t));
    ret = parse_log_severity_config(&severity_log_lines[i], severity);
    tt_int_op(ret, OP_EQ, 0);
  }

 done:
  tor_free(severity);
}

static void
test_config_include_limit(void *data)
{
  (void)data;

  config_line_t *result = NULL;
  char *torrc_path = NULL;
  char *dir = tor_strdup(get_fname("test_include_limit"));
  tt_ptr_op(dir, OP_NE, NULL);

#ifdef _WIN32
  tt_int_op(mkdir(dir), OP_EQ, 0);
#else
  tt_int_op(mkdir(dir, 0700), OP_EQ, 0);
#endif

  tor_asprintf(&torrc_path, "%s"PATH_SEPARATOR"torrc", dir);
  char torrc_contents[1000];
  tor_snprintf(torrc_contents, sizeof(torrc_contents), "%%include %s",
               torrc_path);
  tt_int_op(write_str_to_file(torrc_path, torrc_contents, 0), OP_EQ, 0);

  tt_int_op(config_get_lines_include(torrc_contents, &result, 0, NULL),
            OP_EQ, -1);

 done:
  config_free_lines(result);
  tor_free(torrc_path);
  tor_free(dir);
}

static void
test_config_include_does_not_exist(void *data)
{
  (void)data;

  config_line_t *result = NULL;
  char *dir = tor_strdup(get_fname("test_include_does_not_exist"));
  char *missing_path = NULL;
  tt_ptr_op(dir, OP_NE, NULL);

#ifdef _WIN32
  tt_int_op(mkdir(dir), OP_EQ, 0);
#else
  tt_int_op(mkdir(dir, 0700), OP_EQ, 0);
#endif

  tor_asprintf(&missing_path, "%s"PATH_SEPARATOR"missing", dir);
  char torrc_contents[1000];
  tor_snprintf(torrc_contents, sizeof(torrc_contents), "%%include %s",
               missing_path);

  tt_int_op(config_get_lines_include(torrc_contents, &result, 0, NULL),
            OP_EQ, -1);

 done:
  config_free_lines(result);
  tor_free(dir);
  tor_free(missing_path);
}

static void
test_config_include_error_in_included_file(void *data)
{
  (void)data;
  config_line_t *result = NULL;

  char *dir = tor_strdup(get_fname("test_error_in_included_file"));
  char *invalid_path = NULL;
  tt_ptr_op(dir, OP_NE, NULL);

#ifdef _WIN32
  tt_int_op(mkdir(dir), OP_EQ, 0);
#else
  tt_int_op(mkdir(dir, 0700), OP_EQ, 0);
#endif

  tor_asprintf(&invalid_path, "%s"PATH_SEPARATOR"invalid", dir);
  tt_int_op(write_str_to_file(invalid_path, "unclosed \"", 0), OP_EQ, 0);

  char torrc_contents[1000];
  tor_snprintf(torrc_contents, sizeof(torrc_contents), "%%include %s",
               invalid_path);

  tt_int_op(config_get_lines_include(torrc_contents, &result, 0, NULL),
            OP_EQ, -1);

 done:
  config_free_lines(result);
  tor_free(dir);
  tor_free(invalid_path);
}

static void
test_config_include_empty_file_folder(void *data)
{
  (void)data;
  config_line_t *result = NULL;

  char *folder_path = NULL;
  char *file_path = NULL;
  char *dir = tor_strdup(get_fname("test_include_empty_file_folder"));
  tt_ptr_op(dir, OP_NE, NULL);

#ifdef _WIN32
  tt_int_op(mkdir(dir), OP_EQ, 0);
#else
  tt_int_op(mkdir(dir, 0700), OP_EQ, 0);
#endif

  tor_asprintf(&folder_path, "%s"PATH_SEPARATOR"empty_dir", dir);
#ifdef _WIN32
  tt_int_op(mkdir(folder_path), OP_EQ, 0);
#else
  tt_int_op(mkdir(folder_path, 0700), OP_EQ, 0);
#endif
  tor_asprintf(&file_path, "%s"PATH_SEPARATOR"empty_file", dir);
  tt_int_op(write_str_to_file(file_path, "", 0), OP_EQ, 0);

  char torrc_contents[1000];
  tor_snprintf(torrc_contents, sizeof(torrc_contents),
               "%%include %s\n"
               "%%include %s\n",
               folder_path, file_path);

  int include_used;
  tt_int_op(config_get_lines_include(torrc_contents, &result, 0,&include_used),
            OP_EQ, 0);
  tt_ptr_op(result, OP_EQ, NULL);
  tt_int_op(include_used, OP_EQ, 1);

 done:
  config_free_lines(result);
  tor_free(folder_path);
  tor_free(file_path);
  tor_free(dir);
}

#ifndef _WIN32
static void
test_config_include_no_permission(void *data)
{
  (void)data;
  config_line_t *result = NULL;

  char *folder_path = NULL;
  char *dir = NULL;
  if (geteuid() == 0)
    tt_skip();

  dir = tor_strdup(get_fname("test_include_forbidden_folder"));
  tt_ptr_op(dir, OP_NE, NULL);

  tt_int_op(mkdir(dir, 0700), OP_EQ, 0);

  tor_asprintf(&folder_path, "%s"PATH_SEPARATOR"forbidden_dir", dir);
  tt_int_op(mkdir(folder_path, 0100), OP_EQ, 0);

  char torrc_contents[1000];
  tor_snprintf(torrc_contents, sizeof(torrc_contents),
               "%%include %s\n",
               folder_path);

  int include_used;
  tt_int_op(config_get_lines_include(torrc_contents, &result, 0,&include_used),
            OP_EQ, -1);
  tt_ptr_op(result, OP_EQ, NULL);

 done:
  config_free_lines(result);
  tor_free(folder_path);
  if (dir)
    chmod(dir, 0700);
  tor_free(dir);
}
#endif

static void
test_config_include_recursion_before_after(void *data)
{
  (void)data;

  config_line_t *result = NULL;
  char *torrc_path = NULL;
  char *dir = tor_strdup(get_fname("test_include_recursion_before_after"));
  tt_ptr_op(dir, OP_NE, NULL);

#ifdef _WIN32
  tt_int_op(mkdir(dir), OP_EQ, 0);
#else
  tt_int_op(mkdir(dir, 0700), OP_EQ, 0);
#endif

  tor_asprintf(&torrc_path, "%s"PATH_SEPARATOR"torrc", dir);

  char file_contents[1000];
  const int limit = MAX_INCLUDE_RECURSION_LEVEL;
  int i;
  // Loop backwards so file_contents has the contents of the first file by the
  // end of the loop
  for (i = limit; i > 0; i--) {
    if (i < limit) {
      tor_snprintf(file_contents, sizeof(file_contents),
                   "Test %d\n"
                   "%%include %s%d\n"
                   "Test %d\n",
                   i, torrc_path, i + 1, 2 * limit - i);
    } else {
      tor_snprintf(file_contents, sizeof(file_contents), "Test %d\n", i);
    }

    if (i > 1) {
      char *file_path = NULL;
      tor_asprintf(&file_path, "%s%d", torrc_path, i);
      tt_int_op(write_str_to_file(file_path, file_contents, 0), OP_EQ, 0);
      tor_free(file_path);
    }
  }

  int include_used;
  tt_int_op(config_get_lines_include(file_contents, &result, 0, &include_used),
            OP_EQ, 0);
  tt_ptr_op(result, OP_NE, NULL);
  tt_int_op(include_used, OP_EQ, 1);

  int len = 0;
  config_line_t *next;
  for (next = result; next != NULL; next = next->next) {
    char expected[10];
    tor_snprintf(expected, sizeof(expected), "%d", len + 1);
    tt_str_op(next->key, OP_EQ, "Test");
    tt_str_op(next->value, OP_EQ, expected);
    len++;
  }
  tt_int_op(len, OP_EQ, 2 * limit - 1);

 done:
  config_free_lines(result);
  tor_free(dir);
  tor_free(torrc_path);
}

static void
test_config_include_recursion_after_only(void *data)
{
  (void)data;

  config_line_t *result = NULL;
  char *torrc_path = NULL;
  char *dir = tor_strdup(get_fname("test_include_recursion_after_only"));
  tt_ptr_op(dir, OP_NE, NULL);

#ifdef _WIN32
  tt_int_op(mkdir(dir), OP_EQ, 0);
#else
  tt_int_op(mkdir(dir, 0700), OP_EQ, 0);
#endif

  tor_asprintf(&torrc_path, "%s"PATH_SEPARATOR"torrc", dir);

  char file_contents[1000];
  const int limit = MAX_INCLUDE_RECURSION_LEVEL;
  int i;
  // Loop backwards so file_contents has the contents of the first file by the
  // end of the loop
  for (i = limit; i > 0; i--) {
    int n = (i - limit - 1) * -1;
    if (i < limit) {
      tor_snprintf(file_contents, sizeof(file_contents),
                   "%%include %s%d\n"
                   "Test %d\n",
                   torrc_path, i + 1, n);
    } else {
      tor_snprintf(file_contents, sizeof(file_contents), "Test %d\n", n);
    }

    if (i > 1) {
      char *file_path = NULL;
      tor_asprintf(&file_path, "%s%d", torrc_path, i);
      tt_int_op(write_str_to_file(file_path, file_contents, 0), OP_EQ, 0);
      tor_free(file_path);
    }
  }

  int include_used;
  tt_int_op(config_get_lines_include(file_contents, &result, 0, &include_used),
            OP_EQ, 0);
  tt_ptr_op(result, OP_NE, NULL);
  tt_int_op(include_used, OP_EQ, 1);

  int len = 0;
  config_line_t *next;
  for (next = result; next != NULL; next = next->next) {
    char expected[10];
    tor_snprintf(expected, sizeof(expected), "%d", len + 1);
    tt_str_op(next->key, OP_EQ, "Test");
    tt_str_op(next->value, OP_EQ, expected);
    len++;
  }
  tt_int_op(len, OP_EQ, limit);

 done:
  config_free_lines(result);
  tor_free(dir);
  tor_free(torrc_path);
}

static void
test_config_include_folder_order(void *data)
{
  (void)data;

  config_line_t *result = NULL;
  char *torrcd = NULL;
  char *path = NULL;
  char *path2 = NULL;
  char *dir = tor_strdup(get_fname("test_include_folder_order"));
  tt_ptr_op(dir, OP_NE, NULL);

#ifdef _WIN32
  tt_int_op(mkdir(dir), OP_EQ, 0);
#else
  tt_int_op(mkdir(dir, 0700), OP_EQ, 0);
#endif

  tor_asprintf(&torrcd, "%s"PATH_SEPARATOR"%s", dir, "torrc.d");

#ifdef _WIN32
  tt_int_op(mkdir(torrcd), OP_EQ, 0);
#else
  tt_int_op(mkdir(torrcd, 0700), OP_EQ, 0);
#endif

  // test that files in subfolders are ignored
  tor_asprintf(&path, "%s"PATH_SEPARATOR"%s", torrcd, "subfolder");

#ifdef _WIN32
  tt_int_op(mkdir(path), OP_EQ, 0);
#else
  tt_int_op(mkdir(path, 0700), OP_EQ, 0);
#endif

  tor_asprintf(&path2, "%s"PATH_SEPARATOR"%s", path, "01_ignore");
  tt_int_op(write_str_to_file(path2, "ShouldNotSee 1\n", 0), OP_EQ, 0);
  tor_free(path);

  // test that files starting with . are ignored
  tor_asprintf(&path, "%s"PATH_SEPARATOR"%s", torrcd, ".dot");
  tt_int_op(write_str_to_file(path, "ShouldNotSee 2\n", 0), OP_EQ, 0);
  tor_free(path);

  // test file order
  tor_asprintf(&path, "%s"PATH_SEPARATOR"%s", torrcd, "01_1st");
  tt_int_op(write_str_to_file(path, "Test 1\n", 0), OP_EQ, 0);
  tor_free(path);

  tor_asprintf(&path, "%s"PATH_SEPARATOR"%s", torrcd, "02_2nd");
  tt_int_op(write_str_to_file(path, "Test 2\n", 0), OP_EQ, 0);
  tor_free(path);

  tor_asprintf(&path, "%s"PATH_SEPARATOR"%s", torrcd, "aa_3rd");
  tt_int_op(write_str_to_file(path, "Test 3\n", 0), OP_EQ, 0);
  tor_free(path);

  tor_asprintf(&path, "%s"PATH_SEPARATOR"%s", torrcd, "ab_4th");
  tt_int_op(write_str_to_file(path, "Test 4\n", 0), OP_EQ, 0);
  tor_free(path);

  char torrc_contents[1000];
  tor_snprintf(torrc_contents, sizeof(torrc_contents),
               "%%include %s\n",
               torrcd);

  int include_used;
  tt_int_op(config_get_lines_include(torrc_contents, &result, 0,&include_used),
            OP_EQ, 0);
  tt_ptr_op(result, OP_NE, NULL);
  tt_int_op(include_used, OP_EQ, 1);

  int len = 0;
  config_line_t *next;
  for (next = result; next != NULL; next = next->next) {
    char expected[10];
    tor_snprintf(expected, sizeof(expected), "%d", len + 1);
    tt_str_op(next->key, OP_EQ, "Test");
    tt_str_op(next->value, OP_EQ, expected);
    len++;
  }
  tt_int_op(len, OP_EQ, 4);

 done:
  config_free_lines(result);
  tor_free(torrcd);
  tor_free(path);
  tor_free(path2);
  tor_free(dir);
}

static void
test_config_include_path_syntax(void *data)
{
  (void)data;

  config_line_t *result = NULL;
  char *dir = tor_strdup(get_fname("test_include_path_syntax"));
  char *esc_dir = NULL, *dir_with_pathsep = NULL,
    *esc_dir_with_pathsep = NULL, *torrc_contents = NULL;
  tt_ptr_op(dir, OP_NE, NULL);

#ifdef _WIN32
  tt_int_op(mkdir(dir), OP_EQ, 0);
#else
  tt_int_op(mkdir(dir, 0700), OP_EQ, 0);
#endif

  esc_dir = esc_for_log(dir);
  tor_asprintf(&dir_with_pathsep, "%s%s", dir, PATH_SEPARATOR);
  esc_dir_with_pathsep = esc_for_log(dir_with_pathsep);

  tor_asprintf(&torrc_contents,
               "%%include %s\n"
               "%%include %s%s \n" // space to avoid suppressing newline
               "%%include %s\n",
               esc_dir,
               dir, PATH_SEPARATOR,
               esc_dir_with_pathsep);

  int include_used;
  tt_int_op(config_get_lines_include(torrc_contents, &result, 0,&include_used),
            OP_EQ, 0);
  tt_ptr_op(result, OP_EQ, NULL);
  tt_int_op(include_used, OP_EQ, 1);

 done:
  config_free_lines(result);
  tor_free(dir);
  tor_free(torrc_contents);
  tor_free(esc_dir);
  tor_free(dir_with_pathsep);
  tor_free(esc_dir_with_pathsep);
}

static void
test_config_include_not_processed(void *data)
{
  (void)data;

  char torrc_contents[1000] = "%include does_not_exist\n";
  config_line_t *result = NULL;
  tt_int_op(config_get_lines(torrc_contents, &result, 0),OP_EQ, 0);
  tt_ptr_op(result, OP_NE, NULL);

  int len = 0;
  config_line_t *next;
  for (next = result; next != NULL; next = next->next) {
    tt_str_op(next->key, OP_EQ, "%include");
    tt_str_op(next->value, OP_EQ, "does_not_exist");
    len++;
  }
  tt_int_op(len, OP_EQ, 1);

 done:
  config_free_lines(result);
}

static void
test_config_include_has_include(void *data)
{
  (void)data;

  config_line_t *result = NULL;
  char *dir = tor_strdup(get_fname("test_include_has_include"));
  tt_ptr_op(dir, OP_NE, NULL);

#ifdef _WIN32
  tt_int_op(mkdir(dir), OP_EQ, 0);
#else
  tt_int_op(mkdir(dir, 0700), OP_EQ, 0);
#endif

  char torrc_contents[1000] = "Test 1\n";
  int include_used;

  tt_int_op(config_get_lines_include(torrc_contents, &result, 0,&include_used),
            OP_EQ, 0);
  tt_int_op(include_used, OP_EQ, 0);
  config_free_lines(result);

  tor_snprintf(torrc_contents, sizeof(torrc_contents), "%%include %s\n", dir);
  tt_int_op(config_get_lines_include(torrc_contents, &result, 0,&include_used),
            OP_EQ, 0);
  tt_int_op(include_used, OP_EQ, 1);

 done:
  config_free_lines(result);
  tor_free(dir);
}

static void
test_config_include_flag_both_without(void *data)
{
  (void)data;

  char *errmsg = NULL;
  char conf_empty[1000];
  tor_snprintf(conf_empty, sizeof(conf_empty),
               "DataDirectory %s\n",
               get_fname(NULL));
  // test with defaults-torrc and torrc without include
  int ret = options_init_from_string(conf_empty, conf_empty, CMD_RUN_UNITTESTS,
                                     NULL, &errmsg);
  tt_int_op(ret, OP_EQ, 0);

  const or_options_t *options = get_options();
  tt_int_op(options->IncludeUsed, OP_EQ, 0);

 done:
  tor_free(errmsg);
}

static void
test_config_include_flag_torrc_only(void *data)
{
  (void)data;

  char *errmsg = NULL;
  char *path = NULL;
  char *dir = tor_strdup(get_fname("test_include_flag_torrc_only"));
  tt_ptr_op(dir, OP_NE, NULL);

#ifdef _WIN32
  tt_int_op(mkdir(dir), OP_EQ, 0);
#else
  tt_int_op(mkdir(dir, 0700), OP_EQ, 0);
#endif

  tor_asprintf(&path, "%s"PATH_SEPARATOR"%s", dir, "dummy");
  tt_int_op(write_str_to_file(path, "\n", 0), OP_EQ, 0);

  char conf_empty[1000];
  tor_snprintf(conf_empty, sizeof(conf_empty),
               "DataDirectory %s\n",
               get_fname(NULL));
  char conf_include[1000];
  tor_snprintf(conf_include, sizeof(conf_include), "%%include %s", path);

  // test with defaults-torrc without include and torrc with include
  int ret = options_init_from_string(conf_empty, conf_include,
                                     CMD_RUN_UNITTESTS, NULL, &errmsg);
  tt_int_op(ret, OP_EQ, 0);

  const or_options_t *options = get_options();
  tt_int_op(options->IncludeUsed, OP_EQ, 1);

 done:
  tor_free(errmsg);
  tor_free(path);
  tor_free(dir);
}

static void
test_config_include_flag_defaults_only(void *data)
{
  (void)data;

  char *errmsg = NULL;
  char *path = NULL;
  char *dir = tor_strdup(get_fname("test_include_flag_defaults_only"));
  tt_ptr_op(dir, OP_NE, NULL);

#ifdef _WIN32
  tt_int_op(mkdir(dir), OP_EQ, 0);
#else
  tt_int_op(mkdir(dir, 0700), OP_EQ, 0);
#endif

  tor_asprintf(&path, "%s"PATH_SEPARATOR"%s", dir, "dummy");
  tt_int_op(write_str_to_file(path, "\n", 0), OP_EQ, 0);

  char conf_empty[1000];
  tor_snprintf(conf_empty, sizeof(conf_empty),
               "DataDirectory %s\n",
               get_fname(NULL));
  char conf_include[1000];
  tor_snprintf(conf_include, sizeof(conf_include), "%%include %s", path);

  // test with defaults-torrc with include and torrc without include
  int ret = options_init_from_string(conf_include, conf_empty,
                                     CMD_RUN_UNITTESTS, NULL, &errmsg);
  tt_int_op(ret, OP_EQ, 0);

  const or_options_t *options = get_options();
  tt_int_op(options->IncludeUsed, OP_EQ, 0);

 done:
  tor_free(errmsg);
  tor_free(path);
  tor_free(dir);
}

static void
test_config_dup_and_filter(void *arg)
{
  (void)arg;
  /* Test normal input. */
  config_line_t *line = NULL;
  config_line_append(&line, "abc", "def");
  config_line_append(&line, "ghi", "jkl");
  config_line_append(&line, "ABCD", "mno");

  config_line_t *line_dup = config_lines_dup_and_filter(line, "aBc");
  tt_ptr_op(line_dup, OP_NE, NULL);
  tt_ptr_op(line_dup->next, OP_NE, NULL);
  tt_ptr_op(line_dup->next->next, OP_EQ, NULL);

  tt_str_op(line_dup->key, OP_EQ, "abc");
  tt_str_op(line_dup->value, OP_EQ, "def");
  tt_str_op(line_dup->next->key, OP_EQ, "ABCD");
  tt_str_op(line_dup->next->value, OP_EQ, "mno");

  /* empty output */
  config_free_lines(line_dup);
  line_dup = config_lines_dup_and_filter(line, "skdjfsdkljf");
  tt_ptr_op(line_dup, OP_EQ, NULL);

  /* empty input */
  config_free_lines(line_dup);
  line_dup = config_lines_dup_and_filter(NULL, "abc");
  tt_ptr_op(line_dup, OP_EQ, NULL);

 done:
  config_free_lines(line);
  config_free_lines(line_dup);
=======
/* If we're not configured to be a bridge, but we set
 * BridgeDistribution, then options_validate () should return -1. */
static void
test_config_check_bridge_distribution_setting_not_a_bridge(void *arg) {
  or_options_t* options = get_options_mutable();
  or_options_t* old_options = options;
  or_options_t* default_options = options;
  char* message = (char*)("");
  int ret;

  (void)arg;

  options->BridgeRelay = 0;
  options->BridgeDistribution = (char*)("https");

  ret = options_validate(old_options, options, default_options, 0, &message);

  tt_int_op(ret, OP_EQ, -1);
 done:
  return;
}

/* If the BridgeDistribution setting was valid, 0 should be returned. */
static void
test_config_check_bridge_distribution_setting_valid(void *arg) {
  int ret = check_bridge_distribution_setting("https");

  (void)arg;

  tt_int_op(ret, OP_EQ, 0);
 done:
  return;
}

/* If the BridgeDistribution setting was invalid, -1 should be returned. */
static void
test_config_check_bridge_distribution_setting_invalid(void *arg) {
  int ret = check_bridge_distribution_setting("hyphens-are-not-allowed");

  (void)arg;

  tt_int_op(ret, OP_EQ, -1);
 done:
  return;
}

/* If the BridgeDistribution setting was unrecognised, a warning should be
 * logged and 0 should be returned. */
static void
test_config_check_bridge_distribution_setting_unrecognised(void *arg) {
  int ret = check_bridge_distribution_setting("unicorn");

  (void)arg;

  tt_int_op(ret, OP_EQ, 0);
 done:
  return;
>>>>>>> 02cde0d9
}

#define CONFIG_TEST(name, flags)                          \
  { #name, test_config_ ## name, flags, NULL, NULL }

struct testcase_t config_tests[] = {
  CONFIG_TEST(adding_trusted_dir_server, TT_FORK),
  CONFIG_TEST(adding_fallback_dir_server, TT_FORK),
  CONFIG_TEST(parsing_trusted_dir_server, 0),
  CONFIG_TEST(parsing_fallback_dir_server, 0),
  CONFIG_TEST(adding_default_trusted_dir_servers, TT_FORK),
  CONFIG_TEST(adding_dir_servers, TT_FORK),
  CONFIG_TEST(default_dir_servers, TT_FORK),
  CONFIG_TEST(default_fallback_dirs, 0),
  CONFIG_TEST(resolve_my_address, TT_FORK),
  CONFIG_TEST(addressmap, 0),
  CONFIG_TEST(parse_bridge_line, 0),
  CONFIG_TEST(parse_transport_options_line, 0),
  CONFIG_TEST(parse_transport_plugin_line, TT_FORK),
  CONFIG_TEST(check_or_create_data_subdir, TT_FORK),
  CONFIG_TEST(write_to_data_subdir, TT_FORK),
  CONFIG_TEST(fix_my_family, 0),
  CONFIG_TEST(directory_fetch, 0),
  CONFIG_TEST(port_cfg_line_extract_addrport, 0),
  CONFIG_TEST(parse_port_config__ports__no_ports_given, 0),
  CONFIG_TEST(parse_port_config__ports__server_options, 0),
  CONFIG_TEST(parse_port_config__ports__ports_given, 0),
<<<<<<< HEAD
  CONFIG_TEST(parse_log_severity, 0),
  CONFIG_TEST(include_limit, 0),
  CONFIG_TEST(include_does_not_exist, 0),
  CONFIG_TEST(include_error_in_included_file, 0),
  CONFIG_TEST(include_empty_file_folder, 0),
#ifndef _WIN32
  CONFIG_TEST(include_no_permission, 0),
#endif
  CONFIG_TEST(include_recursion_before_after, 0),
  CONFIG_TEST(include_recursion_after_only, 0),
  CONFIG_TEST(include_folder_order, 0),
  CONFIG_TEST(include_path_syntax, 0),
  CONFIG_TEST(include_not_processed, 0),
  CONFIG_TEST(include_has_include, 0),
  CONFIG_TEST(include_flag_both_without, TT_FORK),
  CONFIG_TEST(include_flag_torrc_only, TT_FORK),
  CONFIG_TEST(include_flag_defaults_only, TT_FORK),
  CONFIG_TEST(dup_and_filter, 0),
=======
  CONFIG_TEST(check_bridge_distribution_setting_not_a_bridge, TT_FORK),
  CONFIG_TEST(check_bridge_distribution_setting_valid, 0),
  CONFIG_TEST(check_bridge_distribution_setting_invalid, 0),
  CONFIG_TEST(check_bridge_distribution_setting_unrecognised, 0),
>>>>>>> 02cde0d9
  END_OF_TESTCASES
};
<|MERGE_RESOLUTION|>--- conflicted
+++ resolved
@@ -4784,7 +4784,6 @@
   config_free_lines(config_port_valid); config_port_valid = NULL;
 }
 
-<<<<<<< HEAD
 static void
 test_config_parse_log_severity(void *data)
 {
@@ -5445,7 +5444,8 @@
  done:
   config_free_lines(line);
   config_free_lines(line_dup);
-=======
+}
+
 /* If we're not configured to be a bridge, but we set
  * BridgeDistribution, then options_validate () should return -1. */
 static void
@@ -5503,7 +5503,6 @@
   tt_int_op(ret, OP_EQ, 0);
  done:
   return;
->>>>>>> 02cde0d9
 }
 
 #define CONFIG_TEST(name, flags)                          \
@@ -5531,7 +5530,6 @@
   CONFIG_TEST(parse_port_config__ports__no_ports_given, 0),
   CONFIG_TEST(parse_port_config__ports__server_options, 0),
   CONFIG_TEST(parse_port_config__ports__ports_given, 0),
-<<<<<<< HEAD
   CONFIG_TEST(parse_log_severity, 0),
   CONFIG_TEST(include_limit, 0),
   CONFIG_TEST(include_does_not_exist, 0),
@@ -5550,11 +5548,9 @@
   CONFIG_TEST(include_flag_torrc_only, TT_FORK),
   CONFIG_TEST(include_flag_defaults_only, TT_FORK),
   CONFIG_TEST(dup_and_filter, 0),
-=======
   CONFIG_TEST(check_bridge_distribution_setting_not_a_bridge, TT_FORK),
   CONFIG_TEST(check_bridge_distribution_setting_valid, 0),
   CONFIG_TEST(check_bridge_distribution_setting_invalid, 0),
   CONFIG_TEST(check_bridge_distribution_setting_unrecognised, 0),
->>>>>>> 02cde0d9
   END_OF_TESTCASES
 };
