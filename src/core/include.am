--- conflicted
+++ resolved
@@ -1,172 +1,4 @@
 
-<<<<<<< HEAD
-=======
-noinst_LIBRARIES += \
-	src/core/libtor-app.a
-if UNITTESTS_ENABLED
-noinst_LIBRARIES += \
-	src/core/libtor-app-testing.a
-endif
-
-# ADD_C_FILE: INSERT SOURCES HERE.
-LIBTOR_APP_A_SOURCES = 				\
-	src/app/config/config.c			\
-	src/app/config/quiet_level.c		\
-	src/app/config/statefile.c		\
-	src/app/main/main.c			\
-	src/app/main/shutdown.c			\
-	src/app/main/subsystem_list.c		\
-	src/app/main/subsysmgr.c		\
-	src/core/crypto/hs_ntor.c		\
-	src/core/crypto/onion_crypto.c		\
-	src/core/crypto/onion_fast.c		\
-	src/core/crypto/onion_ntor.c		\
-	src/core/crypto/onion_tap.c		\
-	src/core/crypto/relay_crypto.c		\
-	src/core/mainloop/connection.c		\
-	src/core/mainloop/cpuworker.c		\
-	src/core/mainloop/mainloop.c		\
-	src/core/mainloop/mainloop_pubsub.c	\
-	src/core/mainloop/mainloop_sys.c	\
-	src/core/mainloop/netstatus.c		\
-	src/core/mainloop/periodic.c		\
-	src/core/or/address_set.c		\
-	src/core/or/channel.c			\
-	src/core/or/channelpadding.c		\
-	src/core/or/channeltls.c		\
-	src/core/or/circuitbuild.c		\
-	src/core/or/circuitlist.c		\
-	src/core/or/circuitmux.c		\
-	src/core/or/circuitmux_ewma.c		\
-	src/core/or/circuitpadding.c		\
-	src/core/or/circuitpadding_machines.c	\
-	src/core/or/circuitstats.c		\
-	src/core/or/circuituse.c		\
-	src/core/or/crypt_path.c		\
-	src/core/or/command.c			\
-	src/core/or/connection_edge.c		\
-	src/core/or/connection_or.c		\
-	src/core/or/dos.c			\
-	src/core/or/onion.c			\
-	src/core/or/ocirc_event.c		\
-	src/core/or/or_periodic.c		\
-	src/core/or/or_sys.c			\
-	src/core/or/orconn_event.c		\
-	src/core/or/policies.c			\
-	src/core/or/protover.c			\
-	src/core/or/protover_rust.c		\
-	src/core/or/reasons.c			\
-	src/core/or/relay.c			\
-	src/core/or/scheduler.c			\
-	src/core/or/scheduler_kist.c		\
-	src/core/or/scheduler_vanilla.c		\
-	src/core/or/sendme.c			\
-	src/core/or/status.c			\
-	src/core/or/versions.c			\
-	src/core/proto/proto_cell.c		\
-	src/core/proto/proto_control0.c		\
-	src/core/proto/proto_ext_or.c		\
-	src/core/proto/proto_haproxy.c		\
-	src/core/proto/proto_http.c		\
-	src/core/proto/proto_socks.c		\
-	src/feature/api/tor_api.c		\
-	src/feature/client/addressmap.c		\
-	src/feature/client/bridges.c		\
-	src/feature/client/circpathbias.c	\
-	src/feature/client/dnsserv.c		\
-	src/feature/client/entrynodes.c		\
-	src/feature/client/proxymode.c		\
-	src/feature/client/transports.c		\
-	src/feature/control/btrack.c		\
-	src/feature/control/btrack_circuit.c	\
-	src/feature/control/btrack_orconn.c	\
-	src/feature/control/btrack_orconn_cevent.c	\
-	src/feature/control/btrack_orconn_maps.c	\
-	src/feature/control/control.c		\
-	src/feature/control/control_auth.c	\
-	src/feature/control/control_bootstrap.c	\
-	src/feature/control/control_cmd.c	\
-	src/feature/control/control_hs.c	\
-	src/feature/control/control_events.c	\
-	src/feature/control/control_fmt.c	\
-	src/feature/control/control_getinfo.c	\
-	src/feature/control/control_proto.c	\
-	src/feature/control/fmt_serverstatus.c  \
-	src/feature/control/getinfo_geoip.c	\
-	src/feature/dirclient/dirclient.c	\
-	src/feature/dirclient/dirclient_modes.c	\
-	src/feature/dirclient/dlstatus.c	\
-	src/feature/dircommon/consdiff.c	\
-	src/feature/dircommon/directory.c	\
-	src/feature/dircommon/fp_pair.c		\
-	src/feature/dircommon/voting_schedule.c	\
-	src/feature/dirparse/authcert_parse.c	\
-	src/feature/dirparse/microdesc_parse.c	\
-	src/feature/dirparse/ns_parse.c		\
-	src/feature/dirparse/parsecommon.c	\
-	src/feature/dirparse/policy_parse.c	\
-	src/feature/dirparse/routerparse.c	\
-	src/feature/dirparse/sigcommon.c	\
-	src/feature/dirparse/signing.c		\
-	src/feature/dirparse/unparseable.c	\
-	src/feature/hibernate/hibernate.c	\
-	src/feature/hs/hs_cache.c		\
-	src/feature/hs/hs_cell.c		\
-	src/feature/hs/hs_circuit.c		\
-	src/feature/hs/hs_circuitmap.c		\
-	src/feature/hs/hs_client.c		\
-	src/feature/hs/hs_common.c		\
-	src/feature/hs/hs_config.c		\
-	src/feature/hs/hs_control.c		\
-	src/feature/hs/hs_descriptor.c		\
-	src/feature/hs/hs_dos.c			\
-	src/feature/hs/hs_ident.c		\
-	src/feature/hs/hs_intropoint.c		\
-	src/feature/hs/hs_service.c		\
-	src/feature/hs/hs_stats.c		\
-	src/feature/hs_common/replaycache.c	\
-	src/feature/hs_common/shared_random_client.c	\
-	src/feature/keymgt/loadkey.c		\
-	src/feature/nodelist/authcert.c		\
-	src/feature/nodelist/describe.c		\
-	src/feature/nodelist/dirlist.c		\
-	src/feature/nodelist/microdesc.c	\
-	src/feature/nodelist/networkstatus.c	\
-	src/feature/nodelist/nickname.c		\
-	src/feature/nodelist/nodefamily.c	\
-	src/feature/nodelist/nodelist.c		\
-	src/feature/nodelist/node_select.c	\
-	src/feature/nodelist/routerinfo.c	\
-	src/feature/nodelist/routerlist.c	\
-	src/feature/nodelist/routerset.c	\
-	src/feature/nodelist/fmt_routerstatus.c	\
-	src/feature/nodelist/torcert.c		\
-	src/feature/relay/dns.c			\
-	src/feature/relay/ext_orport.c		\
-	src/feature/relay/onion_queue.c		\
-	src/feature/relay/router.c		\
-	src/feature/relay/routerkeys.c		\
-	src/feature/relay/selftest.c		\
-	src/feature/rend/rendcache.c		\
-	src/feature/rend/rendclient.c		\
-	src/feature/rend/rendcommon.c		\
-	src/feature/rend/rendmid.c		\
-	src/feature/rend/rendparse.c		\
-	src/feature/rend/rendservice.c		\
-	src/feature/stats/geoip_stats.c		\
-	src/feature/stats/rephist.c		\
-	src/feature/stats/predict_ports.c
-
-#
-# Sources that we only add for the real libtor_a, and not for testing.
-#
-LIBTOR_APP_A_STUB_SOURCES =
-
-if BUILD_NT_SERVICES
-LIBTOR_APP_A_SOURCES += src/app/main/ntmain.c
-endif
-
->>>>>>> efb301c8
 #
 # Modules are conditionally compiled in tor starting here. We add the C files
 # only if the modules has been enabled at configure time. We always add the
@@ -174,62 +6,6 @@
 # tests for everything. See the UNITTESTS_ENABLED branch below.
 #
 LIBTOR_APP_TESTING_A_SOURCES = $(LIBTOR_APP_A_SOURCES)
-
-<<<<<<< HEAD
-=======
-# The Relay module.
-MODULE_RELAY_SOURCES = 						\
-	src/feature/relay/routermode.c				\
-	src/feature/relay/relay_config.c			\
-	src/feature/relay/relay_periodic.c			\
-	src/feature/relay/relay_sys.c				\
-	src/feature/relay/transport_config.c
-
-# The Directory Cache module.
-MODULE_DIRCACHE_SOURCES = \
-	src/feature/dircache/conscache.c	\
-	src/feature/dircache/consdiffmgr.c	\
-	src/feature/dircache/dircache.c		\
-	src/feature/dircache/dirserv.c
-
-# The Directory Authority module.
-MODULE_DIRAUTH_SOURCES =					\
-	src/feature/dirauth/authmode.c				\
-	src/feature/dirauth/bridgeauth.c			\
-	src/feature/dirauth/bwauth.c				\
-	src/feature/dirauth/dirauth_config.c			\
-	src/feature/dirauth/dirauth_periodic.c			\
-	src/feature/dirauth/dirauth_sys.c			\
-	src/feature/dirauth/dircollate.c			\
-	src/feature/dirauth/dirvote.c				\
-	src/feature/dirauth/dsigs_parse.c			\
-	src/feature/dirauth/guardfraction.c			\
-	src/feature/dirauth/keypin.c				\
-	src/feature/dirauth/process_descs.c			\
-	src/feature/dirauth/reachability.c			\
-	src/feature/dirauth/recommend_pkg.c			\
-	src/feature/dirauth/shared_random.c			\
-	src/feature/dirauth/shared_random_state.c		\
-	src/feature/dirauth/voteflags.c
-
-if BUILD_MODULE_RELAY
-LIBTOR_APP_A_SOURCES += $(MODULE_RELAY_SOURCES)
-else
-LIBTOR_APP_A_STUB_SOURCES += src/feature/relay/relay_stub.c
-endif
-
-if BUILD_MODULE_DIRCACHE
-LIBTOR_APP_A_SOURCES += $(MODULE_DIRCACHE_SOURCES)
-else
-LIBTOR_APP_A_STUB_SOURCES += src/feature/dircache/dircache_stub.c
-endif
-
-if BUILD_MODULE_DIRAUTH
-LIBTOR_APP_A_SOURCES += $(MODULE_DIRAUTH_SOURCES)
-else
-LIBTOR_APP_A_STUB_SOURCES += src/feature/dirauth/dirauth_stub.c
-endif
->>>>>>> efb301c8
 
 src_core_libtor_app_a_SOURCES = \
 	$(LIBTOR_APP_A_SOURCES) \
@@ -254,255 +30,6 @@
 src_core_libtor_app_testing_a_CPPFLAGS = $(AM_CPPFLAGS) $(TEST_CPPFLAGS)
 src_core_libtor_app_testing_a_CFLAGS = $(AM_CFLAGS) $(TEST_CFLAGS)
 
-<<<<<<< HEAD
-=======
-# ADD_C_FILE: INSERT HEADERS HERE.
-noinst_HEADERS +=					\
-	src/app/config/config.h				\
-	src/app/config/or_options_st.h			\
-	src/app/config/or_state_st.h			\
-	src/app/config/quiet_level.h			\
-	src/app/config/statefile.h			\
-	src/app/config/tor_cmdline_mode.h		\
-	src/app/main/main.h				\
-	src/app/main/ntmain.h				\
-	src/app/main/shutdown.h 			\
-	src/app/main/subsysmgr.h			\
-	src/core/crypto/hs_ntor.h			\
-	src/core/crypto/onion_crypto.h	        	\
-	src/core/crypto/onion_fast.h			\
-	src/core/crypto/onion_ntor.h			\
-	src/core/crypto/onion_tap.h			\
-	src/core/crypto/relay_crypto.h			\
-	src/core/mainloop/connection.h			\
-	src/core/mainloop/cpuworker.h			\
-	src/core/mainloop/mainloop.h			\
-	src/core/mainloop/mainloop_pubsub.h		\
-	src/core/mainloop/mainloop_state.inc    	\
-	src/core/mainloop/mainloop_state_st.h    	\
-	src/core/mainloop/mainloop_sys.h		\
-	src/core/mainloop/netstatus.h			\
-	src/core/mainloop/periodic.h			\
-	src/core/or/addr_policy_st.h			\
-	src/core/or/address_set.h			\
-	src/core/or/cell_queue_st.h			\
-	src/core/or/cell_st.h				\
-	src/core/or/channel.h				\
-	src/core/or/channelpadding.h			\
-	src/core/or/channeltls.h			\
-	src/core/or/circuit_st.h			\
-	src/core/or/circuitbuild.h			\
-	src/core/or/circuitlist.h			\
-	src/core/or/circuitmux.h			\
-	src/core/or/circuitmux_ewma.h			\
-	src/core/or/circuitstats.h			\
-	src/core/or/circuitpadding.h			\
-	src/core/or/circuitpadding_machines.h		\
-	src/core/or/circuituse.h			\
-	src/core/or/command.h				\
-	src/core/or/connection_edge.h			\
-	src/core/or/connection_or.h			\
-	src/core/or/connection_st.h			\
-	src/core/or/crypt_path.h			\
-	src/core/or/cpath_build_state_st.h		\
-	src/core/or/crypt_path_reference_st.h		\
-	src/core/or/crypt_path_st.h			\
-	src/core/or/destroy_cell_queue_st.h		\
-	src/core/or/dos.h				\
-	src/core/or/edge_connection_st.h		\
-	src/core/or/half_edge_st.h			\
-	src/core/or/entry_connection_st.h		\
-	src/core/or/entry_port_cfg_st.h			\
-	src/core/or/extend_info_st.h			\
-	src/core/or/listener_connection_st.h		\
-	src/core/or/onion.h				\
-	src/core/or/or.h				\
-	src/core/or/or_periodic.h			\
-	src/core/or/or_sys.h				\
-	src/core/or/orconn_event.h			\
-	src/core/or/orconn_event_sys.h			\
-	src/core/or/or_circuit_st.h			\
-	src/core/or/or_connection_st.h			\
-	src/core/or/or_handshake_certs_st.h		\
-	src/core/or/or_handshake_state_st.h		\
-	src/core/or/ocirc_event.h			\
-	src/core/or/ocirc_event_sys.h			\
-	src/core/or/origin_circuit_st.h			\
-	src/core/or/policies.h				\
-	src/core/or/port_cfg_st.h			\
-	src/core/or/protover.h				\
-	src/core/or/reasons.h				\
-	src/core/or/relay.h				\
-	src/core/or/relay_crypto_st.h			\
-	src/core/or/scheduler.h				\
-	src/core/or/sendme.h				\
-	src/core/or/server_port_cfg_st.h		\
-	src/core/or/socks_request_st.h			\
-	src/core/or/status.h				\
-	src/core/or/tor_version_st.h			\
-	src/core/or/var_cell_st.h			\
-	src/core/or/versions.h				\
-	src/core/proto/proto_cell.h			\
-	src/core/proto/proto_control0.h			\
-	src/core/proto/proto_ext_or.h			\
-	src/core/proto/proto_haproxy.h			\
-	src/core/proto/proto_http.h			\
-	src/core/proto/proto_socks.h			\
-	src/feature/api/tor_api_internal.h		\
-	src/feature/client/addressmap.h			\
-	src/feature/client/bridges.h			\
-	src/feature/client/circpathbias.h		\
-	src/feature/client/dnsserv.h			\
-	src/feature/client/entrynodes.h			\
-	src/feature/client/proxymode.h			\
-	src/feature/client/transports.h			\
-	src/feature/control/btrack_circuit.h		\
-	src/feature/control/btrack_orconn.h		\
-	src/feature/control/btrack_orconn_cevent.h	\
-	src/feature/control/btrack_orconn_maps.h	\
-	src/feature/control/btrack_sys.h		\
-	src/feature/control/control.h			\
-	src/feature/control/control_auth.h		\
-	src/feature/control/control_cmd.h		\
-	src/feature/control/control_hs.h		\
-	src/feature/control/control_cmd_args_st.h	\
-	src/feature/control/control_connection_st.h	\
-	src/feature/control/control_events.h		\
-	src/feature/control/control_fmt.h		\
-	src/feature/control/control_getinfo.h		\
-	src/feature/control/control_proto.h		\
-	src/feature/control/fmt_serverstatus.h		\
-	src/feature/control/getinfo_geoip.h		\
-	src/feature/dirauth/authmode.h			\
-	src/feature/dirauth/bridgeauth.h		\
-	src/feature/dirauth/bwauth.h			\
-	src/feature/dirauth/dirauth_config.h		\
-	src/feature/dirauth/dirauth_options.inc		\
-	src/feature/dirauth/dirauth_options_st.h	\
-	src/feature/dirauth/dirauth_periodic.h		\
-	src/feature/dirauth/dirauth_sys.h		\
-	src/feature/dirauth/dircollate.h		\
-	src/feature/dirauth/dirvote.h			\
-	src/feature/dirauth/dsigs_parse.h		\
-	src/feature/dirauth/guardfraction.h		\
-	src/feature/dirauth/keypin.h			\
-	src/feature/dirauth/ns_detached_signatures_st.h	\
-	src/feature/dirauth/reachability.h		\
-	src/feature/dirauth/recommend_pkg.h		\
-	src/feature/dirauth/process_descs.h		\
-	src/feature/dirauth/shared_random.h		\
-	src/feature/dirauth/shared_random_state.h	\
-	src/feature/dirauth/vote_microdesc_hash_st.h	\
-	src/feature/dirauth/voteflags.h			\
-	src/feature/dircache/cached_dir_st.h		\
-	src/feature/dircache/conscache.h		\
-	src/feature/dircache/consdiffmgr.h		\
-	src/feature/dircache/dircache.h			\
-	src/feature/dircache/dirserv.h			\
-	src/feature/dirclient/dir_server_st.h		\
-	src/feature/dirclient/dirclient.h		\
-	src/feature/dirclient/dirclient_modes.h		\
-	src/feature/dirclient/dlstatus.h		\
-	src/feature/dirclient/download_status_st.h	\
-	src/feature/dircommon/consdiff.h		\
-	src/feature/dircommon/dir_connection_st.h	\
-	src/feature/dircommon/directory.h		\
-	src/feature/dircommon/fp_pair.h			\
-	src/feature/dircommon/vote_timing_st.h		\
-	src/feature/dircommon/voting_schedule.h		\
-	src/feature/dirparse/authcert_members.h		\
-	src/feature/dirparse/authcert_parse.h		\
-	src/feature/dirparse/microdesc_parse.h		\
-	src/feature/dirparse/ns_parse.h			\
-	src/feature/dirparse/parsecommon.h		\
-	src/feature/dirparse/policy_parse.h		\
-	src/feature/dirparse/routerparse.h		\
-	src/feature/dirparse/sigcommon.h		\
-	src/feature/dirparse/signing.h			\
-	src/feature/dirparse/unparseable.h		\
-	src/feature/hibernate/hibernate.h		\
-	src/feature/hs/hs_cache.h			\
-	src/feature/hs/hs_cell.h			\
-	src/feature/hs/hs_circuit.h			\
-	src/feature/hs/hs_circuitmap.h			\
-	src/feature/hs/hs_client.h			\
-	src/feature/hs/hs_common.h			\
-	src/feature/hs/hs_config.h			\
-	src/feature/hs/hs_control.h			\
-	src/feature/hs/hs_descriptor.h			\
-	src/feature/hs/hs_dos.h				\
-	src/feature/hs/hs_ident.h			\
-	src/feature/hs/hs_intropoint.h			\
-	src/feature/hs/hs_service.h			\
-	src/feature/hs/hs_stats.h			\
-	src/feature/hs/hsdir_index_st.h			\
-	src/feature/hs_common/replaycache.h		\
-	src/feature/hs_common/shared_random_client.h	\
-	src/feature/keymgt/loadkey.h			\
-	src/feature/nodelist/authcert.h			\
-	src/feature/nodelist/authority_cert_st.h	\
-	src/feature/nodelist/describe.h			\
-	src/feature/nodelist/desc_store_st.h		\
-	src/feature/nodelist/dirlist.h			\
-	src/feature/nodelist/document_signature_st.h	\
-	src/feature/nodelist/extrainfo_st.h		\
-	src/feature/nodelist/microdesc.h		\
-	src/feature/nodelist/microdesc_st.h		\
-	src/feature/nodelist/networkstatus.h		\
-	src/feature/nodelist/networkstatus_sr_info_st.h	\
-	src/feature/nodelist/networkstatus_st.h		\
-	src/feature/nodelist/networkstatus_voter_info_st.h	\
-	src/feature/nodelist/nickname.h			\
-	src/feature/nodelist/node_st.h			\
-	src/feature/nodelist/nodefamily.h		\
-	src/feature/nodelist/nodefamily_st.h		\
-	src/feature/nodelist/nodelist.h			\
-	src/feature/nodelist/node_select.h		\
-	src/feature/nodelist/routerinfo.h		\
-	src/feature/nodelist/routerinfo_st.h		\
-	src/feature/nodelist/routerlist.h		\
-	src/feature/nodelist/routerlist_st.h		\
-	src/feature/nodelist/routerset.h		\
-	src/feature/nodelist/fmt_routerstatus.h		\
-	src/feature/nodelist/routerstatus_st.h		\
-	src/feature/nodelist/signed_descriptor_st.h	\
-	src/feature/nodelist/torcert.h			\
-	src/feature/nodelist/vote_routerstatus_st.h	\
-	src/feature/relay/dns.h				\
-	src/feature/relay/dns_structs.h			\
-	src/feature/relay/ext_orport.h			\
-	src/feature/relay/onion_queue.h			\
-	src/feature/relay/relay_config.h		\
-	src/feature/relay/relay_periodic.h		\
-	src/feature/relay/relay_sys.h			\
-	src/feature/relay/router.h			\
-	src/feature/relay/routerkeys.h			\
-	src/feature/relay/routermode.h			\
-	src/feature/relay/selftest.h			\
-	src/feature/relay/transport_config.h	\
-	src/feature/rend/rend_authorized_client_st.h	\
-	src/feature/rend/rend_encoded_v2_service_descriptor_st.h	\
-	src/feature/rend/rend_intro_point_st.h		\
-	src/feature/rend/rend_service_descriptor_st.h	\
-	src/feature/rend/rendcache.h			\
-	src/feature/rend/rendclient.h			\
-	src/feature/rend/rendcommon.h			\
-	src/feature/rend/rendmid.h			\
-	src/feature/rend/rendparse.h			\
-	src/feature/rend/rendservice.h			\
-	src/feature/stats/geoip_stats.h			\
-	src/feature/stats/rephist.h			\
-	src/feature/stats/predict_ports.h
-
-noinst_HEADERS +=				\
-	src/app/config/auth_dirs.inc		\
-	src/app/config/fallback_dirs.inc	\
-	src/app/config/testnet.inc
-
-# This may someday want to be an installed file?
-noinst_HEADERS += src/feature/api/tor_api.h
-
->>>>>>> efb301c8
 micro-revision.i: FORCE
 	$(AM_V_at)rm -f micro-revision.tmp; \
 	if test -r "$(top_srcdir)/.git" && \
