/* Copyright (c) 2001 Matej Pfajfar.
 * Copyright (c) 2001-2004, Roger Dingledine.
 * Copyright (c) 2004-2006, Roger Dingledine, Nick Mathewson.
 * Copyright (c) 2007-2017, The Tor Project, Inc. */
/* See LICENSE for licensing information */

/**
 * \file or.h
 * \brief Master header file for Tor-specific functionality.
 **/

#ifndef TOR_OR_H
#define TOR_OR_H

#include "orconfig.h"

#ifdef HAVE_UNISTD_H
#include <unistd.h>
#endif
#ifdef HAVE_SIGNAL_H
#include <signal.h>
#endif
#ifdef HAVE_NETDB_H
#include <netdb.h>
#endif
#ifdef HAVE_SYS_PARAM_H
#include <sys/param.h> /* FreeBSD needs this to know what version it is */
#endif
#include "torint.h"
#ifdef HAVE_SYS_FCNTL_H
#include <sys/fcntl.h>
#endif
#ifdef HAVE_FCNTL_H
#include <fcntl.h>
#endif
#ifdef HAVE_SYS_IOCTL_H
#include <sys/ioctl.h>
#endif
#ifdef HAVE_SYS_UN_H
#include <sys/un.h>
#endif
#ifdef HAVE_SYS_STAT_H
#include <sys/stat.h>
#endif
#ifdef HAVE_NETINET_IN_H
#include <netinet/in.h>
#endif
#ifdef HAVE_ARPA_INET_H
#include <arpa/inet.h>
#endif
#ifdef HAVE_ERRNO_H
#include <errno.h>
#endif
#ifdef HAVE_ASSERT_H
#include <assert.h>
#endif
#ifdef HAVE_TIME_H
#include <time.h>
#endif

#ifdef _WIN32
#include <winsock2.h>
#include <io.h>
#include <process.h>
#include <direct.h>
#include <windows.h>
#endif

#include "crypto.h"
#include "crypto_format.h"
#include "tortls.h"
#include "torlog.h"
#include "container.h"
#include "compress.h"
#include "address.h"
#include "compat_libevent.h"
#include "ht.h"
#include "confline.h"
#include "replaycache.h"
#include "crypto_curve25519.h"
#include "crypto_ed25519.h"
#include "tor_queue.h"
#include "util_format.h"
#include "hs_circuitmap.h"

/* These signals are defined to help handle_control_signal work.
 */
#ifndef SIGHUP
#define SIGHUP 1
#endif
#ifndef SIGINT
#define SIGINT 2
#endif
#ifndef SIGUSR1
#define SIGUSR1 10
#endif
#ifndef SIGUSR2
#define SIGUSR2 12
#endif
#ifndef SIGTERM
#define SIGTERM 15
#endif
/* Controller signals start at a high number so we don't
 * conflict with system-defined signals. */
#define SIGNEWNYM 129
#define SIGCLEARDNSCACHE 130
#define SIGHEARTBEAT 131

#if (SIZEOF_CELL_T != 0)
/* On Irix, stdlib.h defines a cell_t type, so we need to make sure
 * that our stuff always calls cell_t something different. */
#define cell_t tor_cell_t
#endif

#ifdef ENABLE_TOR2WEB_MODE
#define NON_ANONYMOUS_MODE_ENABLED 1
#endif

/** Helper macro: Given a pointer to to.base_, of type from*, return &to. */
#define DOWNCAST(to, ptr) ((to*)SUBTYPE_P(ptr, to, base_))

/** Length of longest allowable configured nickname. */
#define MAX_NICKNAME_LEN 19
/** Length of a router identity encoded as a hexadecimal digest, plus
 * possible dollar sign. */
#define MAX_HEX_NICKNAME_LEN (HEX_DIGEST_LEN+1)
/** Maximum length of verbose router identifier: dollar sign, hex ID digest,
 * equal sign or tilde, nickname. */
#define MAX_VERBOSE_NICKNAME_LEN (1+HEX_DIGEST_LEN+1+MAX_NICKNAME_LEN)

/** Maximum size, in bytes, for resized buffers. */
#define MAX_BUF_SIZE ((1<<24)-1) /* 16MB-1 */
/** Maximum size, in bytes, for any directory object that we've downloaded. */
#define MAX_DIR_DL_SIZE MAX_BUF_SIZE

/** For HTTP parsing: Maximum number of bytes we'll accept in the headers
 * of an HTTP request or response. */
#define MAX_HEADERS_SIZE 50000
/** Maximum size, in bytes, for any directory object that we're accepting
 * as an upload. */
#define MAX_DIR_UL_SIZE MAX_BUF_SIZE

/** Maximum size, in bytes, of a single router descriptor uploaded to us
 * as a directory authority. Caches and clients fetch whatever descriptors
 * the authorities tell them to fetch, and don't care about size. */
#define MAX_DESCRIPTOR_UPLOAD_SIZE 20000

/** Maximum size of a single extrainfo document, as above. */
#define MAX_EXTRAINFO_UPLOAD_SIZE 50000

/** Minimum lifetime for an onion key in days. */
#define MIN_ONION_KEY_LIFETIME_DAYS (1)

/** Maximum lifetime for an onion key in days. */
#define MAX_ONION_KEY_LIFETIME_DAYS (90)

/** Default lifetime for an onion key in days. */
#define DEFAULT_ONION_KEY_LIFETIME_DAYS (28)

/** Minimum grace period for acceptance of an onion key in days.
 * The maximum value is defined in proposal #274 as being the current network
 * consensus parameter for "onion-key-rotation-days". */
#define MIN_ONION_KEY_GRACE_PERIOD_DAYS (1)

/** Default grace period for acceptance of an onion key in days. */
#define DEFAULT_ONION_KEY_GRACE_PERIOD_DAYS (7)

/** How often we should check the network consensus if it is time to rotate or
 * expire onion keys. */
#define ONION_KEY_CONSENSUS_CHECK_INTERVAL (60*60)

/** How often do we rotate TLS contexts? */
#define MAX_SSL_KEY_LIFETIME_INTERNAL (2*60*60)

/** How old do we allow a router to get before removing it
 * from the router list? In seconds. */
#define ROUTER_MAX_AGE (60*60*48)
/** How old can a router get before we (as a server) will no longer
 * consider it live? In seconds. */
#define ROUTER_MAX_AGE_TO_PUBLISH (60*60*24)
/** How old do we let a saved descriptor get before force-removing it? */
#define OLD_ROUTER_DESC_MAX_AGE (60*60*24*5)

/** Possible rules for generating circuit IDs on an OR connection. */
typedef enum {
  CIRC_ID_TYPE_LOWER=0, /**< Pick from 0..1<<15-1. */
  CIRC_ID_TYPE_HIGHER=1, /**< Pick from 1<<15..1<<16-1. */
  /** The other side of a connection is an OP: never create circuits to it,
   * and let it use any circuit ID it wants. */
  CIRC_ID_TYPE_NEITHER=2
} circ_id_type_t;
#define circ_id_type_bitfield_t ENUM_BF(circ_id_type_t)

#define CONN_TYPE_MIN_ 3
/** Type for sockets listening for OR connections. */
#define CONN_TYPE_OR_LISTENER 3
/** A bidirectional TLS connection transmitting a sequence of cells.
 * May be from an OR to an OR, or from an OP to an OR. */
#define CONN_TYPE_OR 4
/** A TCP connection from an onion router to a stream's destination. */
#define CONN_TYPE_EXIT 5
/** Type for sockets listening for SOCKS connections. */
#define CONN_TYPE_AP_LISTENER 6
/** A SOCKS proxy connection from the user application to the onion
 * proxy. */
#define CONN_TYPE_AP 7
/** Type for sockets listening for HTTP connections to the directory server. */
#define CONN_TYPE_DIR_LISTENER 8
/** Type for HTTP connections to the directory server. */
#define CONN_TYPE_DIR 9
/* Type 10 is unused. */
/** Type for listening for connections from user interface process. */
#define CONN_TYPE_CONTROL_LISTENER 11
/** Type for connections from user interface process. */
#define CONN_TYPE_CONTROL 12
/** Type for sockets listening for transparent connections redirected by pf or
 * netfilter. */
#define CONN_TYPE_AP_TRANS_LISTENER 13
/** Type for sockets listening for transparent connections redirected by
 * natd. */
#define CONN_TYPE_AP_NATD_LISTENER 14
/** Type for sockets listening for DNS requests. */
#define CONN_TYPE_AP_DNS_LISTENER 15

/** Type for connections from the Extended ORPort. */
#define CONN_TYPE_EXT_OR 16
/** Type for sockets listening for Extended ORPort connections. */
#define CONN_TYPE_EXT_OR_LISTENER 17

#define CONN_TYPE_MAX_ 17
/* !!!! If _CONN_TYPE_MAX is ever over 31, we must grow the type field in
 * connection_t. */

/* Proxy client types */
#define PROXY_NONE 0
#define PROXY_CONNECT 1
#define PROXY_SOCKS4 2
#define PROXY_SOCKS5 3
/* !!!! If there is ever a PROXY_* type over 3, we must grow the proxy_type
 * field in or_connection_t */

/* Pluggable transport proxy type. Don't use this in or_connection_t,
 * instead use the actual underlying proxy type (see above).  */
#define PROXY_PLUGGABLE 4

/* Proxy client handshake states */
/* We use a proxy but we haven't even connected to it yet. */
#define PROXY_INFANT 1
/* We use an HTTP proxy and we've sent the CONNECT command. */
#define PROXY_HTTPS_WANT_CONNECT_OK 2
/* We use a SOCKS4 proxy and we've sent the CONNECT command. */
#define PROXY_SOCKS4_WANT_CONNECT_OK 3
/* We use a SOCKS5 proxy and we try to negotiate without
   any authentication . */
#define PROXY_SOCKS5_WANT_AUTH_METHOD_NONE 4
/* We use a SOCKS5 proxy and we try to negotiate with
   Username/Password authentication . */
#define PROXY_SOCKS5_WANT_AUTH_METHOD_RFC1929 5
/* We use a SOCKS5 proxy and we just sent our credentials. */
#define PROXY_SOCKS5_WANT_AUTH_RFC1929_OK 6
/* We use a SOCKS5 proxy and we just sent our CONNECT command. */
#define PROXY_SOCKS5_WANT_CONNECT_OK 7
/* We use a proxy and we CONNECTed successfully!. */
#define PROXY_CONNECTED 8

/** True iff <b>x</b> is an edge connection. */
#define CONN_IS_EDGE(x) \
  ((x)->type == CONN_TYPE_EXIT || (x)->type == CONN_TYPE_AP)

/** State for any listener connection. */
#define LISTENER_STATE_READY 0

#define OR_CONN_STATE_MIN_ 1
/** State for a connection to an OR: waiting for connect() to finish. */
#define OR_CONN_STATE_CONNECTING 1
/** State for a connection to an OR: waiting for proxy handshake to complete */
#define OR_CONN_STATE_PROXY_HANDSHAKING 2
/** State for an OR connection client: SSL is handshaking, not done
 * yet. */
#define OR_CONN_STATE_TLS_HANDSHAKING 3
/** State for a connection to an OR: We're doing a second SSL handshake for
 * renegotiation purposes. (V2 handshake only.) */
#define OR_CONN_STATE_TLS_CLIENT_RENEGOTIATING 4
/** State for a connection at an OR: We're waiting for the client to
 * renegotiate (to indicate a v2 handshake) or send a versions cell (to
 * indicate a v3 handshake) */
#define OR_CONN_STATE_TLS_SERVER_RENEGOTIATING 5
/** State for an OR connection: We're done with our SSL handshake, we've done
 * renegotiation, but we haven't yet negotiated link protocol versions and
 * sent a netinfo cell. */
#define OR_CONN_STATE_OR_HANDSHAKING_V2 6
/** State for an OR connection: We're done with our SSL handshake, but we
 * haven't yet negotiated link protocol versions, done a V3 handshake, and
 * sent a netinfo cell. */
#define OR_CONN_STATE_OR_HANDSHAKING_V3 7
/** State for an OR connection: Ready to send/receive cells. */
#define OR_CONN_STATE_OPEN 8
#define OR_CONN_STATE_MAX_ 8

/** States of the Extended ORPort protocol. Be careful before changing
 *  the numbers: they matter. */
#define EXT_OR_CONN_STATE_MIN_ 1
/** Extended ORPort authentication is waiting for the authentication
 *  type selected by the client. */
#define EXT_OR_CONN_STATE_AUTH_WAIT_AUTH_TYPE 1
/** Extended ORPort authentication is waiting for the client nonce. */
#define EXT_OR_CONN_STATE_AUTH_WAIT_CLIENT_NONCE 2
/** Extended ORPort authentication is waiting for the client hash. */
#define EXT_OR_CONN_STATE_AUTH_WAIT_CLIENT_HASH 3
#define EXT_OR_CONN_STATE_AUTH_MAX 3
/** Authentication finished and the Extended ORPort is now accepting
 *  traffic. */
#define EXT_OR_CONN_STATE_OPEN 4
/** Extended ORPort is flushing its last messages and preparing to
 *  start accepting OR connections. */
#define EXT_OR_CONN_STATE_FLUSHING 5
#define EXT_OR_CONN_STATE_MAX_ 5

#define EXIT_CONN_STATE_MIN_ 1
/** State for an exit connection: waiting for response from DNS farm. */
#define EXIT_CONN_STATE_RESOLVING 1
/** State for an exit connection: waiting for connect() to finish. */
#define EXIT_CONN_STATE_CONNECTING 2
/** State for an exit connection: open and ready to transmit data. */
#define EXIT_CONN_STATE_OPEN 3
/** State for an exit connection: waiting to be removed. */
#define EXIT_CONN_STATE_RESOLVEFAILED 4
#define EXIT_CONN_STATE_MAX_ 4

/* The AP state values must be disjoint from the EXIT state values. */
#define AP_CONN_STATE_MIN_ 5
/** State for a SOCKS connection: waiting for SOCKS request. */
#define AP_CONN_STATE_SOCKS_WAIT 5
/** State for a SOCKS connection: got a y.onion URL; waiting to receive
 * rendezvous descriptor. */
#define AP_CONN_STATE_RENDDESC_WAIT 6
/** The controller will attach this connection to a circuit; it isn't our
 * job to do so. */
#define AP_CONN_STATE_CONTROLLER_WAIT 7
/** State for a SOCKS connection: waiting for a completed circuit. */
#define AP_CONN_STATE_CIRCUIT_WAIT 8
/** State for a SOCKS connection: sent BEGIN, waiting for CONNECTED. */
#define AP_CONN_STATE_CONNECT_WAIT 9
/** State for a SOCKS connection: sent RESOLVE, waiting for RESOLVED. */
#define AP_CONN_STATE_RESOLVE_WAIT 10
/** State for a SOCKS connection: ready to send and receive. */
#define AP_CONN_STATE_OPEN 11
/** State for a transparent natd connection: waiting for original
 * destination. */
#define AP_CONN_STATE_NATD_WAIT 12
#define AP_CONN_STATE_MAX_ 12

/** True iff the AP_CONN_STATE_* value <b>s</b> means that the corresponding
 * edge connection is not attached to any circuit. */
#define AP_CONN_STATE_IS_UNATTACHED(s) \
  ((s) <= AP_CONN_STATE_CIRCUIT_WAIT || (s) == AP_CONN_STATE_NATD_WAIT)

#define DIR_CONN_STATE_MIN_ 1
/** State for connection to directory server: waiting for connect(). */
#define DIR_CONN_STATE_CONNECTING 1
/** State for connection to directory server: sending HTTP request. */
#define DIR_CONN_STATE_CLIENT_SENDING 2
/** State for connection to directory server: reading HTTP response. */
#define DIR_CONN_STATE_CLIENT_READING 3
/** State for connection to directory server: happy and finished. */
#define DIR_CONN_STATE_CLIENT_FINISHED 4
/** State for connection at directory server: waiting for HTTP request. */
#define DIR_CONN_STATE_SERVER_COMMAND_WAIT 5
/** State for connection at directory server: sending HTTP response. */
#define DIR_CONN_STATE_SERVER_WRITING 6
#define DIR_CONN_STATE_MAX_ 6

/** True iff the purpose of <b>conn</b> means that it's a server-side
 * directory connection. */
#define DIR_CONN_IS_SERVER(conn) ((conn)->purpose == DIR_PURPOSE_SERVER)

#define CONTROL_CONN_STATE_MIN_ 1
/** State for a control connection: Authenticated and accepting v1 commands. */
#define CONTROL_CONN_STATE_OPEN 1
/** State for a control connection: Waiting for authentication; speaking
 * protocol v1. */
#define CONTROL_CONN_STATE_NEEDAUTH 2
#define CONTROL_CONN_STATE_MAX_ 2

#define DIR_PURPOSE_MIN_ 4
/** A connection to a directory server: set after a v2 rendezvous
 * descriptor is downloaded. */
#define DIR_PURPOSE_HAS_FETCHED_RENDDESC_V2 4
/** A connection to a directory server: download one or more server
 * descriptors. */
#define DIR_PURPOSE_FETCH_SERVERDESC 6
/** A connection to a directory server: download one or more extra-info
 * documents. */
#define DIR_PURPOSE_FETCH_EXTRAINFO 7
/** A connection to a directory server: upload a server descriptor. */
#define DIR_PURPOSE_UPLOAD_DIR 8
/** A connection to a directory server: upload a v3 networkstatus vote. */
#define DIR_PURPOSE_UPLOAD_VOTE 10
/** A connection to a directory server: upload a v3 consensus signature */
#define DIR_PURPOSE_UPLOAD_SIGNATURES 11
/** A connection to a directory server: download one or more v3 networkstatus
 * votes. */
#define DIR_PURPOSE_FETCH_STATUS_VOTE 12
/** A connection to a directory server: download a v3 detached signatures
 * object for a consensus. */
#define DIR_PURPOSE_FETCH_DETACHED_SIGNATURES 13
/** A connection to a directory server: download a v3 networkstatus
 * consensus. */
#define DIR_PURPOSE_FETCH_CONSENSUS 14
/** A connection to a directory server: download one or more directory
 * authority certificates. */
#define DIR_PURPOSE_FETCH_CERTIFICATE 15

/** Purpose for connection at a directory server. */
#define DIR_PURPOSE_SERVER 16
/** A connection to a hidden service directory server: upload a v2 rendezvous
 * descriptor. */
#define DIR_PURPOSE_UPLOAD_RENDDESC_V2 17
/** A connection to a hidden service directory server: download a v2 rendezvous
 * descriptor. */
#define DIR_PURPOSE_FETCH_RENDDESC_V2 18
/** A connection to a directory server: download a microdescriptor. */
#define DIR_PURPOSE_FETCH_MICRODESC 19
#define DIR_PURPOSE_MAX_ 19

/** True iff <b>p</b> is a purpose corresponding to uploading
 * data to a directory server. */
#define DIR_PURPOSE_IS_UPLOAD(p)                \
  ((p)==DIR_PURPOSE_UPLOAD_DIR ||               \
   (p)==DIR_PURPOSE_UPLOAD_VOTE ||              \
   (p)==DIR_PURPOSE_UPLOAD_SIGNATURES || \
   (p)==DIR_PURPOSE_UPLOAD_RENDDESC_V2)

#define EXIT_PURPOSE_MIN_ 1
/** This exit stream wants to do an ordinary connect. */
#define EXIT_PURPOSE_CONNECT 1
/** This exit stream wants to do a resolve (either normal or reverse). */
#define EXIT_PURPOSE_RESOLVE 2
#define EXIT_PURPOSE_MAX_ 2

/* !!!! If any connection purpose is ever over 31, we must grow the type
 * field in connection_t. */

/** Circuit state: I'm the origin, still haven't done all my handshakes. */
#define CIRCUIT_STATE_BUILDING 0
/** Circuit state: Waiting to process the onionskin. */
#define CIRCUIT_STATE_ONIONSKIN_PENDING 1
/** Circuit state: I'd like to deliver a create, but my n_chan is still
 * connecting. */
#define CIRCUIT_STATE_CHAN_WAIT 2
/** Circuit state: the circuit is open but we don't want to actually use it
 * until we find out if a better guard will be available.
 */
#define CIRCUIT_STATE_GUARD_WAIT 3
/** Circuit state: onionskin(s) processed, ready to send/receive cells. */
#define CIRCUIT_STATE_OPEN 4

#define CIRCUIT_PURPOSE_MIN_ 1

/* these circuits were initiated elsewhere */
#define CIRCUIT_PURPOSE_OR_MIN_ 1
/** OR-side circuit purpose: normal circuit, at OR. */
#define CIRCUIT_PURPOSE_OR 1
/** OR-side circuit purpose: At OR, from the service, waiting for intro from
 * clients. */
#define CIRCUIT_PURPOSE_INTRO_POINT 2
/** OR-side circuit purpose: At OR, from the client, waiting for the service.
 */
#define CIRCUIT_PURPOSE_REND_POINT_WAITING 3
/** OR-side circuit purpose: At OR, both circuits have this purpose. */
#define CIRCUIT_PURPOSE_REND_ESTABLISHED 4
#define CIRCUIT_PURPOSE_OR_MAX_ 4

/* these circuits originate at this node */

/* here's how circ client-side purposes work:
 *   normal circuits are C_GENERAL.
 *   circuits that are c_introducing are either on their way to
 *     becoming open, or they are open and waiting for a
 *     suitable rendcirc before they send the intro.
 *   circuits that are c_introduce_ack_wait have sent the intro,
 *     but haven't gotten a response yet.
 *   circuits that are c_establish_rend are either on their way
 *     to becoming open, or they are open and have sent the
 *     establish_rendezvous cell but haven't received an ack.
 *   circuits that are c_rend_ready are open and have received a
 *     rend ack, but haven't heard from the service yet. if they have a
 *     buildstate->pending_final_cpath then they're expecting a
 *     cell from the service, else they're not.
 *   circuits that are c_rend_ready_intro_acked are open, and
 *     some intro circ has sent its intro and received an ack.
 *   circuits that are c_rend_joined are open, have heard from
 *     the service, and are talking to it.
 */
/** Client-side circuit purpose: Normal circuit, with cpath. */
#define CIRCUIT_PURPOSE_C_GENERAL 5
/** Client-side circuit purpose: at the client, connecting to intro point. */
#define CIRCUIT_PURPOSE_C_INTRODUCING 6
/** Client-side circuit purpose: at the client, sent INTRODUCE1 to intro point,
 * waiting for ACK/NAK. */
#define CIRCUIT_PURPOSE_C_INTRODUCE_ACK_WAIT 7
/** Client-side circuit purpose: at the client, introduced and acked, closing.
 */
#define CIRCUIT_PURPOSE_C_INTRODUCE_ACKED 8
/** Client-side circuit purpose: at the client, waiting for ack. */
#define CIRCUIT_PURPOSE_C_ESTABLISH_REND 9
/** Client-side circuit purpose: at the client, waiting for the service. */
#define CIRCUIT_PURPOSE_C_REND_READY 10
/** Client-side circuit purpose: at the client, waiting for the service,
 * INTRODUCE has been acknowledged. */
#define CIRCUIT_PURPOSE_C_REND_READY_INTRO_ACKED 11
/** Client-side circuit purpose: at the client, rendezvous established. */
#define CIRCUIT_PURPOSE_C_REND_JOINED 12
/** This circuit is used for build time measurement only */
#define CIRCUIT_PURPOSE_C_MEASURE_TIMEOUT 13
#define CIRCUIT_PURPOSE_C_MAX_ 13
/** Hidden-service-side circuit purpose: at the service, waiting for
 * introductions. */
#define CIRCUIT_PURPOSE_S_ESTABLISH_INTRO 14
/** Hidden-service-side circuit purpose: at the service, successfully
 * established intro. */
#define CIRCUIT_PURPOSE_S_INTRO 15
/** Hidden-service-side circuit purpose: at the service, connecting to rend
 * point. */
#define CIRCUIT_PURPOSE_S_CONNECT_REND 16
/** Hidden-service-side circuit purpose: at the service, rendezvous
 * established. */
#define CIRCUIT_PURPOSE_S_REND_JOINED 17
/** A testing circuit; not meant to be used for actual traffic. */
#define CIRCUIT_PURPOSE_TESTING 18
/** A controller made this circuit and Tor should not use it. */
#define CIRCUIT_PURPOSE_CONTROLLER 19
/** This circuit is used for path bias probing only */
#define CIRCUIT_PURPOSE_PATH_BIAS_TESTING 20
#define CIRCUIT_PURPOSE_MAX_ 20
/** A catch-all for unrecognized purposes. Currently we don't expect
 * to make or see any circuits with this purpose. */
#define CIRCUIT_PURPOSE_UNKNOWN 255

/** True iff the circuit purpose <b>p</b> is for a circuit that
 * originated at this node. */
#define CIRCUIT_PURPOSE_IS_ORIGIN(p) ((p)>CIRCUIT_PURPOSE_OR_MAX_)
/** True iff the circuit purpose <b>p</b> is for a circuit that originated
 * here to serve as a client.  (Hidden services don't count here.) */
#define CIRCUIT_PURPOSE_IS_CLIENT(p)  \
  ((p)> CIRCUIT_PURPOSE_OR_MAX_ &&    \
   (p)<=CIRCUIT_PURPOSE_C_MAX_)
/** True iff the circuit_t <b>c</b> is actually an origin_circuit_t. */
#define CIRCUIT_IS_ORIGIN(c) (CIRCUIT_PURPOSE_IS_ORIGIN((c)->purpose))
/** True iff the circuit purpose <b>p</b> is for an established rendezvous
 * circuit. */
#define CIRCUIT_PURPOSE_IS_ESTABLISHED_REND(p) \
  ((p) == CIRCUIT_PURPOSE_C_REND_JOINED ||     \
   (p) == CIRCUIT_PURPOSE_S_REND_JOINED)
/** True iff the circuit_t c is actually an or_circuit_t */
#define CIRCUIT_IS_ORCIRC(c) (((circuit_t *)(c))->magic == OR_CIRCUIT_MAGIC)

/** How many circuits do we want simultaneously in-progress to handle
 * a given stream? */
#define MIN_CIRCUITS_HANDLING_STREAM 2

/* These RELAY_COMMAND constants define values for relay cell commands, and
* must match those defined in tor-spec.txt. */
#define RELAY_COMMAND_BEGIN 1
#define RELAY_COMMAND_DATA 2
#define RELAY_COMMAND_END 3
#define RELAY_COMMAND_CONNECTED 4
#define RELAY_COMMAND_SENDME 5
#define RELAY_COMMAND_EXTEND 6
#define RELAY_COMMAND_EXTENDED 7
#define RELAY_COMMAND_TRUNCATE 8
#define RELAY_COMMAND_TRUNCATED 9
#define RELAY_COMMAND_DROP 10
#define RELAY_COMMAND_RESOLVE 11
#define RELAY_COMMAND_RESOLVED 12
#define RELAY_COMMAND_BEGIN_DIR 13
#define RELAY_COMMAND_EXTEND2 14
#define RELAY_COMMAND_EXTENDED2 15

#define RELAY_COMMAND_ESTABLISH_INTRO 32
#define RELAY_COMMAND_ESTABLISH_RENDEZVOUS 33
#define RELAY_COMMAND_INTRODUCE1 34
#define RELAY_COMMAND_INTRODUCE2 35
#define RELAY_COMMAND_RENDEZVOUS1 36
#define RELAY_COMMAND_RENDEZVOUS2 37
#define RELAY_COMMAND_INTRO_ESTABLISHED 38
#define RELAY_COMMAND_RENDEZVOUS_ESTABLISHED 39
#define RELAY_COMMAND_INTRODUCE_ACK 40

/* Reasons why an OR connection is closed. */
#define END_OR_CONN_REASON_DONE           1
#define END_OR_CONN_REASON_REFUSED        2 /* connection refused */
#define END_OR_CONN_REASON_OR_IDENTITY    3
#define END_OR_CONN_REASON_CONNRESET      4 /* connection reset by peer */
#define END_OR_CONN_REASON_TIMEOUT        5
#define END_OR_CONN_REASON_NO_ROUTE       6 /* no route to host/net */
#define END_OR_CONN_REASON_IO_ERROR       7 /* read/write error */
#define END_OR_CONN_REASON_RESOURCE_LIMIT 8 /* sockets, buffers, etc */
#define END_OR_CONN_REASON_PT_MISSING     9 /* PT failed or not available */
#define END_OR_CONN_REASON_MISC           10

/* Reasons why we (or a remote OR) might close a stream. See tor-spec.txt for
 * documentation of these.  The values must match. */
#define END_STREAM_REASON_MISC 1
#define END_STREAM_REASON_RESOLVEFAILED 2
#define END_STREAM_REASON_CONNECTREFUSED 3
#define END_STREAM_REASON_EXITPOLICY 4
#define END_STREAM_REASON_DESTROY 5
#define END_STREAM_REASON_DONE 6
#define END_STREAM_REASON_TIMEOUT 7
#define END_STREAM_REASON_NOROUTE 8
#define END_STREAM_REASON_HIBERNATING 9
#define END_STREAM_REASON_INTERNAL 10
#define END_STREAM_REASON_RESOURCELIMIT 11
#define END_STREAM_REASON_CONNRESET 12
#define END_STREAM_REASON_TORPROTOCOL 13
#define END_STREAM_REASON_NOTDIRECTORY 14
#define END_STREAM_REASON_ENTRYPOLICY 15

/* These high-numbered end reasons are not part of the official spec,
 * and are not intended to be put in relay end cells. They are here
 * to be more informative when sending back socks replies to the
 * application. */
/* XXXX 256 is no longer used; feel free to reuse it. */
/** We were unable to attach the connection to any circuit at all. */
/* XXXX the ways we use this one don't make a lot of sense. */
#define END_STREAM_REASON_CANT_ATTACH 257
/** We can't connect to any directories at all, so we killed our streams
 * before they can time out. */
#define END_STREAM_REASON_NET_UNREACHABLE 258
/** This is a SOCKS connection, and the client used (or misused) the SOCKS
 * protocol in a way we couldn't handle. */
#define END_STREAM_REASON_SOCKSPROTOCOL 259
/** This is a transparent proxy connection, but we can't extract the original
 * target address:port. */
#define END_STREAM_REASON_CANT_FETCH_ORIG_DEST 260
/** This is a connection on the NATD port, and the destination IP:Port was
 * either ill-formed or out-of-range. */
#define END_STREAM_REASON_INVALID_NATD_DEST 261
/** The target address is in a private network (like 127.0.0.1 or 10.0.0.1);
 * you don't want to do that over a randomly chosen exit */
#define END_STREAM_REASON_PRIVATE_ADDR 262

/** Bitwise-and this value with endreason to mask out all flags. */
#define END_STREAM_REASON_MASK 511

/** Bitwise-or this with the argument to control_event_stream_status
 * to indicate that the reason came from an END cell. */
#define END_STREAM_REASON_FLAG_REMOTE 512
/** Bitwise-or this with the argument to control_event_stream_status
 * to indicate that we already sent a CLOSED stream event. */
#define END_STREAM_REASON_FLAG_ALREADY_SENT_CLOSED 1024
/** Bitwise-or this with endreason to indicate that we already sent
 * a socks reply, and no further reply needs to be sent from
 * connection_mark_unattached_ap(). */
#define END_STREAM_REASON_FLAG_ALREADY_SOCKS_REPLIED 2048

/** Reason for remapping an AP connection's address: we have a cached
 * answer. */
#define REMAP_STREAM_SOURCE_CACHE 1
/** Reason for remapping an AP connection's address: the exit node told us an
 * answer. */
#define REMAP_STREAM_SOURCE_EXIT 2

/* 'type' values to use in RESOLVED cells.  Specified in tor-spec.txt. */
#define RESOLVED_TYPE_HOSTNAME 0
#define RESOLVED_TYPE_IPV4 4
#define RESOLVED_TYPE_IPV6 6
#define RESOLVED_TYPE_ERROR_TRANSIENT 0xF0
#define RESOLVED_TYPE_ERROR 0xF1

/* Negative reasons are internal: we never send them in a DESTROY or TRUNCATE
 * call; they only go to the controller for tracking  */

/* Closing introduction point that were opened in parallel. */
#define END_CIRC_REASON_IP_NOW_REDUNDANT -4

/** Our post-timeout circuit time measurement period expired.
 * We must give up now */
#define END_CIRC_REASON_MEASUREMENT_EXPIRED -3

/** We couldn't build a path for this circuit. */
#define END_CIRC_REASON_NOPATH          -2
/** Catch-all "other" reason for closing origin circuits. */
#define END_CIRC_AT_ORIGIN              -1

/* Reasons why we (or a remote OR) might close a circuit. See tor-spec.txt for
 * documentation of these. */
#define END_CIRC_REASON_MIN_            0
#define END_CIRC_REASON_NONE            0
#define END_CIRC_REASON_TORPROTOCOL     1
#define END_CIRC_REASON_INTERNAL        2
#define END_CIRC_REASON_REQUESTED       3
#define END_CIRC_REASON_HIBERNATING     4
#define END_CIRC_REASON_RESOURCELIMIT   5
#define END_CIRC_REASON_CONNECTFAILED   6
#define END_CIRC_REASON_OR_IDENTITY     7
#define END_CIRC_REASON_CHANNEL_CLOSED  8
#define END_CIRC_REASON_FINISHED        9
#define END_CIRC_REASON_TIMEOUT         10
#define END_CIRC_REASON_DESTROYED       11
#define END_CIRC_REASON_NOSUCHSERVICE   12
#define END_CIRC_REASON_MAX_            12

/** Bitwise-OR this with the argument to circuit_mark_for_close() or
 * control_event_circuit_status() to indicate that the reason was
 * passed through from a destroy or truncate cell. */
#define END_CIRC_REASON_FLAG_REMOTE     512

/** Length of 'y' portion of 'y.onion' URL. */
#define REND_SERVICE_ID_LEN_BASE32 16

/** Length of 'y.onion' including '.onion' URL. */
#define REND_SERVICE_ADDRESS_LEN (16+1+5)

/** Length of a binary-encoded rendezvous service ID. */
#define REND_SERVICE_ID_LEN 10

/** Time period for which a v2 descriptor will be valid. */
#define REND_TIME_PERIOD_V2_DESC_VALIDITY (24*60*60)

/** Time period within which two sets of v2 descriptors will be uploaded in
 * parallel. */
#define REND_TIME_PERIOD_OVERLAPPING_V2_DESCS (60*60)

/** Number of non-consecutive replicas (i.e. distributed somewhere
 * in the ring) for a descriptor. */
#define REND_NUMBER_OF_NON_CONSECUTIVE_REPLICAS 2

/** Number of consecutive replicas for a descriptor. */
#define REND_NUMBER_OF_CONSECUTIVE_REPLICAS 3

/** Length of v2 descriptor ID (32 base32 chars = 160 bits). */
#define REND_DESC_ID_V2_LEN_BASE32 32

/** Length of the base32-encoded secret ID part of versioned hidden service
 * descriptors. */
#define REND_SECRET_ID_PART_LEN_BASE32 32

/** Length of the base32-encoded hash of an introduction point's
 * identity key. */
#define REND_INTRO_POINT_ID_LEN_BASE32 32

/** Length of the descriptor cookie that is used for client authorization
 * to hidden services. */
#define REND_DESC_COOKIE_LEN 16

/** Length of the base64-encoded descriptor cookie that is used for
 * exchanging client authorization between hidden service and client. */
#define REND_DESC_COOKIE_LEN_BASE64 22

/** Length of client identifier in encrypted introduction points for hidden
 * service authorization type 'basic'. */
#define REND_BASIC_AUTH_CLIENT_ID_LEN 4

/** Multiple of the number of clients to which the real number of clients
 * is padded with fake clients for hidden service authorization type
 * 'basic'. */
#define REND_BASIC_AUTH_CLIENT_MULTIPLE 16

/** Length of client entry consisting of client identifier and encrypted
 * session key for hidden service authorization type 'basic'. */
#define REND_BASIC_AUTH_CLIENT_ENTRY_LEN (REND_BASIC_AUTH_CLIENT_ID_LEN \
                                          + CIPHER_KEY_LEN)

/** Maximum size of v2 hidden service descriptors. */
#define REND_DESC_MAX_SIZE (20 * 1024)

/** Legal characters for use in authorized client names for a hidden
 * service. */
#define REND_LEGAL_CLIENTNAME_CHARACTERS \
  "abcdefghijklmnopqrstuvwxyzABCDEFGHIJKLMNOPQRSTUVWXYZ0123456789+-_"

/** Maximum length of authorized client names for a hidden service. */
#define REND_CLIENTNAME_MAX_LEN 16

/** Length of the rendezvous cookie that is used to connect circuits at the
 * rendezvous point. */
#define REND_COOKIE_LEN DIGEST_LEN

/** Client authorization type that a hidden service performs. */
typedef enum rend_auth_type_t {
  REND_NO_AUTH      = 0,
  REND_BASIC_AUTH   = 1,
  REND_STEALTH_AUTH = 2,
} rend_auth_type_t;

/** Client-side configuration of authorization for a hidden service. */
typedef struct rend_service_authorization_t {
  uint8_t descriptor_cookie[REND_DESC_COOKIE_LEN];
  char onion_address[REND_SERVICE_ADDRESS_LEN+1];
  rend_auth_type_t auth_type;
} rend_service_authorization_t;

/** Client- and server-side data that is used for hidden service connection
 * establishment. Not all fields contain data depending on where this struct
 * is used. */
typedef struct rend_data_t {
  /* Hidden service protocol version of this base object. */
  uint32_t version;

  /** List of HSDir fingerprints on which this request has been sent to. This
   * contains binary identity digest of the directory of size DIGEST_LEN. */
  smartlist_t *hsdirs_fp;

  /** Rendezvous cookie used by both, client and service. */
  char rend_cookie[REND_COOKIE_LEN];

  /** Number of streams associated with this rendezvous circuit. */
  int nr_streams;
} rend_data_t;

typedef struct rend_data_v2_t {
  /* Rendezvous base data. */
  rend_data_t base_;

  /** Onion address (without the .onion part) that a client requests. */
  char onion_address[REND_SERVICE_ID_LEN_BASE32+1];

  /** Descriptor ID for each replicas computed from the onion address. If
   * the onion address is empty, this array MUST be empty. We keep them so
   * we know when to purge our entry in the last hsdir request table. */
  char descriptor_id[REND_NUMBER_OF_NON_CONSECUTIVE_REPLICAS][DIGEST_LEN];

  /** (Optional) descriptor cookie that is used by a client. */
  char descriptor_cookie[REND_DESC_COOKIE_LEN];

  /** Authorization type for accessing a service used by a client. */
  rend_auth_type_t auth_type;

  /** Descriptor ID for a client request. The control port command HSFETCH
   * uses this. It's set if the descriptor query should only use this
   * descriptor ID. */
  char desc_id_fetch[DIGEST_LEN];

  /** Hash of the hidden service's PK used by a service. */
  char rend_pk_digest[DIGEST_LEN];
} rend_data_v2_t;

/* From a base rend_data_t object <b>d</d>, return the v2 object. */
static inline
rend_data_v2_t *TO_REND_DATA_V2(const rend_data_t *d)
{
  tor_assert(d);
  tor_assert(d->version == 2);
  return DOWNCAST(rend_data_v2_t, d);
}

/** Time interval for tracking replays of DH public keys received in
 * INTRODUCE2 cells.  Used only to avoid launching multiple
 * simultaneous attempts to connect to the same rendezvous point. */
#define REND_REPLAY_TIME_INTERVAL (5 * 60)

/** Used to indicate which way a cell is going on a circuit. */
typedef enum {
  CELL_DIRECTION_IN=1, /**< The cell is moving towards the origin. */
  CELL_DIRECTION_OUT=2, /**< The cell is moving away from the origin. */
} cell_direction_t;

/** Initial value for both sides of a circuit transmission window when the
 * circuit is initialized.  Measured in cells. */
#define CIRCWINDOW_START 1000
#define CIRCWINDOW_START_MIN 100
#define CIRCWINDOW_START_MAX 1000
/** Amount to increment a circuit window when we get a circuit SENDME. */
#define CIRCWINDOW_INCREMENT 100
/** Initial value on both sides of a stream transmission window when the
 * stream is initialized.  Measured in cells. */
#define STREAMWINDOW_START 500
/** Amount to increment a stream window when we get a stream SENDME. */
#define STREAMWINDOW_INCREMENT 50

/** Maximum number of queued cells on a circuit for which we are the
 * midpoint before we give up and kill it.  This must be >= circwindow
 * to avoid killing innocent circuits, and >= circwindow*2 to give
 * leaky-pipe a chance of working someday. The ORCIRC_MAX_MIDDLE_KILL_THRESH
 * ratio controls the margin of error between emitting a warning and
 * killing the circuit.
 */
#define ORCIRC_MAX_MIDDLE_CELLS (CIRCWINDOW_START_MAX*2)
/** Ratio of hard (circuit kill) to soft (warning) thresholds for the
 * ORCIRC_MAX_MIDDLE_CELLS tests.
 */
#define ORCIRC_MAX_MIDDLE_KILL_THRESH (1.1f)

/* Cell commands.  These values are defined in tor-spec.txt. */
#define CELL_PADDING 0
#define CELL_CREATE 1
#define CELL_CREATED 2
#define CELL_RELAY 3
#define CELL_DESTROY 4
#define CELL_CREATE_FAST 5
#define CELL_CREATED_FAST 6
#define CELL_VERSIONS 7
#define CELL_NETINFO 8
#define CELL_RELAY_EARLY 9
#define CELL_CREATE2 10
#define CELL_CREATED2 11
#define CELL_PADDING_NEGOTIATE 12

#define CELL_VPADDING 128
#define CELL_CERTS 129
#define CELL_AUTH_CHALLENGE 130
#define CELL_AUTHENTICATE 131
#define CELL_AUTHORIZE 132
#define CELL_COMMAND_MAX_ 132

/** How long to test reachability before complaining to the user. */
#define TIMEOUT_UNTIL_UNREACHABILITY_COMPLAINT (20*60)

/** Legal characters in a nickname. */
#define LEGAL_NICKNAME_CHARACTERS \
  "abcdefghijklmnopqrstuvwxyzABCDEFGHIJKLMNOPQRSTUVWXYZ0123456789"

/** Name to use in client TLS certificates if no nickname is given. Once
 * Tor 0.1.2.x is obsolete, we can remove this. */
#define DEFAULT_CLIENT_NICKNAME "client"

/** Name chosen by routers that don't configure nicknames */
#define UNNAMED_ROUTER_NICKNAME "Unnamed"

/** Number of bytes in a SOCKS4 header. */
#define SOCKS4_NETWORK_LEN 8

/*
 * Relay payload:
 *         Relay command           [1 byte]
 *         Recognized              [2 bytes]
 *         Stream ID               [2 bytes]
 *         Partial SHA-1           [4 bytes]
 *         Length                  [2 bytes]
 *         Relay payload           [498 bytes]
 */

/** Number of bytes in a cell, minus cell header. */
#define CELL_PAYLOAD_SIZE 509
/** Number of bytes in a cell transmitted over the network, in the longest
 * form */
#define CELL_MAX_NETWORK_SIZE 514

/** Maximum length of a header on a variable-length cell. */
#define VAR_CELL_MAX_HEADER_SIZE 7

static int get_cell_network_size(int wide_circ_ids);
static inline int get_cell_network_size(int wide_circ_ids)
{
  return wide_circ_ids ? CELL_MAX_NETWORK_SIZE : CELL_MAX_NETWORK_SIZE - 2;
}
static int get_var_cell_header_size(int wide_circ_ids);
static inline int get_var_cell_header_size(int wide_circ_ids)
{
  return wide_circ_ids ? VAR_CELL_MAX_HEADER_SIZE :
    VAR_CELL_MAX_HEADER_SIZE - 2;
}
static int get_circ_id_size(int wide_circ_ids);
static inline int get_circ_id_size(int wide_circ_ids)
{
  return wide_circ_ids ? 4 : 2;
}

/** Number of bytes in a relay cell's header (not including general cell
 * header). */
#define RELAY_HEADER_SIZE (1+2+2+4+2)
/** Largest number of bytes that can fit in a relay cell payload. */
#define RELAY_PAYLOAD_SIZE (CELL_PAYLOAD_SIZE-RELAY_HEADER_SIZE)

/** Identifies a circuit on an or_connection */
typedef uint32_t circid_t;
/** Identifies a stream on a circuit */
typedef uint16_t streamid_t;

/* channel_t typedef; struct channel_s is in channel.h */

typedef struct channel_s channel_t;

/* channel_listener_t typedef; struct channel_listener_s is in channel.h */

typedef struct channel_listener_s channel_listener_t;

/* channel states for channel_t */

typedef enum {
  /*
   * Closed state - channel is inactive
   *
   * Permitted transitions from:
   *   - CHANNEL_STATE_CLOSING
   * Permitted transitions to:
   *   - CHANNEL_STATE_OPENING
   */
  CHANNEL_STATE_CLOSED = 0,
  /*
   * Opening state - channel is trying to connect
   *
   * Permitted transitions from:
   *   - CHANNEL_STATE_CLOSED
   * Permitted transitions to:
   *   - CHANNEL_STATE_CLOSING
   *   - CHANNEL_STATE_ERROR
   *   - CHANNEL_STATE_OPEN
   */
  CHANNEL_STATE_OPENING,
  /*
   * Open state - channel is active and ready for use
   *
   * Permitted transitions from:
   *   - CHANNEL_STATE_MAINT
   *   - CHANNEL_STATE_OPENING
   * Permitted transitions to:
   *   - CHANNEL_STATE_CLOSING
   *   - CHANNEL_STATE_ERROR
   *   - CHANNEL_STATE_MAINT
   */
  CHANNEL_STATE_OPEN,
  /*
   * Maintenance state - channel is temporarily offline for subclass specific
   *   maintenance activities such as TLS renegotiation.
   *
   * Permitted transitions from:
   *   - CHANNEL_STATE_OPEN
   * Permitted transitions to:
   *   - CHANNEL_STATE_CLOSING
   *   - CHANNEL_STATE_ERROR
   *   - CHANNEL_STATE_OPEN
   */
  CHANNEL_STATE_MAINT,
  /*
   * Closing state - channel is shutting down
   *
   * Permitted transitions from:
   *   - CHANNEL_STATE_MAINT
   *   - CHANNEL_STATE_OPEN
   * Permitted transitions to:
   *   - CHANNEL_STATE_CLOSED,
   *   - CHANNEL_STATE_ERROR
   */
  CHANNEL_STATE_CLOSING,
  /*
   * Error state - channel has experienced a permanent error
   *
   * Permitted transitions from:
   *   - CHANNEL_STATE_CLOSING
   *   - CHANNEL_STATE_MAINT
   *   - CHANNEL_STATE_OPENING
   *   - CHANNEL_STATE_OPEN
   * Permitted transitions to:
   *   - None
   */
  CHANNEL_STATE_ERROR,
  /*
   * Placeholder for maximum state value
   */
  CHANNEL_STATE_LAST
} channel_state_t;

/* channel listener states for channel_listener_t */

typedef enum {
  /*
   * Closed state - channel listener is inactive
   *
   * Permitted transitions from:
   *   - CHANNEL_LISTENER_STATE_CLOSING
   * Permitted transitions to:
   *   - CHANNEL_LISTENER_STATE_LISTENING
   */
  CHANNEL_LISTENER_STATE_CLOSED = 0,
  /*
   * Listening state - channel listener is listening for incoming
   * connections
   *
   * Permitted transitions from:
   *   - CHANNEL_LISTENER_STATE_CLOSED
   * Permitted transitions to:
   *   - CHANNEL_LISTENER_STATE_CLOSING
   *   - CHANNEL_LISTENER_STATE_ERROR
   */
  CHANNEL_LISTENER_STATE_LISTENING,
  /*
   * Closing state - channel listener is shutting down
   *
   * Permitted transitions from:
   *   - CHANNEL_LISTENER_STATE_LISTENING
   * Permitted transitions to:
   *   - CHANNEL_LISTENER_STATE_CLOSED,
   *   - CHANNEL_LISTENER_STATE_ERROR
   */
  CHANNEL_LISTENER_STATE_CLOSING,
  /*
   * Error state - channel listener has experienced a permanent error
   *
   * Permitted transitions from:
   *   - CHANNEL_STATE_CLOSING
   *   - CHANNEL_STATE_LISTENING
   * Permitted transitions to:
   *   - None
   */
  CHANNEL_LISTENER_STATE_ERROR,
  /*
   * Placeholder for maximum state value
   */
  CHANNEL_LISTENER_STATE_LAST
} channel_listener_state_t;

/* TLS channel stuff */

typedef struct channel_tls_s channel_tls_t;

/* circuitmux_t typedef; struct circuitmux_s is in circuitmux.h */

typedef struct circuitmux_s circuitmux_t;

/** Parsed onion routing cell.  All communication between nodes
 * is via cells. */
typedef struct cell_t {
  circid_t circ_id; /**< Circuit which received the cell. */
  uint8_t command; /**< Type of the cell: one of CELL_PADDING, CELL_CREATE,
                    * CELL_DESTROY, etc */
  uint8_t payload[CELL_PAYLOAD_SIZE]; /**< Cell body. */
} cell_t;

/** Parsed variable-length onion routing cell. */
typedef struct var_cell_t {
  /** Type of the cell: CELL_VERSIONS, etc. */
  uint8_t command;
  /** Circuit thich received the cell */
  circid_t circ_id;
  /** Number of bytes actually stored in <b>payload</b> */
  uint16_t payload_len;
  /** Payload of this cell */
  uint8_t payload[FLEXIBLE_ARRAY_MEMBER];
} var_cell_t;

/** A parsed Extended ORPort message. */
typedef struct ext_or_cmd_t {
  uint16_t cmd; /** Command type */
  uint16_t len; /** Body length */
  char body[FLEXIBLE_ARRAY_MEMBER]; /** Message body */
} ext_or_cmd_t;

/** A cell as packed for writing to the network. */
typedef struct packed_cell_t {
  /** Next cell queued on this circuit. */
  TOR_SIMPLEQ_ENTRY(packed_cell_t) next;
  char body[CELL_MAX_NETWORK_SIZE]; /**< Cell as packed for network. */
  uint32_t inserted_time; /**< Time (in milliseconds since epoch, with high
                           * bits truncated) when this cell was inserted. */
} packed_cell_t;

/** A queue of cells on a circuit, waiting to be added to the
 * or_connection_t's outbuf. */
typedef struct cell_queue_t {
  /** Linked list of packed_cell_t*/
  TOR_SIMPLEQ_HEAD(cell_simpleq, packed_cell_t) head;
  int n; /**< The number of cells in the queue. */
} cell_queue_t;

/** A single queued destroy cell. */
typedef struct destroy_cell_t {
  TOR_SIMPLEQ_ENTRY(destroy_cell_t) next;
  circid_t circid;
  uint32_t inserted_time; /** Timestamp when this was queued. */
  uint8_t reason;
} destroy_cell_t;

/** A queue of destroy cells on a channel. */
typedef struct destroy_cell_queue_t {
  /** Linked list of packed_cell_t */
  TOR_SIMPLEQ_HEAD(dcell_simpleq, destroy_cell_t) head;
  int n; /**< The number of cells in the queue. */
} destroy_cell_queue_t;

/** Beginning of a RELAY cell payload. */
typedef struct {
  uint8_t command; /**< The end-to-end relay command. */
  uint16_t recognized; /**< Used to tell whether cell is for us. */
  streamid_t stream_id; /**< Which stream is this cell associated with? */
  char integrity[4]; /**< Used to tell whether cell is corrupted. */
  uint16_t length; /**< How long is the payload body? */
} relay_header_t;

typedef struct buf_t buf_t;
typedef struct socks_request_t socks_request_t;

#define buf_t buf_t

typedef struct entry_port_cfg_t {
  /* Client port types (socks, dns, trans, natd) only: */
  uint8_t isolation_flags; /**< Zero or more isolation flags */
  int session_group; /**< A session group, or -1 if this port is not in a
                      * session group. */

  /* Socks only: */
  /** When both no-auth and user/pass are advertised by a SOCKS client, select
   * no-auth. */
  unsigned int socks_prefer_no_auth : 1;
  /** When ISO_SOCKSAUTH is in use, Keep-Alive circuits indefinitely. */
  unsigned int socks_iso_keep_alive : 1;

  /* Client port types only: */
  unsigned int ipv4_traffic : 1;
  unsigned int ipv6_traffic : 1;
  unsigned int prefer_ipv6 : 1;
  unsigned int dns_request : 1;
  unsigned int onion_traffic : 1;

  /** For a socks listener: should we cache IPv4/IPv6 DNS information that
   * exit nodes tell us?
   *
   * @{ */
  unsigned int cache_ipv4_answers : 1;
  unsigned int cache_ipv6_answers : 1;
  /** @} */
  /** For a socks listeners: if we find an answer in our client-side DNS cache,
   * should we use it?
   *
   * @{ */
  unsigned int use_cached_ipv4_answers : 1;
  unsigned int use_cached_ipv6_answers : 1;
  /** @} */
  /** For socks listeners: When we can automap an address to IPv4 or IPv6,
   * do we prefer IPv6? */
  unsigned int prefer_ipv6_virtaddr : 1;

} entry_port_cfg_t;

typedef struct server_port_cfg_t {
  /* Server port types (or, dir) only: */
  unsigned int no_advertise : 1;
  unsigned int no_listen : 1;
  unsigned int all_addrs : 1;
  unsigned int bind_ipv4_only : 1;
  unsigned int bind_ipv6_only : 1;
} server_port_cfg_t;

/* Values for connection_t.magic: used to make sure that downcasts (casts from
* connection_t to foo_connection_t) are safe. */
#define BASE_CONNECTION_MAGIC 0x7C3C304Eu
#define OR_CONNECTION_MAGIC 0x7D31FF03u
#define EDGE_CONNECTION_MAGIC 0xF0374013u
#define ENTRY_CONNECTION_MAGIC 0xbb4a5703
#define DIR_CONNECTION_MAGIC 0x9988ffeeu
#define CONTROL_CONNECTION_MAGIC 0x8abc765du
#define LISTENER_CONNECTION_MAGIC 0x1a1ac741u

/** Description of a connection to another host or process, and associated
 * data.
 *
 * A connection is named based on what it's connected to -- an "OR
 * connection" has a Tor node on the other end, an "exit
 * connection" has a website or other server on the other end, and an
 * "AP connection" has an application proxy (and thus a user) on the
 * other end.
 *
 * Every connection has a type and a state.  Connections never change
 * their type, but can go through many state changes in their lifetime.
 *
 * Every connection has two associated input and output buffers.
 * Listeners don't use them.  For non-listener connections, incoming
 * data is appended to conn->inbuf, and outgoing data is taken from
 * conn->outbuf.  Connections differ primarily in the functions called
 * to fill and drain these buffers.
 */
typedef struct connection_t {
  uint32_t magic; /**< For memory debugging: must equal one of
                   * *_CONNECTION_MAGIC. */

  uint8_t state; /**< Current state of this connection. */
  unsigned int type:5; /**< What kind of connection is this? */
  unsigned int purpose:5; /**< Only used for DIR and EXIT types currently. */

  /* The next fields are all one-bit booleans. Some are only applicable to
   * connection subtypes, but we hold them here anyway, to save space.
   */
  unsigned int read_blocked_on_bw:1; /**< Boolean: should we start reading
                            * again once the bandwidth throttler allows it? */
  unsigned int write_blocked_on_bw:1; /**< Boolean: should we start writing
                             * again once the bandwidth throttler allows
                             * writes? */
  unsigned int hold_open_until_flushed:1; /**< Despite this connection's being
                                      * marked for close, do we flush it
                                      * before closing it? */
  unsigned int inbuf_reached_eof:1; /**< Boolean: did read() return 0 on this
                                     * conn? */
  /** Set to 1 when we're inside connection_flushed_some to keep us from
   * calling connection_handle_write() recursively. */
  unsigned int in_flushed_some:1;
  /** True if connection_handle_write is currently running on this connection.
   */
  unsigned int in_connection_handle_write:1;

  /* For linked connections:
   */
  unsigned int linked:1; /**< True if there is, or has been, a linked_conn. */
  /** True iff we'd like to be notified about read events from the
   * linked conn. */
  unsigned int reading_from_linked_conn:1;
  /** True iff we're willing to write to the linked conn. */
  unsigned int writing_to_linked_conn:1;
  /** True iff we're currently able to read on the linked conn, and our
   * read_event should be made active with libevent. */
  unsigned int active_on_link:1;
  /** True iff we've called connection_close_immediate() on this linked
   * connection. */
  unsigned int linked_conn_is_closed:1;

  /** CONNECT/SOCKS proxy client handshake state (for outgoing connections). */
  unsigned int proxy_state:4;

  /** Our socket; set to TOR_INVALID_SOCKET if this connection is closed,
   * or has no socket. */
  tor_socket_t s;
  int conn_array_index; /**< Index into the global connection array. */

  struct event *read_event; /**< Libevent event structure. */
  struct event *write_event; /**< Libevent event structure. */
  buf_t *inbuf; /**< Buffer holding data read over this connection. */
  buf_t *outbuf; /**< Buffer holding data to write over this connection. */
  size_t outbuf_flushlen; /**< How much data should we try to flush from the
                           * outbuf? */
  time_t timestamp_lastread; /**< When was the last time libevent said we could
                              * read? */
  time_t timestamp_lastwritten; /**< When was the last time libevent said we
                                 * could write? */

  time_t timestamp_created; /**< When was this connection_t created? */

  int socket_family; /**< Address family of this connection's socket.  Usually
                      * AF_INET, but it can also be AF_UNIX, or AF_INET6 */
  tor_addr_t addr; /**< IP that socket "s" is directly connected to;
                    * may be the IP address for a proxy or pluggable transport,
                    * see "address" for the address of the final destination.
                    */
  uint16_t port; /**< If non-zero, port that socket "s" is directly connected
                  * to; may be the port for a proxy or pluggable transport,
                  * see "address" for the port at the final destination. */
  uint16_t marked_for_close; /**< Should we close this conn on the next
                              * iteration of the main loop? (If true, holds
                              * the line number where this connection was
                              * marked.) */
  const char *marked_for_close_file; /**< For debugging: in which file were
                                      * we marked for close? */
  char *address; /**< FQDN (or IP) and port of the final destination for this
                  * connection; this is always the remote address, it is
                  * passed to a proxy or pluggable transport if one in use.
                  * See "addr" and "port" for the address that socket "s" is
                  * directly connected to.
                  * strdup into this, because free_connection() frees it. */
  /** Another connection that's connected to this one in lieu of a socket. */
  struct connection_t *linked_conn;

  /** Unique identifier for this connection on this Tor instance. */
  uint64_t global_identifier;

  /** Bytes read since last call to control_event_conn_bandwidth_used().
   * Only used if we're configured to emit CONN_BW events. */
  uint32_t n_read_conn_bw;

  /** Bytes written since last call to control_event_conn_bandwidth_used().
   * Only used if we're configured to emit CONN_BW events. */
  uint32_t n_written_conn_bw;
} connection_t;

/** Subtype of connection_t; used for a listener socket. */
typedef struct listener_connection_t {
  connection_t base_;

  /** If the connection is a CONN_TYPE_AP_DNS_LISTENER, this field points
   * to the evdns_server_port it uses to listen to and answer connections. */
  struct evdns_server_port *dns_server_port;

  entry_port_cfg_t entry_cfg;

} listener_connection_t;

/** Minimum length of the random part of an AUTH_CHALLENGE cell. */
#define OR_AUTH_CHALLENGE_LEN 32

/**
 * @name Certificate types for CERTS cells.
 *
 * These values are defined by the protocol, and affect how an X509
 * certificate in a CERTS cell is interpreted and used.
 *
 * @{ */
/** A certificate that authenticates a TLS link key.  The subject key
 * must match the key used in the TLS handshake; it must be signed by
 * the identity key. */
#define OR_CERT_TYPE_TLS_LINK 1
/** A self-signed identity certificate. The subject key must be a
 * 1024-bit RSA key. */
#define OR_CERT_TYPE_ID_1024 2
/** A certificate that authenticates a key used in an AUTHENTICATE cell
 * in the v3 handshake.  The subject key must be a 1024-bit RSA key; it
 * must be signed by the identity key */
#define OR_CERT_TYPE_AUTH_1024 3
/* DOCDOC */
#define OR_CERT_TYPE_RSA_ED_CROSSCERT 7
/**@}*/

/** The first supported type of AUTHENTICATE cell.  It contains
 * a bunch of structures signed with an RSA1024 key.  The signed
 * structures include a HMAC using negotiated TLS secrets, and a digest
 * of all cells sent or received before the AUTHENTICATE cell (including
 * the random server-generated AUTH_CHALLENGE cell).
 */
#define AUTHTYPE_RSA_SHA256_TLSSECRET 1
/** As AUTHTYPE_RSA_SHA256_TLSSECRET, but instead of using the
 * negotiated TLS secrets, uses exported keying material from the TLS
 * session as described in RFC 5705.
 *
 * Not used by today's tors, since everything that supports this
 * also supports ED25519_SHA3_5705, which is better.
 **/
#define AUTHTYPE_RSA_SHA256_RFC5705 2
/** As AUTHTYPE_RSA_SHA256_RFC5705, but uses an Ed25519 identity key to
 * authenticate.  */
#define AUTHTYPE_ED25519_SHA256_RFC5705 3
/*
 * NOTE: authchallenge_type_is_better() relies on these AUTHTYPE codes
 * being sorted in order of preference.  If we someday add one with
 * a higher numerical value that we don't like as much, we should revise
 * authchallenge_type_is_better().
 */

/** The length of the part of the AUTHENTICATE cell body that the client and
 * server can generate independently (when using RSA_SHA256_TLSSECRET). It
 * contains everything except the client's timestamp, the client's randomly
 * generated nonce, and the signature. */
#define V3_AUTH_FIXED_PART_LEN (8+(32*6))
/** The length of the part of the AUTHENTICATE cell body that the client
 * signs. */
#define V3_AUTH_BODY_LEN (V3_AUTH_FIXED_PART_LEN + 8 + 16)

/** Structure to hold all the certificates we've received on an OR connection
 */
typedef struct or_handshake_certs_t {
  /** True iff we originated this connection. */
  int started_here;
  /** The cert for the 'auth' RSA key that's supposed to sign the AUTHENTICATE
   * cell. Signed with the RSA identity key. */
  tor_x509_cert_t *auth_cert;
  /** The cert for the 'link' RSA key that was used to negotiate the TLS
   *  connection.  Signed with the RSA identity key. */
  tor_x509_cert_t *link_cert;
  /** A self-signed identity certificate: the RSA identity key signed
   * with itself.  */
  tor_x509_cert_t *id_cert;
  /** The Ed25519 signing key, signed with the Ed25519 identity key. */
  struct tor_cert_st *ed_id_sign;
  /** A digest of the X509 link certificate for the TLS connection, signed
   * with the Ed25519 siging key. */
  struct tor_cert_st *ed_sign_link;
  /** The Ed25519 authentication key (that's supposed to sign an AUTHENTICATE
   * cell) , signed with the Ed25519 siging key. */
  struct tor_cert_st *ed_sign_auth;
  /** The Ed25519 identity key, crosssigned with the RSA identity key. */
  uint8_t *ed_rsa_crosscert;
  /** The length of <b>ed_rsa_crosscert</b> in bytes */
  size_t ed_rsa_crosscert_len;
} or_handshake_certs_t;

/** Stores flags and information related to the portion of a v2/v3 Tor OR
 * connection handshake that happens after the TLS handshake is finished.
 */
typedef struct or_handshake_state_t {
  /** When was the VERSIONS cell sent on this connection?  Used to get
   * an estimate of the skew in the returning NETINFO reply. */
  time_t sent_versions_at;
  /** True iff we originated this connection */
  unsigned int started_here : 1;
  /** True iff we have received and processed a VERSIONS cell. */
  unsigned int received_versions : 1;
  /** True iff we have received and processed an AUTH_CHALLENGE cell */
  unsigned int received_auth_challenge : 1;
  /** True iff we have received and processed a CERTS cell. */
  unsigned int received_certs_cell : 1;
  /** True iff we have received and processed an AUTHENTICATE cell */
  unsigned int received_authenticate : 1;

  /* True iff we've received valid authentication to some identity. */
  unsigned int authenticated : 1;
  unsigned int authenticated_rsa : 1;
  unsigned int authenticated_ed25519 : 1;

  /* True iff we have sent a netinfo cell */
  unsigned int sent_netinfo : 1;

  /** The signing->ed25519 link certificate corresponding to the x509
   * certificate we used on the TLS connection (if this is a server-side
   * connection). We make a copy of this here to prevent a race condition
   * caused by TLS context rotation. */
  struct tor_cert_st *own_link_cert;

  /** True iff we should feed outgoing cells into digest_sent and
   * digest_received respectively.
   *
   * From the server's side of the v3 handshake, we want to capture everything
   * from the VERSIONS cell through and including the AUTH_CHALLENGE cell.
   * From the client's, we want to capture everything from the VERSIONS cell
   * through but *not* including the AUTHENTICATE cell.
   *
   * @{ */
  unsigned int digest_sent_data : 1;
  unsigned int digest_received_data : 1;
  /**@}*/

  /** Identity RSA digest that we have received and authenticated for our peer
   * on this connection. */
  uint8_t authenticated_rsa_peer_id[DIGEST_LEN];
  /** Identity Ed25519 public key that we have received and authenticated for
   * our peer on this connection. */
  ed25519_public_key_t authenticated_ed25519_peer_id;

  /** Digests of the cells that we have sent or received as part of a V3
   * handshake.  Used for making and checking AUTHENTICATE cells.
   *
   * @{
   */
  crypto_digest_t *digest_sent;
  crypto_digest_t *digest_received;
  /** @} */

  /** Certificates that a connection initiator sent us in a CERTS cell; we're
   * holding on to them until we get an AUTHENTICATE cell.
   */
  or_handshake_certs_t *certs;
} or_handshake_state_t;

/** Length of Extended ORPort connection identifier. */
#define EXT_OR_CONN_ID_LEN DIGEST_LEN /* 20 */
/*
 * OR_CONN_HIGHWATER and OR_CONN_LOWWATER moved from connection_or.c so
 * channeltls.c can see them too.
 */

/** When adding cells to an OR connection's outbuf, keep adding until the
 * outbuf is at least this long, or we run out of cells. */
#define OR_CONN_HIGHWATER (32*1024)

/** Add cells to an OR connection's outbuf whenever the outbuf's data length
 * drops below this size. */
#define OR_CONN_LOWWATER (16*1024)

/** Subtype of connection_t for an "OR connection" -- that is, one that speaks
 * cells over TLS. */
typedef struct or_connection_t {
  connection_t base_;

  /** Hash of the public RSA key for the other side's identity key, or zeroes
   * if the other side hasn't shown us a valid identity key. */
  char identity_digest[DIGEST_LEN];

  /** Extended ORPort connection identifier. */
  char *ext_or_conn_id;
  /** This is the ClientHash value we expect to receive from the
   *  client during the Extended ORPort authentication protocol. We
   *  compute it upon receiving the ClientNoce from the client, and we
   *  compare it with the acual ClientHash value sent by the
   *  client. */
  char *ext_or_auth_correct_client_hash;
  /** String carrying the name of the pluggable transport
   *  (e.g. "obfs2") that is obfuscating this connection. If no
   *  pluggable transports are used, it's NULL. */
  char *ext_or_transport;

  char *nickname; /**< Nickname of OR on other side (if any). */

  tor_tls_t *tls; /**< TLS connection state. */
  int tls_error; /**< Last tor_tls error code. */
  /** When we last used this conn for any client traffic. If not
   * recent, we can rate limit it further. */

  /* Channel using this connection */
  channel_tls_t *chan;

  tor_addr_t real_addr; /**< The actual address that this connection came from
                       * or went to.  The <b>addr</b> field is prone to
                       * getting overridden by the address from the router
                       * descriptor matching <b>identity_digest</b>. */

  /** Should this connection be used for extending circuits to the server
   * matching the <b>identity_digest</b> field?  Set to true if we're pretty
   * sure we aren't getting MITMed, either because we're connected to an
   * address listed in a server descriptor, or because an authenticated
   * NETINFO cell listed the address we're connected to as recognized. */
  unsigned int is_canonical:1;

  /** True iff this is an outgoing connection. */
  unsigned int is_outgoing:1;
  unsigned int proxy_type:2; /**< One of PROXY_NONE...PROXY_SOCKS5 */
  unsigned int wide_circ_ids:1;
  /** True iff this connection has had its bootstrap failure logged with
   * control_event_bootstrap_problem. */
  unsigned int have_noted_bootstrap_problem:1;
  /** True iff this is a client connection and its address has been put in the
   * geoip cache and handled by the DoS mitigation subsystem. We use this to
   * insure we have a coherent count of concurrent connection. */
  unsigned int tracked_for_dos_mitigation : 1;

  uint16_t link_proto; /**< What protocol version are we using? 0 for
                        * "none negotiated yet." */
  uint16_t idle_timeout; /**< How long can this connection sit with no
                          * circuits on it before we close it? Based on
                          * IDLE_CIRCUIT_TIMEOUT_{NON,}CANONICAL and
                          * on is_canonical, randomized. */
  or_handshake_state_t *handshake_state; /**< If we are setting this connection
                                          * up, state information to do so. */

  time_t timestamp_lastempty; /**< When was the outbuf last completely empty?*/

  /* bandwidth* and *_bucket only used by ORs in OPEN state: */
  int bandwidthrate; /**< Bytes/s added to the bucket. (OPEN ORs only.) */
  int bandwidthburst; /**< Max bucket size for this conn. (OPEN ORs only.) */
  int read_bucket; /**< When this hits 0, stop receiving. Every second we
                    * add 'bandwidthrate' to this, capping it at
                    * bandwidthburst. (OPEN ORs only) */
  int write_bucket; /**< When this hits 0, stop writing. Like read_bucket. */

  /** Last emptied read token bucket in msec since midnight; only used if
   * TB_EMPTY events are enabled. */
  uint32_t read_emptied_time;
  /** Last emptied write token bucket in msec since midnight; only used if
   * TB_EMPTY events are enabled. */
  uint32_t write_emptied_time;

  /*
   * Count the number of bytes flushed out on this orconn, and the number of
   * bytes TLS actually sent - used for overhead estimation for scheduling.
   */
  uint64_t bytes_xmitted, bytes_xmitted_by_tls;
} or_connection_t;

/** Subtype of connection_t for an "edge connection" -- that is, an entry (ap)
 * connection, or an exit. */
typedef struct edge_connection_t {
  connection_t base_;

  struct edge_connection_t *next_stream; /**< Points to the next stream at this
                                          * edge, if any */
  int package_window; /**< How many more relay cells can I send into the
                       * circuit? */
  int deliver_window; /**< How many more relay cells can end at me? */

  struct circuit_t *on_circuit; /**< The circuit (if any) that this edge
                                 * connection is using. */

  /** A pointer to which node in the circ this conn exits at.  Set for AP
   * connections and for hidden service exit connections. */
  struct crypt_path_t *cpath_layer;
  /** What rendezvous service are we querying for (if an AP) or providing (if
   * an exit)? */
  rend_data_t *rend_data;

  uint32_t address_ttl; /**< TTL for address-to-addr mapping on exit
                         * connection.  Exit connections only. */
  uint32_t begincell_flags; /** Flags sent or received in the BEGIN cell
                             * for this connection */

  streamid_t stream_id; /**< The stream ID used for this edge connection on its
                         * circuit */

  /** The reason why this connection is closing; passed to the controller. */
  uint16_t end_reason;

  /** Bytes read since last call to control_event_stream_bandwidth_used() */
  uint32_t n_read;

  /** Bytes written since last call to control_event_stream_bandwidth_used() */
  uint32_t n_written;

  /** True iff this connection is for a DNS request only. */
  unsigned int is_dns_request:1;
  /** True iff this connection is for a PTR DNS request. (exit only) */
  unsigned int is_reverse_dns_lookup:1;

  unsigned int edge_has_sent_end:1; /**< For debugging; only used on edge
                         * connections.  Set once we've set the stream end,
                         * and check in connection_about_to_close_connection().
                         */
  /** True iff we've blocked reading until the circuit has fewer queued
   * cells. */
  unsigned int edge_blocked_on_circ:1;

  /** Unique ID for directory requests; this used to be in connection_t, but
   * that's going away and being used on channels instead.  We still tag
   * edge connections with dirreq_id from circuits, so it's copied here. */
  uint64_t dirreq_id;
} edge_connection_t;

/** Subtype of edge_connection_t for an "entry connection" -- that is, a SOCKS
 * connection, a DNS request, a TransPort connection or a NATD connection */
typedef struct entry_connection_t {
  edge_connection_t edge_;

  /** Nickname of planned exit node -- used with .exit support. */
  /* XXX prop220: we need to make chosen_exit_name able to encode Ed IDs too.
   * That's logically part of the UI parts for prop220 though. */
  char *chosen_exit_name;

  socks_request_t *socks_request; /**< SOCKS structure describing request (AP
                                   * only.) */

  /* === Isolation related, AP only. === */
  entry_port_cfg_t entry_cfg;
  /** AP only: The newnym epoch in which we created this connection. */
  unsigned nym_epoch;

  /** AP only: The original requested address before we rewrote it. */
  char *original_dest_address;
  /* Other fields to isolate on already exist.  The ClientAddr is addr.  The
     ClientProtocol is a combination of type and socks_request->
     socks_version.  SocksAuth is socks_request->username/password.
     DestAddr is in socks_request->address. */

  /** Number of times we've reassigned this application connection to
   * a new circuit. We keep track because the timeout is longer if we've
   * already retried several times. */
  uint8_t num_socks_retries;

  /** For AP connections only: buffer for data that we have sent
   * optimistically, which we might need to re-send if we have to
   * retry this connection. */
  buf_t *pending_optimistic_data;
  /* For AP connections only: buffer for data that we previously sent
  * optimistically which we are currently re-sending as we retry this
  * connection. */
  buf_t *sending_optimistic_data;

  /** If this is a DNSPort connection, this field holds the pending DNS
   * request that we're going to try to answer.  */
  struct evdns_server_request *dns_server_request;

#define DEBUGGING_17659

#ifdef DEBUGGING_17659
  uint16_t marked_pending_circ_line;
  const char *marked_pending_circ_file;
#endif

#define NUM_CIRCUITS_LAUNCHED_THRESHOLD 10
  /** Number of times we've launched a circuit to handle this stream. If
    * it gets too high, that could indicate an inconsistency between our
    * "launch a circuit to handle this stream" logic and our "attach our
    * stream to one of the available circuits" logic. */
  unsigned int num_circuits_launched:4;

  /** True iff this stream must attach to a one-hop circuit (e.g. for
   * begin_dir). */
  unsigned int want_onehop:1;
  /** True iff this stream should use a BEGIN_DIR relay command to establish
   * itself rather than BEGIN (either via onehop or via a whole circuit). */
  unsigned int use_begindir:1;

  /** For AP connections only. If 1, and we fail to reach the chosen exit,
   * stop requiring it. */
  unsigned int chosen_exit_optional:1;
  /** For AP connections only. If non-zero, this exit node was picked as
   * a result of the TrackHostExit, and the value decrements every time
   * we fail to complete a circuit to our chosen exit -- if it reaches
   * zero, abandon the associated mapaddress. */
  unsigned int chosen_exit_retries:3;

  /** True iff this is an AP connection that came from a transparent or
   * NATd connection */
  unsigned int is_transparent_ap:1;

  /** For AP connections only: Set if this connection's target exit node
   * allows optimistic data (that is, data sent on this stream before
   * the exit has sent a CONNECTED cell) and we have chosen to use it.
   */
  unsigned int may_use_optimistic_data : 1;

  /** Are we a socks SocksSocket listener? */
  unsigned int is_socks_socket:1;
} entry_connection_t;

/** Subtype of connection_t for an "directory connection" -- that is, an HTTP
 * connection to retrieve or serve directory material. */
typedef struct dir_connection_t {
  connection_t base_;

 /** Which 'resource' did we ask the directory for? This is typically the part
  * of the URL string that defines, relative to the directory conn purpose,
  * what thing we want.  For example, in router descriptor downloads by
  * descriptor digest, it contains "d/", then one or more +-separated
  * fingerprints.
  **/
  char *requested_resource;
  unsigned int dirconn_direct:1; /**< Is this dirconn direct, or via Tor? */

  /** If we're fetching descriptors, what router purpose shall we assign
   * to them? */
  uint8_t router_purpose;

  /** List of spooled_resource_t for objects that we're spooling. We use
   * it from back to front. */
  smartlist_t *spool;
  /** The compression object doing on-the-fly compression for spooled data. */
  tor_compress_state_t *compress_state;

  /** What rendezvous service are we querying for? */
  rend_data_t *rend_data;

  /** If this is a one-hop connection, tracks the state of the directory guard
   * for this connection (if any). */
  struct circuit_guard_state_t *guard_state;

  char identity_digest[DIGEST_LEN]; /**< Hash of the public RSA key for
                                     * the directory server's signing key. */

  /** Unique ID for directory requests; this used to be in connection_t, but
   * that's going away and being used on channels instead.  The dirserver still
   * needs this for the incoming side, so it's moved here. */
  uint64_t dirreq_id;

#ifdef MEASUREMENTS_21206
  /** Number of RELAY_DATA cells received. */
  uint32_t data_cells_received;

  /** Number of RELAY_DATA cells sent. */
  uint32_t data_cells_sent;
#endif
} dir_connection_t;

/** Subtype of connection_t for an connection to a controller. */
typedef struct control_connection_t {
  connection_t base_;

  uint64_t event_mask; /**< Bitfield: which events does this controller
                        * care about?
                        * EVENT_MAX_ is >31, so we need a 64 bit mask */

  /** True if we have sent a protocolinfo reply on this connection. */
  unsigned int have_sent_protocolinfo:1;
  /** True if we have received a takeownership command on this
   * connection. */
  unsigned int is_owning_control_connection:1;

  /** List of ephemeral onion services belonging to this connection. */
  smartlist_t *ephemeral_onion_services;

  /** If we have sent an AUTHCHALLENGE reply on this connection and
   * have not received a successful AUTHENTICATE command, points to
   * the value which the client must send to authenticate itself;
   * otherwise, NULL. */
  char *safecookie_client_hash;

  /** Amount of space allocated in incoming_cmd. */
  uint32_t incoming_cmd_len;
  /** Number of bytes currently stored in incoming_cmd. */
  uint32_t incoming_cmd_cur_len;
  /** A control command that we're reading from the inbuf, but which has not
   * yet arrived completely. */
  char *incoming_cmd;
} control_connection_t;

/** Cast a connection_t subtype pointer to a connection_t **/
#define TO_CONN(c) (&(((c)->base_)))

/** Cast a entry_connection_t subtype pointer to a edge_connection_t **/
#define ENTRY_TO_EDGE_CONN(c) (&(((c))->edge_))
/** Cast a entry_connection_t subtype pointer to a connection_t **/
#define ENTRY_TO_CONN(c) (TO_CONN(ENTRY_TO_EDGE_CONN(c)))

/** Convert a connection_t* to an or_connection_t*; assert if the cast is
 * invalid. */
static or_connection_t *TO_OR_CONN(connection_t *);
/** Convert a connection_t* to a dir_connection_t*; assert if the cast is
 * invalid. */
static dir_connection_t *TO_DIR_CONN(connection_t *);
/** Convert a connection_t* to an edge_connection_t*; assert if the cast is
 * invalid. */
static edge_connection_t *TO_EDGE_CONN(connection_t *);
/** Convert a connection_t* to an entry_connection_t*; assert if the cast is
 * invalid. */
static entry_connection_t *TO_ENTRY_CONN(connection_t *);
/** Convert a edge_connection_t* to an entry_connection_t*; assert if the cast
 * is invalid. */
static entry_connection_t *EDGE_TO_ENTRY_CONN(edge_connection_t *);
/** Convert a connection_t* to an control_connection_t*; assert if the cast is
 * invalid. */
static control_connection_t *TO_CONTROL_CONN(connection_t *);
/** Convert a connection_t* to an listener_connection_t*; assert if the cast is
 * invalid. */
static listener_connection_t *TO_LISTENER_CONN(connection_t *);

static inline or_connection_t *TO_OR_CONN(connection_t *c)
{
  tor_assert(c->magic == OR_CONNECTION_MAGIC);
  return DOWNCAST(or_connection_t, c);
}
static inline dir_connection_t *TO_DIR_CONN(connection_t *c)
{
  tor_assert(c->magic == DIR_CONNECTION_MAGIC);
  return DOWNCAST(dir_connection_t, c);
}
static inline edge_connection_t *TO_EDGE_CONN(connection_t *c)
{
  tor_assert(c->magic == EDGE_CONNECTION_MAGIC ||
             c->magic == ENTRY_CONNECTION_MAGIC);
  return DOWNCAST(edge_connection_t, c);
}
static inline entry_connection_t *TO_ENTRY_CONN(connection_t *c)
{
  tor_assert(c->magic == ENTRY_CONNECTION_MAGIC);
  return (entry_connection_t*) SUBTYPE_P(c, entry_connection_t, edge_.base_);
}
static inline entry_connection_t *EDGE_TO_ENTRY_CONN(edge_connection_t *c)
{
  tor_assert(c->base_.magic == ENTRY_CONNECTION_MAGIC);
  return (entry_connection_t*) SUBTYPE_P(c, entry_connection_t, edge_);
}
static inline control_connection_t *TO_CONTROL_CONN(connection_t *c)
{
  tor_assert(c->magic == CONTROL_CONNECTION_MAGIC);
  return DOWNCAST(control_connection_t, c);
}
static inline listener_connection_t *TO_LISTENER_CONN(connection_t *c)
{
  tor_assert(c->magic == LISTENER_CONNECTION_MAGIC);
  return DOWNCAST(listener_connection_t, c);
}

/** What action type does an address policy indicate: accept or reject? */
typedef enum {
  ADDR_POLICY_ACCEPT=1,
  ADDR_POLICY_REJECT=2,
} addr_policy_action_t;
#define addr_policy_action_bitfield_t ENUM_BF(addr_policy_action_t)

/** A reference-counted address policy rule. */
typedef struct addr_policy_t {
  int refcnt; /**< Reference count */
  /** What to do when the policy matches.*/
  addr_policy_action_bitfield_t policy_type:2;
  unsigned int is_private:1; /**< True iff this is the pseudo-address,
                              * "private". */
  unsigned int is_canonical:1; /**< True iff this policy is the canonical
                                * copy (stored in a hash table to avoid
                                * duplication of common policies) */
  maskbits_t maskbits; /**< Accept/reject all addresses <b>a</b> such that the
                 * first <b>maskbits</b> bits of <b>a</b> match
                 * <b>addr</b>. */
  /** Base address to accept or reject.
   *
   * Note that wildcards are treated
   * differntly depending on address family. An AF_UNSPEC address means
   * "All addresses, IPv4 or IPv6." An AF_INET address with maskbits==0 means
   * "All IPv4 addresses" and an AF_INET6 address with maskbits == 0 means
   * "All IPv6 addresses".
  **/
  tor_addr_t addr;
  uint16_t prt_min; /**< Lowest port number to accept/reject. */
  uint16_t prt_max; /**< Highest port number to accept/reject. */
} addr_policy_t;

/** A cached_dir_t represents a cacheable directory object, along with its
 * compressed form. */
typedef struct cached_dir_t {
  char *dir; /**< Contents of this object, NUL-terminated. */
  char *dir_compressed; /**< Compressed contents of this object. */
  size_t dir_len; /**< Length of <b>dir</b> (not counting its NUL). */
  size_t dir_compressed_len; /**< Length of <b>dir_compressed</b>. */
  time_t published; /**< When was this object published. */
  common_digests_t digests; /**< Digests of this object (networkstatus only) */
  /** Sha3 digest (also ns only) */
  uint8_t digest_sha3_as_signed[DIGEST256_LEN];
  int refcnt; /**< Reference count for this cached_dir_t. */
} cached_dir_t;

/** Enum used to remember where a signed_descriptor_t is stored and how to
 * manage the memory for signed_descriptor_body.  */
typedef enum {
  /** The descriptor isn't stored on disk at all: the copy in memory is
   * canonical; the saved_offset field is meaningless. */
  SAVED_NOWHERE=0,
  /** The descriptor is stored in the cached_routers file: the
   * signed_descriptor_body is meaningless; the signed_descriptor_len and
   * saved_offset are used to index into the mmaped cache file. */
  SAVED_IN_CACHE,
  /** The descriptor is stored in the cached_routers.new file: the
   * signed_descriptor_body and saved_offset fields are both set. */
  /* FFFF (We could also mmap the file and grow the mmap as needed, or
   * lazy-load the descriptor text by using seek and read.  We don't, for
   * now.)
   */
  SAVED_IN_JOURNAL
} saved_location_t;
#define saved_location_bitfield_t ENUM_BF(saved_location_t)

/** Enumeration: what directory object is being downloaded?
 * This determines which schedule is selected to perform the download. */
typedef enum {
  DL_SCHED_GENERIC = 0,
  DL_SCHED_CONSENSUS = 1,
  DL_SCHED_BRIDGE = 2,
} download_schedule_t;
#define download_schedule_bitfield_t ENUM_BF(download_schedule_t)

/** Enumeration: is the download schedule for downloading from an authority,
 * or from any available directory mirror?
 * During bootstrap, "any" means a fallback (or an authority, if there
 * are no fallbacks).
 * When we have a valid consensus, "any" means any directory server. */
typedef enum {
  DL_WANT_ANY_DIRSERVER = 0,
  DL_WANT_AUTHORITY = 1,
} download_want_authority_t;
#define download_want_authority_bitfield_t \
                                        ENUM_BF(download_want_authority_t)

/** Enumeration: do we want to increment the schedule position each time a
 * connection is attempted (these attempts can be concurrent), or do we want
 * to increment the schedule position after a connection fails? */
typedef enum {
  DL_SCHED_INCREMENT_FAILURE = 0,
  DL_SCHED_INCREMENT_ATTEMPT = 1,
} download_schedule_increment_t;
#define download_schedule_increment_bitfield_t \
                                        ENUM_BF(download_schedule_increment_t)

/** Enumeration: do we want to use the random exponential backoff
 * mechanism? */
typedef enum {
  DL_SCHED_DETERMINISTIC = 0,
  DL_SCHED_RANDOM_EXPONENTIAL = 1,
} download_schedule_backoff_t;
#define download_schedule_backoff_bitfield_t \
                                        ENUM_BF(download_schedule_backoff_t)

/** Information about our plans for retrying downloads for a downloadable
 * directory object.
 * Each type of downloadable directory object has a corresponding retry
 * <b>schedule</b>, which can be different depending on whether the object is
 * being downloaded from an authority or a mirror (<b>want_authority</b>).
 * <b>next_attempt_at</b> contains the next time we will attempt to download
 * the object.
 * For schedules that <b>increment_on</b> failure, <b>n_download_failures</b>
 * is used to determine the position in the schedule. (Each schedule is a
 * smartlist of integer delays, parsed from a CSV option.) Every time a
 * connection attempt fails, <b>n_download_failures</b> is incremented,
 * the new delay value is looked up from the schedule, and
 * <b>next_attempt_at</b> is set delay seconds from the time the previous
 * connection failed. Therefore, at most one failure-based connection can be
 * in progress for each download_status_t.
 * For schedules that <b>increment_on</b> attempt, <b>n_download_attempts</b>
 * is used to determine the position in the schedule. Every time a
 * connection attempt is made, <b>n_download_attempts</b> is incremented,
 * the new delay value is looked up from the schedule, and
 * <b>next_attempt_at</b> is set delay seconds from the time the previous
 * connection was attempted. Therefore, multiple concurrent attempted-based
 * connections can be in progress for each download_status_t.
 * After an object is successfully downloaded, any other concurrent connections
 * are terminated. A new schedule which starts at position 0 is used for
 * subsequent downloads of the same object.
 */
typedef struct download_status_t {
  time_t next_attempt_at; /**< When should we try downloading this object
                           * again? */
  uint8_t n_download_failures; /**< Number of failed downloads of the most
                                * recent object, since the last success. */
  uint8_t n_download_attempts; /**< Number of (potentially concurrent) attempts
                                * to download the most recent object, since
                                * the last success. */
  download_schedule_bitfield_t schedule : 8; /**< What kind of object is being
                                              * downloaded? This determines the
                                              * schedule used for the download.
                                              */
  download_want_authority_bitfield_t want_authority : 1; /**< Is the download
                                              * happening from an authority
                                              * or a mirror? This determines
                                              * the schedule used for the
                                              * download. */
  download_schedule_increment_bitfield_t increment_on : 1; /**< does this
                                        * schedule increment on each attempt,
                                        * or after each failure? */
  download_schedule_backoff_bitfield_t backoff : 1; /**< do we use the
                                        * deterministic schedule, or random
                                        * exponential backoffs? */
  uint8_t last_backoff_position; /**< number of attempts/failures, depending
                                  * on increment_on, when we last recalculated
                                  * the delay.  Only updated if backoff
                                  * == 1. */
  int last_delay_used; /**< last delay used for random exponential backoff;
                        * only updated if backoff == 1 */
} download_status_t;

/** If n_download_failures is this high, the download can never happen. */
#define IMPOSSIBLE_TO_DOWNLOAD 255

/** The max size we expect router descriptor annotations we create to
 * be. We'll accept larger ones if we see them on disk, but we won't
 * create any that are larger than this. */
#define ROUTER_ANNOTATION_BUF_LEN 256

/** Information need to cache an onion router's descriptor. */
typedef struct signed_descriptor_t {
  /** Pointer to the raw server descriptor, preceded by annotations.  Not
   * necessarily NUL-terminated.  If saved_location is SAVED_IN_CACHE, this
   * pointer is null. */
  char *signed_descriptor_body;
  /** Length of the annotations preceding the server descriptor. */
  size_t annotations_len;
  /** Length of the server descriptor. */
  size_t signed_descriptor_len;
  /** Digest of the server descriptor, computed as specified in
   * dir-spec.txt. */
  char signed_descriptor_digest[DIGEST_LEN];
  /** Identity digest of the router. */
  char identity_digest[DIGEST_LEN];
  /** Declared publication time of the descriptor. */
  time_t published_on;
  /** For routerdescs only: digest of the corresponding extrainfo. */
  char extra_info_digest[DIGEST_LEN];
  /** For routerdescs only: A SHA256-digest of the extrainfo (if any) */
  char extra_info_digest256[DIGEST256_LEN];
  /** Certificate for ed25519 signing key. */
  struct tor_cert_st *signing_key_cert;
  /** For routerdescs only: Status of downloading the corresponding
   * extrainfo. */
  download_status_t ei_dl_status;
  /** Where is the descriptor saved? */
  saved_location_t saved_location;
  /** If saved_location is SAVED_IN_CACHE or SAVED_IN_JOURNAL, the offset of
   * this descriptor in the corresponding file. */
  off_t saved_offset;
  /** What position is this descriptor within routerlist->routers or
   * routerlist->old_routers? -1 for none. */
  int routerlist_index;
  /** The valid-until time of the most recent consensus that listed this
   * descriptor.  0 for "never listed in a consensus, so far as we know." */
  time_t last_listed_as_valid_until;
  /* If true, we do not ever try to save this object in the cache. */
  unsigned int do_not_cache : 1;
  /* If true, this item is meant to represent an extrainfo. */
  unsigned int is_extrainfo : 1;
  /* If true, we got an extrainfo for this item, and the digest was right,
   * but it was incompatible. */
  unsigned int extrainfo_is_bogus : 1;
  /* If true, we are willing to transmit this item unencrypted. */
  unsigned int send_unencrypted : 1;
} signed_descriptor_t;

/** A signed integer representing a country code. */
typedef int16_t country_t;

/** Information about another onion router in the network. */
typedef struct {
  signed_descriptor_t cache_info;
  char *nickname; /**< Human-readable OR name. */

  uint32_t addr; /**< IPv4 address of OR, in host order. */
  uint16_t or_port; /**< Port for TLS connections. */
  uint16_t dir_port; /**< Port for HTTP directory connections. */

  /** A router's IPv6 address, if it has one. */
  /* XXXXX187 Actually these should probably be part of a list of addresses,
   * not just a special case.  Use abstractions to access these; don't do it
   * directly. */
  tor_addr_t ipv6_addr;
  uint16_t ipv6_orport;

  crypto_pk_t *onion_pkey; /**< Public RSA key for onions. */
  crypto_pk_t *identity_pkey;  /**< Public RSA key for signing. */
  /** Public curve25519 key for onions */
  curve25519_public_key_t *onion_curve25519_pkey;
  /** What's the earliest expiration time on all the certs in this
   * routerinfo? */
  time_t cert_expiration_time;

  char *platform; /**< What software/operating system is this OR using? */

  char *protocol_list; /**< Encoded list of subprotocol versions supported
                        * by this OR */

  /* link info */
  uint32_t bandwidthrate; /**< How many bytes does this OR add to its token
                           * bucket per second? */
  uint32_t bandwidthburst; /**< How large is this OR's token bucket? */
  /** How many bytes/s is this router known to handle? */
  uint32_t bandwidthcapacity;
  smartlist_t *exit_policy; /**< What streams will this OR permit
                             * to exit on IPv4?  NULL for 'reject *:*'. */
  /** What streams will this OR permit to exit on IPv6?
   * NULL for 'reject *:*' */
  struct short_policy_t *ipv6_exit_policy;
  long uptime; /**< How many seconds the router claims to have been up */
  smartlist_t *declared_family; /**< Nicknames of router which this router
                                 * claims are its family. */
  char *contact_info; /**< Declared contact info for this router. */
  unsigned int is_hibernating:1; /**< Whether the router claims to be
                                  * hibernating */
  unsigned int caches_extra_info:1; /**< Whether the router says it caches and
                                     * serves extrainfo documents. */
  unsigned int allow_single_hop_exits:1;  /**< Whether the router says
                                           * it allows single hop exits. */

  unsigned int wants_to_be_hs_dir:1; /**< True iff this router claims to be
                                      * a hidden service directory. */
  unsigned int policy_is_reject_star:1; /**< True iff the exit policy for this
                                         * router rejects everything. */
  /** True if, after we have added this router, we should re-launch
   * tests for it. */
  unsigned int needs_retest_if_added:1;

  /** True iff this router included "tunnelled-dir-server" in its descriptor,
   * implying it accepts tunnelled directory requests, or it advertised
   * dir_port > 0. */
  unsigned int supports_tunnelled_dir_requests:1;

  /** Used during voting to indicate that we should not include an entry for
   * this routerinfo. Used only during voting. */
  unsigned int omit_from_vote:1;

/** Tor can use this router for general positions in circuits; we got it
 * from a directory server as usual, or we're an authority and a server
 * uploaded it. */
#define ROUTER_PURPOSE_GENERAL 0
/** Tor should avoid using this router for circuit-building: we got it
 * from a crontroller.  If the controller wants to use it, it'll have to
 * ask for it by identity. */
#define ROUTER_PURPOSE_CONTROLLER 1
/** Tor should use this router only for bridge positions in circuits: we got
 * it via a directory request from the bridge itself, or a bridge
 * authority. x*/
#define ROUTER_PURPOSE_BRIDGE 2
/** Tor should not use this router; it was marked in cached-descriptors with
 * a purpose we didn't recognize. */
#define ROUTER_PURPOSE_UNKNOWN 255

  /* In what way did we find out about this router?  One of ROUTER_PURPOSE_*.
   * Routers of different purposes are kept segregated and used for different
   * things; see notes on ROUTER_PURPOSE_* macros above.
   */
  uint8_t purpose;
} routerinfo_t;

/** Information needed to keep and cache a signed extra-info document. */
typedef struct extrainfo_t {
  signed_descriptor_t cache_info;
  /** SHA256 digest of this document */
  uint8_t digest256[DIGEST256_LEN];
  /** The router's nickname. */
  char nickname[MAX_NICKNAME_LEN+1];
  /** True iff we found the right key for this extra-info, verified the
   * signature, and found it to be bad. */
  unsigned int bad_sig : 1;
  /** If present, we didn't have the right key to verify this extra-info,
   * so this is a copy of the signature in the document. */
  char *pending_sig;
  /** Length of pending_sig. */
  size_t pending_sig_len;
} extrainfo_t;

/** Contents of a single router entry in a network status object.
 */
typedef struct routerstatus_t {
  time_t published_on; /**< When was this router published? */
  char nickname[MAX_NICKNAME_LEN+1]; /**< The nickname this router says it
                                      * has. */
  char identity_digest[DIGEST_LEN]; /**< Digest of the router's identity
                                     * key. */
  /** Digest of the router's most recent descriptor or microdescriptor.
   * If it's a descriptor, we only use the first DIGEST_LEN bytes. */
  char descriptor_digest[DIGEST256_LEN];
  uint32_t addr; /**< IPv4 address for this router, in host order. */
  uint16_t or_port; /**< OR port for this router. */
  uint16_t dir_port; /**< Directory port for this router. */
  tor_addr_t ipv6_addr; /**< IPv6 address for this router. */
  uint16_t ipv6_orport; /**<IPV6 OR port for this router. */
  unsigned int is_authority:1; /**< True iff this router is an authority. */
  unsigned int is_exit:1; /**< True iff this router is a good exit. */
  unsigned int is_stable:1; /**< True iff this router stays up a long time. */
  unsigned int is_fast:1; /**< True iff this router has good bandwidth. */
  /** True iff this router is called 'running' in the consensus. We give it
   * this funny name so that we don't accidentally use this bit as a view of
   * whether we think the router is *currently* running.  If that's what you
   * want to know, look at is_running in node_t. */
  unsigned int is_flagged_running:1;
  unsigned int is_named:1; /**< True iff "nickname" belongs to this router. */
  unsigned int is_unnamed:1; /**< True iff "nickname" belongs to another
                              * router. */
  unsigned int is_valid:1; /**< True iff this router isn't invalid. */
  unsigned int is_possible_guard:1; /**< True iff this router would be a good
                                     * choice as an entry guard. */
  unsigned int is_bad_exit:1; /**< True iff this node is a bad choice for
                               * an exit node. */
  unsigned int is_hs_dir:1; /**< True iff this router is a v2-or-later hidden
                             * service directory. */
  unsigned int is_v2_dir:1; /** True iff this router publishes an open DirPort
                             * or it claims to accept tunnelled dir requests.
                             */
  /** True iff we have a proto line for this router, or a versions line
   * from which we could infer the protocols. */
  unsigned int protocols_known:1;

  /** True iff this router has a version or protocol list that allows it to
   * accept EXTEND2 cells */
  unsigned int supports_extend2_cells:1;

  /** True iff this router has a protocol list that allows it to negotiate
   * ed25519 identity keys on a link handshake. */
  unsigned int supports_ed25519_link_handshake:1;

  /** True iff this router has a protocol list that allows it to be an
   * introduction point supporting ed25519 authentication key which is part of
   * the v3 protocol detailed in proposal 224. This requires HSIntro=4. */
  unsigned int supports_ed25519_hs_intro : 1;

  /** True iff this router has a protocol list that allows it to be an hidden
   * service directory supporting version 3 as seen in proposal 224. This
   * requires HSDir=2. */
  unsigned int supports_v3_hsdir : 1;

  unsigned int has_bandwidth:1; /**< The vote/consensus had bw info */
  unsigned int has_exitsummary:1; /**< The vote/consensus had exit summaries */
  unsigned int bw_is_unmeasured:1; /**< This is a consensus entry, with
                                    * the Unmeasured flag set. */

  uint32_t bandwidth_kb; /**< Bandwidth (capacity) of the router as reported in
                       * the vote/consensus, in kilobytes/sec. */

  /** The consensus has guardfraction information for this router. */
  unsigned int has_guardfraction:1;
  /** The guardfraction value of this router. */
  uint32_t guardfraction_percentage;

  char *exitsummary; /**< exit policy summary -
                      * XXX weasel: this probably should not stay a string. */

  /* ---- The fields below aren't derived from the networkstatus; they
   * hold local information only. */

  time_t last_dir_503_at; /**< When did this router last tell us that it
                           * was too busy to serve directory info? */
  download_status_t dl_status;

} routerstatus_t;

/** A single entry in a parsed policy summary, describing a range of ports. */
typedef struct short_policy_entry_t {
  uint16_t min_port, max_port;
} short_policy_entry_t;

/** A short_poliy_t is the parsed version of a policy summary. */
typedef struct short_policy_t {
  /** True if the members of 'entries' are port ranges to accept; false if
   * they are port ranges to reject */
  unsigned int is_accept : 1;
  /** The actual number of values in 'entries'. */
  unsigned int n_entries : 31;
  /** An array of 0 or more short_policy_entry_t values, each describing a
   * range of ports that this policy accepts or rejects (depending on the
   * value of is_accept).
   */
  short_policy_entry_t entries[FLEXIBLE_ARRAY_MEMBER];
} short_policy_t;

/** A microdescriptor is the smallest amount of information needed to build a
 * circuit through a router.  They are generated by the directory authorities,
 * using information from the uploaded routerinfo documents.  They are not
 * self-signed, but are rather authenticated by having their hash in a signed
 * networkstatus document. */
typedef struct microdesc_t {
  /** Hashtable node, used to look up the microdesc by its digest. */
  HT_ENTRY(microdesc_t) node;

  /* Cache information */

  /**  When was this microdescriptor last listed in a consensus document?
   * Once a microdesc has been unlisted long enough, we can drop it.
   */
  time_t last_listed;
  /** Where is this microdescriptor currently stored? */
  saved_location_bitfield_t saved_location : 3;
  /** If true, do not attempt to cache this microdescriptor on disk. */
  unsigned int no_save : 1;
  /** If true, this microdesc has an entry in the microdesc_map */
  unsigned int held_in_map : 1;
  /** Reference count: how many node_ts have a reference to this microdesc? */
  unsigned int held_by_nodes;

  /** If saved_location == SAVED_IN_CACHE, this field holds the offset of the
   * microdescriptor in the cache. */
  off_t off;

  /* The string containing the microdesc. */

  /** A pointer to the encoded body of the microdescriptor.  If the
   * saved_location is SAVED_IN_CACHE, then the body is a pointer into an
   * mmap'd region.  Otherwise, it is a malloc'd string.  The string might not
   * be NUL-terminated; take the length from <b>bodylen</b>. */
  char *body;
  /** The length of the microdescriptor in <b>body</b>. */
  size_t bodylen;
  /** A SHA256-digest of the microdescriptor. */
  char digest[DIGEST256_LEN];

  /* Fields in the microdescriptor. */

  /** As routerinfo_t.onion_pkey */
  crypto_pk_t *onion_pkey;
  /** As routerinfo_t.onion_curve25519_pkey */
  curve25519_public_key_t *onion_curve25519_pkey;
  /** Ed25519 identity key, if included. */
  ed25519_public_key_t *ed25519_identity_pkey;
  /** As routerinfo_t.ipv6_addr */
  tor_addr_t ipv6_addr;
  /** As routerinfo_t.ipv6_orport */
  uint16_t ipv6_orport;
  /** As routerinfo_t.family */
  smartlist_t *family;
  /** IPv4 exit policy summary */
  short_policy_t *exit_policy;
  /** IPv6 exit policy summary */
  short_policy_t *ipv6_exit_policy;

} microdesc_t;

/** A node_t represents a Tor router.
 *
 * Specifically, a node_t is a Tor router as we are using it: a router that
 * we are considering for circuits, connections, and so on.  A node_t is a
 * thin wrapper around the routerstatus, routerinfo, and microdesc for a
 * single router, and provides a consistent interface for all of them.
 *
 * Also, a node_t has mutable state.  While a routerinfo, a routerstatus,
 * and a microdesc have[*] only the information read from a router
 * descriptor, a consensus entry, and a microdescriptor (respectively)...
 * a node_t has flags based on *our own current opinion* of the node.
 *
 * [*] Actually, there is some leftover information in each that is mutable.
 *  We should try to excise that.
 */
typedef struct node_t {
  /* Indexing information */

  /** Used to look up the node_t by its identity digest. */
  HT_ENTRY(node_t) ht_ent;
  /** Position of the node within the list of nodes */
  int nodelist_idx;

  /** The identity digest of this node_t.  No more than one node_t per
   * identity may exist at a time. */
  char identity[DIGEST_LEN];

  microdesc_t *md;
  routerinfo_t *ri;
  routerstatus_t *rs;

  /* local info: copied from routerstatus, then possibly frobbed based
   * on experience.  Authorities set this stuff directly.  Note that
   * these reflect knowledge of the primary (IPv4) OR port only.  */

  unsigned int is_running:1; /**< As far as we know, is this OR currently
                              * running? */
  unsigned int is_valid:1; /**< Has a trusted dirserver validated this OR?
                            *  (For Authdir: Have we validated this OR?) */
  unsigned int is_fast:1; /** Do we think this is a fast OR? */
  unsigned int is_stable:1; /** Do we think this is a stable OR? */
  unsigned int is_possible_guard:1; /**< Do we think this is an OK guard? */
  unsigned int is_exit:1; /**< Do we think this is an OK exit? */
  unsigned int is_bad_exit:1; /**< Do we think this exit is censored, borked,
                               * or otherwise nasty? */
  unsigned int is_hs_dir:1; /**< True iff this router is a hidden service
                             * directory according to the authorities. */

  /* Local info: warning state. */

  unsigned int name_lookup_warned:1; /**< Have we warned the user for referring
                                      * to this (unnamed) router by nickname?
                                      */

  /** Local info: we treat this node as if it rejects everything */
  unsigned int rejects_all:1;

  /* Local info: derived. */

  /** True if the IPv6 OR port is preferred over the IPv4 OR port.
   * XX/teor - can this become out of date if the torrc changes? */
  unsigned int ipv6_preferred:1;

  /** According to the geoip db what country is this router in? */
  /* XXXprop186 what is this suppose to mean with multiple OR ports? */
  country_t country;

  /* The below items are used only by authdirservers for
   * reachability testing. */

  /** When was the last time we could reach this OR? */
  time_t last_reachable;        /* IPv4. */
  time_t last_reachable6;       /* IPv6. */

} node_t;

/** Linked list of microdesc hash lines for a single router in a directory
 * vote.
 */
typedef struct vote_microdesc_hash_t {
  /** Next element in the list, or NULL. */
  struct vote_microdesc_hash_t *next;
  /** The raw contents of the microdesc hash line, from the "m" through the
   * newline. */
  char *microdesc_hash_line;
} vote_microdesc_hash_t;

/** The claim about a single router, made in a vote. */
typedef struct vote_routerstatus_t {
  routerstatus_t status; /**< Underlying 'status' object for this router.
                          * Flags are redundant. */
  /** How many known-flags are allowed in a vote? This is the width of
   * the flags field of vote_routerstatus_t */
#define MAX_KNOWN_FLAGS_IN_VOTE 64
  uint64_t flags; /**< Bit-field for all recognized flags; index into
                   * networkstatus_t.known_flags. */
  char *version; /**< The version that the authority says this router is
                  * running. */
  char *protocols; /**< The protocols that this authority says this router
                    * provides. */
  unsigned int has_measured_bw:1; /**< The vote had a measured bw */
  /** True iff the vote included an entry for ed25519 ID, or included
   * "id ed25519 none" to indicate that there was no ed25519 ID. */
  unsigned int has_ed25519_listing:1;
  /** True if the Ed25519 listing here is the consensus-opinion for the
   * Ed25519 listing; false if there was no consensus on Ed25519 key status,
   * or if this VRS doesn't reflect it. */
  unsigned int ed25519_reflects_consensus:1;
  uint32_t measured_bw_kb; /**< Measured bandwidth (capacity) of the router */
  /** The hash or hashes that the authority claims this microdesc has. */
  vote_microdesc_hash_t *microdesc;
  /** Ed25519 identity for this router, or zero if it has none. */
  uint8_t ed25519_id[ED25519_PUBKEY_LEN];
} vote_routerstatus_t;

/** A signature of some document by an authority. */
typedef struct document_signature_t {
  /** Declared SHA-1 digest of this voter's identity key */
  char identity_digest[DIGEST_LEN];
  /** Declared SHA-1 digest of signing key used by this voter. */
  char signing_key_digest[DIGEST_LEN];
  /** Algorithm used to compute the digest of the document. */
  digest_algorithm_t alg;
  /** Signature of the signed thing. */
  char *signature;
  /** Length of <b>signature</b> */
  int signature_len;
  unsigned int bad_signature : 1; /**< Set to true if we've tried to verify
                                   * the sig, and we know it's bad. */
  unsigned int good_signature : 1; /**< Set to true if we've verified the sig
                                     * as good. */
} document_signature_t;

/** Information about a single voter in a vote or a consensus. */
typedef struct networkstatus_voter_info_t {
  /** Declared SHA-1 digest of this voter's identity key */
  char identity_digest[DIGEST_LEN];
  char *nickname; /**< Nickname of this voter */
  /** Digest of this voter's "legacy" identity key, if any.  In vote only; for
   * consensuses, we treat legacy keys as additional signers. */
  char legacy_id_digest[DIGEST_LEN];
  char *address; /**< Address of this voter, in string format. */
  uint32_t addr; /**< Address of this voter, in IPv4, in host order. */
  uint16_t dir_port; /**< Directory port of this voter */
  uint16_t or_port; /**< OR port of this voter */
  char *contact; /**< Contact information for this voter. */
  char vote_digest[DIGEST_LEN]; /**< Digest of this voter's vote, as signed. */

  /* Nothing from here on is signed. */
  /** The signature of the document and the signature's status. */
  smartlist_t *sigs;
} networkstatus_voter_info_t;

typedef struct networkstatus_sr_info_t {
  /* Indicate if the dirauth partitipates in the SR protocol with its vote.
   * This is tied to the SR flag in the vote. */
  unsigned int participate:1;
  /* Both vote and consensus: Current and previous SRV. If list is empty,
   * this means none were found in either the consensus or vote. */
  struct sr_srv_t *previous_srv;
  struct sr_srv_t *current_srv;
  /* Vote only: List of commitments. */
  smartlist_t *commits;
} networkstatus_sr_info_t;

/** Enumerates the possible seriousness values of a networkstatus document. */
typedef enum {
  NS_TYPE_VOTE,
  NS_TYPE_CONSENSUS,
  NS_TYPE_OPINION,
} networkstatus_type_t;

/** Enumerates recognized flavors of a consensus networkstatus document.  All
 * flavors of a consensus are generated from the same set of votes, but they
 * present different types information to different versions of Tor. */
typedef enum {
  FLAV_NS = 0,
  FLAV_MICRODESC = 1,
} consensus_flavor_t;

/** How many different consensus flavors are there? */
#define N_CONSENSUS_FLAVORS ((int)(FLAV_MICRODESC)+1)

/** A common structure to hold a v3 network status vote, or a v3 network
 * status consensus. */
typedef struct networkstatus_t {
  networkstatus_type_t type; /**< Vote, consensus, or opinion? */
  consensus_flavor_t flavor; /**< If a consensus, what kind? */
  unsigned int has_measured_bws : 1;/**< True iff this networkstatus contains
                                     * measured= bandwidth values. */

  time_t published; /**< Vote only: Time when vote was written. */
  time_t valid_after; /**< Time after which this vote or consensus applies. */
  time_t fresh_until; /**< Time before which this is the most recent vote or
                       * consensus. */
  time_t valid_until; /**< Time after which this vote or consensus should not
                       * be used. */

  /** Consensus only: what method was used to produce this consensus? */
  int consensus_method;
  /** Vote only: what methods is this voter willing to use? */
  smartlist_t *supported_methods;

  /** List of 'package' lines describing hashes of downloadable packages */
  smartlist_t *package_lines;

  /** How long does this vote/consensus claim that authorities take to
   * distribute their votes to one another? */
  int vote_seconds;
  /** How long does this vote/consensus claim that authorities take to
   * distribute their consensus signatures to one another? */
  int dist_seconds;

  /** Comma-separated list of recommended client software, or NULL if this
   * voter has no opinion. */
  char *client_versions;
  char *server_versions;

  /** Lists of subprotocol versions which are _recommended_ for relays and
   * clients, or which are _require_ for relays and clients. Tor shouldn't
   * make any more network connections if a required protocol is missing.
   */
  char *recommended_relay_protocols;
  char *recommended_client_protocols;
  char *required_relay_protocols;
  char *required_client_protocols;

  /** List of flags that this vote/consensus applies to routers.  If a flag is
   * not listed here, the voter has no opinion on what its value should be. */
  smartlist_t *known_flags;

  /** List of key=value strings for the parameters in this vote or
   * consensus, sorted by key. */
  smartlist_t *net_params;

  /** List of key=value strings for the bw weight parameters in the
   * consensus. */
  smartlist_t *weight_params;

  /** List of networkstatus_voter_info_t.  For a vote, only one element
   * is included.  For a consensus, one element is included for every voter
   * whose vote contributed to the consensus. */
  smartlist_t *voters;

  struct authority_cert_t *cert; /**< Vote only: the voter's certificate. */

  /** Digests of this document, as signed. */
  common_digests_t digests;
  /** A SHA3-256 digest of the document, not including signatures: used for
   * consensus diffs */
  uint8_t digest_sha3_as_signed[DIGEST256_LEN];

  /** List of router statuses, sorted by identity digest.  For a vote,
   * the elements are vote_routerstatus_t; for a consensus, the elements
   * are routerstatus_t. */
  smartlist_t *routerstatus_list;

  /** If present, a map from descriptor digest to elements of
   * routerstatus_list. */
  digestmap_t *desc_digest_map;

  /** Contains the shared random protocol data from a vote or consensus. */
  networkstatus_sr_info_t sr_info;
} networkstatus_t;

/** A set of signatures for a networkstatus consensus.  Unless otherwise
 * noted, all fields are as for networkstatus_t. */
typedef struct ns_detached_signatures_t {
  time_t valid_after;
  time_t fresh_until;
  time_t valid_until;
  strmap_t *digests; /**< Map from flavor name to digestset_t */
  strmap_t *signatures; /**< Map from flavor name to list of
                         * document_signature_t */
} ns_detached_signatures_t;

/** Allowable types of desc_store_t. */
typedef enum store_type_t {
  ROUTER_STORE = 0,
  EXTRAINFO_STORE = 1
} store_type_t;

/** A 'store' is a set of descriptors saved on disk, with accompanying
 * journal, mmaped as needed, rebuilt as needed. */
typedef struct desc_store_t {
  /** Filename (within DataDir) for the store.  We append .tmp to this
   * filename for a temporary file when rebuilding the store, and .new to this
   * filename for the journal. */
  const char *fname_base;
  /** Human-readable description of what this store contains. */
  const char *description;

  tor_mmap_t *mmap; /**< A mmap for the main file in the store. */

  store_type_t type; /**< What's stored in this store? */

  /** The size of the router log, in bytes. */
  size_t journal_len;
  /** The size of the router store, in bytes. */
  size_t store_len;
  /** Total bytes dropped since last rebuild: this is space currently
   * used in the cache and the journal that could be freed by a rebuild. */
  size_t bytes_dropped;
} desc_store_t;

/** Contents of a directory of onion routers. */
typedef struct {
  /** Map from server identity digest to a member of routers. */
  struct digest_ri_map_t *identity_map;
  /** Map from server descriptor digest to a signed_descriptor_t from
   * routers or old_routers. */
  struct digest_sd_map_t *desc_digest_map;
  /** Map from extra-info digest to an extrainfo_t.  Only exists for
   * routers in routers or old_routers. */
  struct digest_ei_map_t *extra_info_map;
  /** Map from extra-info digests to a signed_descriptor_t for a router
   * descriptor having that extra-info digest.  Only exists for
   * routers in routers or old_routers. */
  struct digest_sd_map_t *desc_by_eid_map;
  /** List of routerinfo_t for all currently live routers we know. */
  smartlist_t *routers;
  /** List of signed_descriptor_t for older router descriptors we're
   * caching. */
  smartlist_t *old_routers;
  /** Store holding server descriptors.  If present, any router whose
   * cache_info.saved_location == SAVED_IN_CACHE is stored in this file
   * starting at cache_info.saved_offset */
  desc_store_t desc_store;
  /** Store holding extra-info documents. */
  desc_store_t extrainfo_store;
} routerlist_t;

/** Information on router used when extending a circuit. We don't need a
 * full routerinfo_t to extend: we only need addr:port:keyid to build an OR
 * connection, and onion_key to create the onionskin. Note that for onehop
 * general-purpose tunnels, the onion_key is NULL. */
typedef struct extend_info_t {
  char nickname[MAX_HEX_NICKNAME_LEN+1]; /**< This router's nickname for
                                          * display. */
  /** Hash of this router's RSA identity key. */
  char identity_digest[DIGEST_LEN];
  /** Ed25519 identity for this router, if any. */
  ed25519_public_key_t ed_identity;
  uint16_t port; /**< OR port. */
  tor_addr_t addr; /**< IP address. */
  crypto_pk_t *onion_key; /**< Current onionskin key. */
  curve25519_public_key_t curve25519_onion_key;
} extend_info_t;

/** Certificate for v3 directory protocol: binds long-term authority identity
 * keys to medium-term authority signing keys. */
typedef struct authority_cert_t {
  /** Information relating to caching this cert on disk and looking it up. */
  signed_descriptor_t cache_info;
  /** This authority's long-term authority identity key. */
  crypto_pk_t *identity_key;
  /** This authority's medium-term signing key. */
  crypto_pk_t *signing_key;
  /** The digest of <b>signing_key</b> */
  char signing_key_digest[DIGEST_LEN];
  /** The listed expiration time of this certificate. */
  time_t expires;
  /** This authority's IPv4 address, in host order. */
  uint32_t addr;
  /** This authority's directory port. */
  uint16_t dir_port;
} authority_cert_t;

/** Bitfield enum type listing types of information that directory authorities
 * can be authoritative about, and that directory caches may or may not cache.
 *
 * Note that the granularity here is based on authority granularity and on
 * cache capabilities.  Thus, one particular bit may correspond in practice to
 * a few types of directory info, so long as every authority that pronounces
 * officially about one of the types prounounces officially about all of them,
 * and so long as every cache that caches one of them caches all of them.
 */
typedef enum {
  NO_DIRINFO      = 0,
  /** Serves/signs v3 directory information: votes, consensuses, certs */
  V3_DIRINFO      = 1 << 2,
  /** Serves bridge descriptors. */
  BRIDGE_DIRINFO  = 1 << 4,
  /** Serves extrainfo documents. */
  EXTRAINFO_DIRINFO=1 << 5,
  /** Serves microdescriptors. */
  MICRODESC_DIRINFO=1 << 6,
} dirinfo_type_t;

#define ALL_DIRINFO ((dirinfo_type_t)((1<<7)-1))

#define CRYPT_PATH_MAGIC 0x70127012u

struct fast_handshake_state_t;
struct ntor_handshake_state_t;
#define ONION_HANDSHAKE_TYPE_TAP  0x0000
#define ONION_HANDSHAKE_TYPE_FAST 0x0001
#define ONION_HANDSHAKE_TYPE_NTOR 0x0002
#define MAX_ONION_HANDSHAKE_TYPE 0x0002
typedef struct {
  uint16_t tag;
  union {
    struct fast_handshake_state_t *fast;
    crypto_dh_t *tap;
    struct ntor_handshake_state_t *ntor;
  } u;
} onion_handshake_state_t;

/** Holds accounting information for a single step in the layered encryption
 * performed by a circuit.  Used only at the client edge of a circuit. */
typedef struct crypt_path_t {
  uint32_t magic;

  /* crypto environments */
  /** Encryption key and counter for cells heading towards the OR at this
   * step. */
  crypto_cipher_t *f_crypto;
  /** Encryption key and counter for cells heading back from the OR at this
   * step. */
  crypto_cipher_t *b_crypto;

  /** Digest state for cells heading towards the OR at this step. */
  crypto_digest_t *f_digest; /* for integrity checking */
  /** Digest state for cells heading away from the OR at this step. */
  crypto_digest_t *b_digest;

  /** Current state of the handshake as performed with the OR at this
   * step. */
  onion_handshake_state_t handshake_state;
  /** Diffie-hellman handshake state for performing an introduction
   * operations */
  crypto_dh_t *rend_dh_handshake_state;

  /** Negotiated key material shared with the OR at this step. */
  char rend_circ_nonce[DIGEST_LEN];/* KH in tor-spec.txt */

  /** Information to extend to the OR at this step. */
  extend_info_t *extend_info;

  /** Is the circuit built to this step?  Must be one of:
   *    - CPATH_STATE_CLOSED (The circuit has not been extended to this step)
   *    - CPATH_STATE_AWAITING_KEYS (We have sent an EXTEND/CREATE to this step
   *      and not received an EXTENDED/CREATED)
   *    - CPATH_STATE_OPEN (The circuit has been extended to this step) */
  uint8_t state;
#define CPATH_STATE_CLOSED 0
#define CPATH_STATE_AWAITING_KEYS 1
#define CPATH_STATE_OPEN 2
  struct crypt_path_t *next; /**< Link to next crypt_path_t in the circuit.
                              * (The list is circular, so the last node
                              * links to the first.) */
  struct crypt_path_t *prev; /**< Link to previous crypt_path_t in the
                              * circuit. */

  int package_window; /**< How many cells are we allowed to originate ending
                       * at this step? */
  int deliver_window; /**< How many cells are we willing to deliver originating
                       * at this step? */
} crypt_path_t;

/** A reference-counted pointer to a crypt_path_t, used only to share
 * the final rendezvous cpath to be used on a service-side rendezvous
 * circuit among multiple circuits built in parallel to the same
 * destination rendezvous point. */
typedef struct {
  /** The reference count. */
  unsigned int refcount;
  /** The pointer.  Set to NULL when the crypt_path_t is put into use
   * on an opened rendezvous circuit. */
  crypt_path_t *cpath;
} crypt_path_reference_t;

#define CPATH_KEY_MATERIAL_LEN (20*2+16*2)

#define DH_KEY_LEN DH_BYTES

/** Information used to build a circuit. */
typedef struct {
  /** Intended length of the final circuit. */
  int desired_path_len;
  /** How to extend to the planned exit node. */
  extend_info_t *chosen_exit;
  /** Whether every node in the circ must have adequate uptime. */
  unsigned int need_uptime : 1;
  /** Whether every node in the circ must have adequate capacity. */
  unsigned int need_capacity : 1;
  /** Whether the last hop was picked with exiting in mind. */
  unsigned int is_internal : 1;
  /** Did we pick this as a one-hop tunnel (not safe for other streams)?
   * These are for encrypted dir conns that exit to this router, not
   * for arbitrary exits from the circuit. */
  unsigned int onehop_tunnel : 1;
  /** The crypt_path_t to append after rendezvous: used for rendezvous. */
  crypt_path_t *pending_final_cpath;
  /** A ref-counted reference to the crypt_path_t to append after
   * rendezvous; used on the service side. */
  crypt_path_reference_t *service_pending_final_cpath_ref;
  /** How many times has building a circuit for this task failed? */
  int failure_count;
  /** At what time should we give up on this task? */
  time_t expiry_time;
} cpath_build_state_t;

/** "magic" value for an origin_circuit_t */
#define ORIGIN_CIRCUIT_MAGIC 0x35315243u
/** "magic" value for an or_circuit_t */
#define OR_CIRCUIT_MAGIC 0x98ABC04Fu
/** "magic" value for a circuit that would have been freed by circuit_free,
 * but which we're keeping around until a cpuworker reply arrives.  See
 * circuit_free() for more documentation. */
#define DEAD_CIRCUIT_MAGIC 0xdeadc14c

struct create_cell_t;

/** Entry in the cell stats list of a circuit; used only if CELL_STATS
 * events are enabled. */
typedef struct testing_cell_stats_entry_t {
  uint8_t command; /**< cell command number. */
  /** Waiting time in centiseconds if this event is for a removed cell,
   * or 0 if this event is for adding a cell to the queue.  22 bits can
   * store more than 11 hours, enough to assume that a circuit with this
   * delay would long have been closed. */
  unsigned int waiting_time:22;
  unsigned int removed:1; /**< 0 for added to, 1 for removed from queue. */
  unsigned int exitward:1; /**< 0 for app-ward, 1 for exit-ward. */
} testing_cell_stats_entry_t;

/**
 * A circuit is a path over the onion routing
 * network. Applications can connect to one end of the circuit, and can
 * create exit connections at the other end of the circuit. AP and exit
 * connections have only one circuit associated with them (and thus these
 * connection types are closed when the circuit is closed), whereas
 * OR connections multiplex many circuits at once, and stay standing even
 * when there are no circuits running over them.
 *
 * A circuit_t structure can fill one of two roles.  First, a or_circuit_t
 * links two connections together: either an edge connection and an OR
 * connection, or two OR connections.  (When joined to an OR connection, a
 * circuit_t affects only cells sent to a particular circID on that
 * connection.  When joined to an edge connection, a circuit_t affects all
 * data.)

 * Second, an origin_circuit_t holds the cipher keys and state for sending data
 * along a given circuit.  At the OP, it has a sequence of ciphers, each
 * of which is shared with a single OR along the circuit.  Separate
 * ciphers are used for data going "forward" (away from the OP) and
 * "backward" (towards the OP).  At the OR, a circuit has only two stream
 * ciphers: one for data going forward, and one for data going backward.
 */
typedef struct circuit_t {
  uint32_t magic; /**< For memory and type debugging: must equal
                   * ORIGIN_CIRCUIT_MAGIC or OR_CIRCUIT_MAGIC. */

  /** The channel that is next in this circuit. */
  channel_t *n_chan;

  /**
   * The circuit_id used in the next (forward) hop of this circuit;
   * this is unique to n_chan, but this ordered pair is globally
   * unique:
   *
   * (n_chan->global_identifier, n_circ_id)
   */
  circid_t n_circ_id;

  /**
   * Circuit mux associated with n_chan to which this circuit is attached;
   * NULL if we have no n_chan.
   */
  circuitmux_t *n_mux;

  /** Queue of cells waiting to be transmitted on n_chan */
  cell_queue_t n_chan_cells;

  /**
   * The hop to which we want to extend this circuit.  Should be NULL if
   * the circuit has attached to a channel.
   */
  extend_info_t *n_hop;

  /** True iff we are waiting for n_chan_cells to become less full before
   * allowing p_streams to add any more cells. (Origin circuit only.) */
  unsigned int streams_blocked_on_n_chan : 1;
  /** True iff we are waiting for p_chan_cells to become less full before
   * allowing n_streams to add any more cells. (OR circuit only.) */
  unsigned int streams_blocked_on_p_chan : 1;

  /** True iff we have queued a delete backwards on this circuit, but not put
   * it on the output buffer. */
  unsigned int p_delete_pending : 1;
  /** True iff we have queued a delete forwards on this circuit, but not put
   * it on the output buffer. */
  unsigned int n_delete_pending : 1;

  /** True iff this circuit has received a DESTROY cell in either direction */
  unsigned int received_destroy : 1;

  uint8_t state; /**< Current status of this circuit. */
  uint8_t purpose; /**< Why are we creating this circuit? */

  /** How many relay data cells can we package (read from edge streams)
   * on this circuit before we receive a circuit-level sendme cell asking
   * for more? */
  int package_window;
  /** How many relay data cells will we deliver (write to edge streams)
   * on this circuit? When deliver_window gets low, we send some
   * circuit-level sendme cells to indicate that we're willing to accept
   * more. */
  int deliver_window;

  /** Temporary field used during circuits_handle_oom. */
  uint32_t age_tmp;

  /** For storage while n_chan is pending (state CIRCUIT_STATE_CHAN_WAIT). */
  struct create_cell_t *n_chan_create_cell;

  /** When did circuit construction actually begin (ie send the
   * CREATE cell or begin cannibalization).
   *
   * Note: This timer will get reset if we decide to cannibalize
   * a circuit. It may also get reset during certain phases of hidden
   * service circuit use.
   *
   * We keep this timestamp with a higher resolution than most so that the
   * circuit-build-time tracking code can get millisecond resolution.
   */
  struct timeval timestamp_began;

  /** This timestamp marks when the init_circuit_base constructor ran. */
  struct timeval timestamp_created;

  /** When the circuit was first used, or 0 if the circuit is clean.
   *
   * XXXX Note that some code will artifically adjust this value backward
   * in time in order to indicate that a circuit shouldn't be used for new
   * streams, but that it can stay alive as long as it has streams on it.
   * That's a kludge we should fix.
   *
   * XXX The CBT code uses this field to record when HS-related
   * circuits entered certain states.  This usage probably won't
   * interfere with this field's primary purpose, but we should
   * document it more thoroughly to make sure of that.
   *
   * XXX The SocksPort option KeepaliveIsolateSOCKSAuth will artificially
   * adjust this value forward each time a suitable stream is attached to an
   * already constructed circuit, potentially keeping the circuit alive
   * indefinitely.
   */
  time_t timestamp_dirty;

  uint16_t marked_for_close; /**< Should we close this circuit at the end of
                              * the main loop? (If true, holds the line number
                              * where this circuit was marked.) */
  const char *marked_for_close_file; /**< For debugging: in which file was this
                                      * circuit marked for close? */
  /** For what reason (See END_CIRC_REASON...) is this circuit being closed?
   * This field is set in circuit_mark_for_close and used later in
   * circuit_about_to_free. */
  int marked_for_close_reason;
  /** As marked_for_close_reason, but reflects the underlying reason for
   * closing this circuit.
   */
  int marked_for_close_orig_reason;

  /** Unique ID for measuring tunneled network status requests. */
  uint64_t dirreq_id;

  /** Index in smartlist of all circuits (global_circuitlist). */
  int global_circuitlist_idx;

  /** Next circuit in the doubly-linked ring of circuits waiting to add
   * cells to n_conn.  NULL if we have no cells pending, or if we're not
   * linked to an OR connection. */
  struct circuit_t *next_active_on_n_chan;
  /** Previous circuit in the doubly-linked ring of circuits waiting to add
   * cells to n_conn.  NULL if we have no cells pending, or if we're not
   * linked to an OR connection. */
  struct circuit_t *prev_active_on_n_chan;

  /** Various statistics about cells being added to or removed from this
   * circuit's queues; used only if CELL_STATS events are enabled and
   * cleared after being sent to control port. */
  smartlist_t *testing_cell_stats;

  /** If set, points to an HS token that this circuit might be carrying.
   *  Used by the HS circuitmap.  */
  hs_token_t *hs_token;
  /** Hashtable node: used to look up the circuit by its HS token using the HS
      circuitmap. */
  HT_ENTRY(circuit_t) hs_circuitmap_node;
} circuit_t;

/** Largest number of relay_early cells that we can send on a given
 * circuit. */
#define MAX_RELAY_EARLY_CELLS_PER_CIRCUIT 8

/**
 * Describes the circuit building process in simplified terms based
 * on the path bias accounting state for a circuit.
 *
 * NOTE: These state values are enumerated in the order for which we
 * expect circuits to transition through them. If you add states,
 * you need to preserve this overall ordering. The various pathbias
 * state transition and accounting functions (pathbias_mark_* and
 * pathbias_count_*) contain ordinal comparisons to enforce proper
 * state transitions for corrections.
 *
 * This state machine and the associated logic was created to prevent
 * miscounting due to unknown cases of circuit reuse. See also tickets
 * #6475 and #7802.
 */
typedef enum {
    /** This circuit is "new". It has not yet completed a first hop
     * or been counted by the path bias code. */
    PATH_STATE_NEW_CIRC = 0,
    /** This circuit has completed one/two hops, and has been counted by
     * the path bias logic. */
    PATH_STATE_BUILD_ATTEMPTED = 1,
    /** This circuit has been completely built */
    PATH_STATE_BUILD_SUCCEEDED = 2,
    /** Did we try to attach any SOCKS streams or hidserv introductions to
      * this circuit?
      *
      * Note: If we ever implement end-to-end stream timing through test
      * stream probes (#5707), we must *not* set this for those probes
      * (or any other automatic streams) because the adversary could
      * just tag at a later point.
      */
    PATH_STATE_USE_ATTEMPTED = 3,
    /** Did any SOCKS streams or hidserv introductions actually succeed on
      * this circuit?
      *
      * If any streams detatch/fail from this circuit, the code transitions
      * the circuit back to PATH_STATE_USE_ATTEMPTED to ensure we probe. See
      * pathbias_mark_use_rollback() for that.
      */
    PATH_STATE_USE_SUCCEEDED = 4,

    /**
     * This is a special state to indicate that we got a corrupted
     * relay cell on a circuit and we don't intend to probe it.
     */
    PATH_STATE_USE_FAILED = 5,

    /**
     * This is a special state to indicate that we already counted
     * the circuit. Used to guard against potential state machine
     * violations.
     */
    PATH_STATE_ALREADY_COUNTED = 6,
} path_state_t;
#define path_state_bitfield_t ENUM_BF(path_state_t)

/** An origin_circuit_t holds data necessary to build and use a circuit.
 */
typedef struct origin_circuit_t {
  circuit_t base_;

  /** Linked list of AP streams (or EXIT streams if hidden service)
   * associated with this circuit. */
  edge_connection_t *p_streams;

  /** Bytes read from any attached stream since last call to
   * control_event_circ_bandwidth_used().  Only used if we're configured
   * to emit CIRC_BW events. */
  uint32_t n_read_circ_bw;

  /** Bytes written to any attached stream since last call to
   * control_event_circ_bandwidth_used().  Only used if we're configured
   * to emit CIRC_BW events. */
  uint32_t n_written_circ_bw;

  /** Build state for this circuit. It includes the intended path
   * length, the chosen exit router, rendezvous information, etc.
   */
  cpath_build_state_t *build_state;
  /** The doubly-linked list of crypt_path_t entries, one per hop,
   * for this circuit. This includes ciphers for each hop,
   * integrity-checking digests for each hop, and package/delivery
   * windows for each hop.
   */
  crypt_path_t *cpath;

  /** Holds all rendezvous data on either client or service side. */
  rend_data_t *rend_data;

  /** Holds the data that the entry guard system uses to track the
   * status of the guard this circuit is using, and thereby to determine
   * whether this circuit can be used. */
  struct circuit_guard_state_t *guard_state;

  /** Index into global_origin_circuit_list for this circuit. -1 if not
   * present. */
  int global_origin_circuit_list_idx;

  /** How many more relay_early cells can we send on this circuit, according
   * to the specification? */
  unsigned int remaining_relay_early_cells : 4;

  /** Set if this circuit is insanely old and we already informed the user */
  unsigned int is_ancient : 1;

  /** Set if this circuit has already been opened. Used to detect
   * cannibalized circuits. */
  unsigned int has_opened : 1;

  /**
   * Path bias state machine. Used to ensure integrity of our
   * circuit building and usage accounting. See path_state_t
   * for more details.
   */
  path_state_bitfield_t path_state : 3;

  /* If this flag is set, we should not consider attaching any more
   * connections to this circuit. */
  unsigned int unusable_for_new_conns : 1;

  /**
   * Tristate variable to guard against pathbias miscounting
   * due to circuit purpose transitions changing the decision
   * of pathbias_should_count(). This variable is informational
   * only. The current results of pathbias_should_count() are
   * the official decision for pathbias accounting.
   */
  uint8_t pathbias_shouldcount;
#define PATHBIAS_SHOULDCOUNT_UNDECIDED 0
#define PATHBIAS_SHOULDCOUNT_IGNORED   1
#define PATHBIAS_SHOULDCOUNT_COUNTED   2

  /** For path probing. Store the temporary probe stream ID
   * for response comparison */
  streamid_t pathbias_probe_id;

  /** For path probing. Store the temporary probe address nonce
   * (in host byte order) for response comparison. */
  uint32_t pathbias_probe_nonce;

  /** Set iff this is a hidden-service circuit which has timed out
   * according to our current circuit-build timeout, but which has
   * been kept around because it might still succeed in connecting to
   * its destination, and which is not a fully-connected rendezvous
   * circuit.
   *
   * (We clear this flag for client-side rendezvous circuits when they
   * are 'joined' to the other side's rendezvous circuit, so that
   * connection_ap_handshake_attach_circuit can put client streams on
   * the circuit.  We also clear this flag for service-side rendezvous
   * circuits when they are 'joined' to a client's rend circ, but only
   * for symmetry with the client case.  Client-side introduction
   * circuits are closed when we get a joined rend circ, and
   * service-side introduction circuits never have this flag set.) */
  unsigned int hs_circ_has_timed_out : 1;

  /** Set iff this circuit has been given a relaxed timeout because
   * no circuits have opened. Used to prevent spamming logs. */
  unsigned int relaxed_timeout : 1;

  /** Set iff this is a service-side rendezvous circuit for which a
   * new connection attempt has been launched.  We consider launching
   * a new service-side rend circ to a client when the previous one
   * fails; now that we don't necessarily close a service-side rend
   * circ when we launch a new one to the same client, this flag keeps
   * us from launching two retries for the same failed rend circ. */
  unsigned int hs_service_side_rend_circ_has_been_relaunched : 1;

  /** What commands were sent over this circuit that decremented the
   * RELAY_EARLY counter? This is for debugging task 878. */
  uint8_t relay_early_commands[MAX_RELAY_EARLY_CELLS_PER_CIRCUIT];

  /** How many RELAY_EARLY cells have been sent over this circuit? This is
   * for debugging task 878, too. */
  int relay_early_cells_sent;

  /** The next stream_id that will be tried when we're attempting to
   * construct a new AP stream originating at this circuit. */
  streamid_t next_stream_id;

  /* The intro key replaces the hidden service's public key if purpose is
   * S_ESTABLISH_INTRO or S_INTRO, provided that no unversioned rendezvous
   * descriptor is used. */
  crypto_pk_t *intro_key;

  /** Quasi-global identifier for this circuit; used for control.c */
  /* XXXX NM This can get re-used after 2**32 circuits. */
  uint32_t global_identifier;

  /** True if we have associated one stream to this circuit, thereby setting
   * the isolation paramaters for this circuit.  Note that this doesn't
   * necessarily mean that we've <em>attached</em> any streams to the circuit:
   * we may only have marked up this circuit during the launch process.
   */
  unsigned int isolation_values_set : 1;
  /** True iff any stream has <em>ever</em> been attached to this circuit.
   *
   * In a better world we could use timestamp_dirty for this, but
   * timestamp_dirty is far too overloaded at the moment.
   */
  unsigned int isolation_any_streams_attached : 1;

  /** A bitfield of ISO_* flags for every isolation field such that this
   * circuit has had streams with more than one value for that field
   * attached to it. */
  uint8_t isolation_flags_mixed;

  /** @name Isolation parameters
   *
   * If any streams have been associated with this circ (isolation_values_set
   * == 1), and all streams associated with the circuit have had the same
   * value for some field ((isolation_flags_mixed & ISO_FOO) == 0), then these
   * elements hold the value for that field.
   *
   * Note again that "associated" is not the same as "attached": we
   * preliminarily associate streams with a circuit while the circuit is being
   * launched, so that we can tell whether we need to launch more circuits.
   *
   * @{
   */
  uint8_t client_proto_type;
  uint8_t client_proto_socksver;
  uint16_t dest_port;
  tor_addr_t client_addr;
  char *dest_address;
  int session_group;
  unsigned nym_epoch;
  size_t socks_username_len;
  uint8_t socks_password_len;
  /* Note that the next two values are NOT NUL-terminated; see
     socks_username_len and socks_password_len for their lengths. */
  char *socks_username;
  char *socks_password;
  /** Global identifier for the first stream attached here; used by
   * ISO_STREAM. */
  uint64_t associated_isolated_stream_global_id;
  /**@}*/
  /** A list of addr_policy_t for this circuit in particular. Used by
   * adjust_exit_policy_from_exitpolicy_failure.
   */
  smartlist_t *prepend_policy;

  /** How long do we wait before closing this circuit if it remains
   * completely idle after it was built, in seconds? This value
   * is randomized on a per-circuit basis from CircuitsAvailableTimoeut
   * to 2*CircuitsAvailableTimoeut. */
  int circuit_idle_timeout;

} origin_circuit_t;

struct onion_queue_t;

/** An or_circuit_t holds information needed to implement a circuit at an
 * OR. */
typedef struct or_circuit_t {
  circuit_t base_;

  /** Next circuit in the doubly-linked ring of circuits waiting to add
   * cells to p_chan.  NULL if we have no cells pending, or if we're not
   * linked to an OR connection. */
  struct circuit_t *next_active_on_p_chan;
  /** Previous circuit in the doubly-linked ring of circuits waiting to add
   * cells to p_chan.  NULL if we have no cells pending, or if we're not
   * linked to an OR connection. */
  struct circuit_t *prev_active_on_p_chan;
  /** Pointer to an entry on the onion queue, if this circuit is waiting for a
   * chance to give an onionskin to a cpuworker. Used only in onion.c */
  struct onion_queue_t *onionqueue_entry;
  /** Pointer to a workqueue entry, if this circuit has given an onionskin to
   * a cpuworker and is waiting for a response. Used to decide whether it is
   * safe to free a circuit or if it is still in use by a cpuworker. */
  struct workqueue_entry_s *workqueue_entry;

  /** The circuit_id used in the previous (backward) hop of this circuit. */
  circid_t p_circ_id;
  /** Queue of cells waiting to be transmitted on p_conn. */
  cell_queue_t p_chan_cells;
  /** The channel that is previous in this circuit. */
  channel_t *p_chan;
  /**
   * Circuit mux associated with p_chan to which this circuit is attached;
   * NULL if we have no p_chan.
   */
  circuitmux_t *p_mux;
  /** Linked list of Exit streams associated with this circuit. */
  edge_connection_t *n_streams;
  /** Linked list of Exit streams associated with this circuit that are
   * still being resolved. */
  edge_connection_t *resolving_streams;
  /** The cipher used by intermediate hops for cells heading toward the
   * OP. */
  crypto_cipher_t *p_crypto;
  /** The cipher used by intermediate hops for cells heading away from
   * the OP. */
  crypto_cipher_t *n_crypto;

  /** The integrity-checking digest used by intermediate hops, for
   * cells packaged here and heading towards the OP.
   */
  crypto_digest_t *p_digest;
  /** The integrity-checking digest used by intermediate hops, for
   * cells packaged at the OP and arriving here.
   */
  crypto_digest_t *n_digest;

  /** Points to spliced circuit if purpose is REND_ESTABLISHED, and circuit
   * is not marked for close. */
  struct or_circuit_t *rend_splice;

  /** Stores KH for the handshake. */
  char rend_circ_nonce[DIGEST_LEN];/* KH in tor-spec.txt */

  /** How many more relay_early cells can we send on this circuit, according
   * to the specification? */
  unsigned int remaining_relay_early_cells : 4;

  /* We have already received an INTRODUCE1 cell on this circuit. */
  unsigned int already_received_introduce1 : 1;

  /** True iff this circuit was made with a CREATE_FAST cell. */
  unsigned int is_first_hop : 1;

  /** If set, this circuit carries HS traffic. Consider it in any HS
   *  statistics. */
  unsigned int circuit_carries_hs_traffic_stats : 1;

  /** Number of cells that were removed from circuit queue; reset every
   * time when writing buffer stats to disk. */
  uint32_t processed_cells;

  /** Total time in milliseconds that cells spent in both app-ward and
   * exit-ward queues of this circuit; reset every time when writing
   * buffer stats to disk. */
  uint64_t total_cell_waiting_time;

  /** Maximum cell queue size for a middle relay; this is stored per circuit
   * so append_cell_to_circuit_queue() can adjust it if it changes.  If set
   * to zero, it is initialized to the default value.
   */
  uint32_t max_middle_cells;
} or_circuit_t;

#if REND_COOKIE_LEN != DIGEST_LEN
#error "The REND_TOKEN_LEN macro assumes REND_COOKIE_LEN == DIGEST_LEN"
#endif
#define REND_TOKEN_LEN DIGEST_LEN

/** Convert a circuit subtype to a circuit_t. */
#define TO_CIRCUIT(x)  (&((x)->base_))

/** Convert a circuit_t* to a pointer to the enclosing or_circuit_t.  Assert
 * if the cast is impossible. */
static or_circuit_t *TO_OR_CIRCUIT(circuit_t *);
static const or_circuit_t *CONST_TO_OR_CIRCUIT(const circuit_t *);
/** Convert a circuit_t* to a pointer to the enclosing origin_circuit_t.
 * Assert if the cast is impossible. */
static origin_circuit_t *TO_ORIGIN_CIRCUIT(circuit_t *);
static const origin_circuit_t *CONST_TO_ORIGIN_CIRCUIT(const circuit_t *);

/** Return 1 iff <b>node</b> has Exit flag and no BadExit flag.
 * Otherwise, return 0.
 */
static inline int node_is_good_exit(const node_t *node)
{
  return node->is_exit && ! node->is_bad_exit;
}

static inline or_circuit_t *TO_OR_CIRCUIT(circuit_t *x)
{
  tor_assert(x->magic == OR_CIRCUIT_MAGIC);
  return DOWNCAST(or_circuit_t, x);
}
static inline const or_circuit_t *CONST_TO_OR_CIRCUIT(const circuit_t *x)
{
  tor_assert(x->magic == OR_CIRCUIT_MAGIC);
  return DOWNCAST(or_circuit_t, x);
}
static inline origin_circuit_t *TO_ORIGIN_CIRCUIT(circuit_t *x)
{
  tor_assert(x->magic == ORIGIN_CIRCUIT_MAGIC);
  return DOWNCAST(origin_circuit_t, x);
}
static inline const origin_circuit_t *CONST_TO_ORIGIN_CIRCUIT(
    const circuit_t *x)
{
  tor_assert(x->magic == ORIGIN_CIRCUIT_MAGIC);
  return DOWNCAST(origin_circuit_t, x);
}

/* limits for TCP send and recv buffer size used for constrained sockets */
#define MIN_CONSTRAINED_TCP_BUFFER 2048
#define MAX_CONSTRAINED_TCP_BUFFER 262144  /* 256k */

/** @name Isolation flags

    Ways to isolate client streams

    @{
*/
/** Isolate based on destination port */
#define ISO_DESTPORT    (1u<<0)
/** Isolate based on destination address */
#define ISO_DESTADDR    (1u<<1)
/** Isolate based on SOCKS authentication */
#define ISO_SOCKSAUTH   (1u<<2)
/** Isolate based on client protocol choice */
#define ISO_CLIENTPROTO (1u<<3)
/** Isolate based on client address */
#define ISO_CLIENTADDR  (1u<<4)
/** Isolate based on session group (always on). */
#define ISO_SESSIONGRP  (1u<<5)
/** Isolate based on newnym epoch (always on). */
#define ISO_NYM_EPOCH   (1u<<6)
/** Isolate all streams (Internal only). */
#define ISO_STREAM      (1u<<7)
/**@}*/

/** Default isolation level for ports. */
#define ISO_DEFAULT (ISO_CLIENTADDR|ISO_SOCKSAUTH|ISO_SESSIONGRP|ISO_NYM_EPOCH)

/** Indicates that we haven't yet set a session group on a port_cfg_t. */
#define SESSION_GROUP_UNSET -1
/** Session group reserved for directory connections */
#define SESSION_GROUP_DIRCONN -2
/** Session group reserved for resolve requests launched by a controller */
#define SESSION_GROUP_CONTROL_RESOLVE -3
/** First automatically allocated session group number */
#define SESSION_GROUP_FIRST_AUTO -4

/** Configuration for a single port that we're listening on. */
typedef struct port_cfg_t {
  tor_addr_t addr; /**< The actual IP to listen on, if !is_unix_addr. */
  int port; /**< The configured port, or CFG_AUTO_PORT to tell Tor to pick its
             * own port. */
  uint8_t type; /**< One of CONN_TYPE_*_LISTENER */
  unsigned is_unix_addr : 1; /**< True iff this is an AF_UNIX address. */

  unsigned is_group_writable : 1;
  unsigned is_world_writable : 1;
  unsigned relax_dirmode_check : 1;

  entry_port_cfg_t entry_cfg;

  server_port_cfg_t server_cfg;

  /* Unix sockets only: */
  /** Path for an AF_UNIX address */
  char unix_addr[FLEXIBLE_ARRAY_MEMBER];
} port_cfg_t;

typedef struct routerset_t routerset_t;

/** A magic value for the (Socks|OR|...)Port options below, telling Tor
 * to pick its own port. */
#define CFG_AUTO_PORT 0xc4005e

/** Enumeration of outbound address configuration types:
 * Exit-only, OR-only, or both */
typedef enum {OUTBOUND_ADDR_EXIT, OUTBOUND_ADDR_OR,
              OUTBOUND_ADDR_EXIT_AND_OR,
              OUTBOUND_ADDR_MAX} outbound_addr_t;

/** Configuration options for a Tor process. */
typedef struct {
  uint32_t magic_;

  /** What should the tor process actually do? */
  enum {
    CMD_RUN_TOR=0, CMD_LIST_FINGERPRINT, CMD_HASH_PASSWORD,
    CMD_VERIFY_CONFIG, CMD_RUN_UNITTESTS, CMD_DUMP_CONFIG,
    CMD_KEYGEN
  } command;
  char *command_arg; /**< Argument for command-line option. */

  config_line_t *Logs; /**< New-style list of configuration lines
                        * for logs */
  int LogTimeGranularity; /**< Log resolution in milliseconds. */

  int LogMessageDomains; /**< Boolean: Should we log the domain(s) in which
                          * each log message occurs? */
  int TruncateLogFile; /**< Boolean: Should we truncate the log file
                            before we start writing? */
  char *SyslogIdentityTag; /**< Identity tag to add for syslog logging. */

  char *DebugLogFile; /**< Where to send verbose log messages. */
  char *DataDirectory; /**< OR only: where to store long-term data. */
  int DataDirectoryGroupReadable; /**< Boolean: Is the DataDirectory g+r? */
  char *Nickname; /**< OR only: nickname of this onion router. */
  char *Address; /**< OR only: configured address for this onion router. */
  char *PidFile; /**< Where to store PID of Tor process. */

  routerset_t *ExitNodes; /**< Structure containing nicknames, digests,
                           * country codes and IP address patterns of ORs to
                           * consider as exits. */
  routerset_t *EntryNodes;/**< Structure containing nicknames, digests,
                           * country codes and IP address patterns of ORs to
                           * consider as entry points. */
  int StrictNodes; /**< Boolean: When none of our EntryNodes or ExitNodes
                    * are up, or we need to access a node in ExcludeNodes,
                    * do we just fail instead? */
  routerset_t *ExcludeNodes;/**< Structure containing nicknames, digests,
                             * country codes and IP address patterns of ORs
                             * not to use in circuits. But see StrictNodes
                             * above. */
  routerset_t *ExcludeExitNodes;/**< Structure containing nicknames, digests,
                                 * country codes and IP address patterns of
                                 * ORs not to consider as exits. */

  /** Union of ExcludeNodes and ExcludeExitNodes */
  routerset_t *ExcludeExitNodesUnion_;

  int DisableAllSwap; /**< Boolean: Attempt to call mlockall() on our
                       * process for all current and future memory. */

  config_line_t *ExitPolicy; /**< Lists of exit policy components. */
  int ExitPolicyRejectPrivate; /**< Should we not exit to reserved private
                                * addresses, and our own published addresses?
                                */
  int ExitPolicyRejectLocalInterfaces; /**< Should we not exit to local
                                        * interface addresses?
                                        * Includes OutboundBindAddresses and
                                        * configured ports. */
  config_line_t *SocksPolicy; /**< Lists of socks policy components */
  config_line_t *DirPolicy; /**< Lists of dir policy components */
  /** Local address to bind outbound sockets */
  config_line_t *OutboundBindAddress;
  /** Local address to bind outbound relay sockets */
  config_line_t *OutboundBindAddressOR;
  /** Local address to bind outbound exit sockets */
  config_line_t *OutboundBindAddressExit;
  /** Addresses derived from the various OutboundBindAddress lines.
   * [][0] is IPv4, [][1] is IPv6
   */
  tor_addr_t OutboundBindAddresses[OUTBOUND_ADDR_MAX][2];
  /** Directory server only: which versions of
   * Tor should we tell users to run? */
  config_line_t *RecommendedVersions;
  config_line_t *RecommendedClientVersions;
  config_line_t *RecommendedServerVersions;
  config_line_t *RecommendedPackages;
  /** Whether dirservers allow router descriptors with private IPs. */
  int DirAllowPrivateAddresses;
  /** Whether routers accept EXTEND cells to routers with private IPs. */
  int ExtendAllowPrivateAddresses;
  char *User; /**< Name of user to run Tor as. */
  config_line_t *ORPort_lines; /**< Ports to listen on for OR connections. */
  /** Ports to listen on for extended OR connections. */
  config_line_t *ExtORPort_lines;
  /** Ports to listen on for SOCKS connections. */
  config_line_t *SocksPort_lines;
  /** Ports to listen on for transparent pf/netfilter connections. */
  config_line_t *TransPort_lines;
  const char *TransProxyType; /**< What kind of transparent proxy
                               * implementation are we using? */
  /** Parsed value of TransProxyType. */
  enum {
    TPT_DEFAULT,
    TPT_PF_DIVERT,
    TPT_IPFW,
    TPT_TPROXY,
  } TransProxyType_parsed;
  config_line_t *NATDPort_lines; /**< Ports to listen on for transparent natd
                            * connections. */
  config_line_t *ControlPort_lines; /**< Ports to listen on for control
                               * connections. */
  config_line_t *ControlSocket; /**< List of Unix Domain Sockets to listen on
                                 * for control connections. */

  int ControlSocketsGroupWritable; /**< Boolean: Are control sockets g+rw? */
  int SocksSocketsGroupWritable; /**< Boolean: Are SOCKS sockets g+rw? */
  /** Ports to listen on for directory connections. */
  config_line_t *DirPort_lines;
  config_line_t *DNSPort_lines; /**< Ports to listen on for DNS requests. */

  /* MaxMemInQueues value as input by the user. We clean this up to be
   * MaxMemInQueues. */
  uint64_t MaxMemInQueues_raw;
  uint64_t MaxMemInQueues;/**< If we have more memory than this allocated
                            * for queues and buffers, run the OOM handler */
  /** Above this value, consider ourselves low on RAM. */
  uint64_t MaxMemInQueues_low_threshold;

  /** @name port booleans
   *
   * Derived booleans: For server ports and ControlPort, true iff there is a
   * non-listener port on an AF_INET or AF_INET6 address of the given type
   * configured in one of the _lines options above.
   * For client ports, also true if there is a unix socket configured.
   * If you are checking for client ports, you may want to use:
   *   SocksPort_set || TransPort_set || NATDPort_set || DNSPort_set
   * rather than SocksPort_set.
   *
   * @{
   */
  unsigned int ORPort_set : 1;
  unsigned int SocksPort_set : 1;
  unsigned int TransPort_set : 1;
  unsigned int NATDPort_set : 1;
  unsigned int ControlPort_set : 1;
  unsigned int DirPort_set : 1;
  unsigned int DNSPort_set : 1;
  unsigned int ExtORPort_set : 1;
  /**@}*/

  int AssumeReachable; /**< Whether to publish our descriptor regardless. */
  int AuthoritativeDir; /**< Boolean: is this an authoritative directory? */
  int V3AuthoritativeDir; /**< Boolean: is this an authoritative directory
                           * for version 3 directories? */
  int VersioningAuthoritativeDir; /**< Boolean: is this an authoritative
                                   * directory that's willing to recommend
                                   * versions? */
  int BridgeAuthoritativeDir; /**< Boolean: is this an authoritative directory
                               * that aggregates bridge descriptors? */

  /** If set on a bridge authority, it will answer requests on its dirport
   * for bridge statuses -- but only if the requests use this password. */
  char *BridgePassword;
  /** If BridgePassword is set, this is a SHA256 digest of the basic http
   * authenticator for it. Used so we can do a time-independent comparison. */
  char *BridgePassword_AuthDigest_;

  int UseBridges; /**< Boolean: should we start all circuits with a bridge? */
  config_line_t *Bridges; /**< List of bootstrap bridge addresses. */

  config_line_t *ClientTransportPlugin; /**< List of client
                                           transport plugins. */

  config_line_t *ServerTransportPlugin; /**< List of client
                                           transport plugins. */

  /** List of TCP/IP addresses that transports should listen at. */
  config_line_t *ServerTransportListenAddr;

  /** List of options that must be passed to pluggable transports. */
  config_line_t *ServerTransportOptions;

  int BridgeRelay; /**< Boolean: are we acting as a bridge relay? We make
                    * this explicit so we can change how we behave in the
                    * future. */

  /** Boolean: if we know the bridge's digest, should we get new
   * descriptors from the bridge authorities or from the bridge itself? */
  int UpdateBridgesFromAuthority;

  int AvoidDiskWrites; /**< Boolean: should we never cache things to disk?
                        * Not used yet. */
  int ClientOnly; /**< Boolean: should we never evolve into a server role? */

  int ReducedConnectionPadding; /**< Boolean: Should we try to keep connections
                                  open shorter and pad them less against
                                  connection-level traffic analysis? */
  /** Autobool: if auto, then connection padding will be negotiated by client
   * and server. If 0, it will be fully disabled. If 1, the client will still
   * pad to the server regardless of server support. */
  int ConnectionPadding;

  /** To what authority types do we publish our descriptor? Choices are
   * "v1", "v2", "v3", "bridge", or "". */
  smartlist_t *PublishServerDescriptor;
  /** A bitfield of authority types, derived from PublishServerDescriptor. */
  dirinfo_type_t PublishServerDescriptor_;
  /** Boolean: do we publish hidden service descriptors to the HS auths? */
  int PublishHidServDescriptors;
  int FetchServerDescriptors; /**< Do we fetch server descriptors as normal? */
  int FetchHidServDescriptors; /**< and hidden service descriptors? */

  int MinUptimeHidServDirectoryV2; /**< As directory authority, accept hidden
                                    * service directories after what time? */

  int FetchUselessDescriptors; /**< Do we fetch non-running descriptors too? */
  int AllDirActionsPrivate; /**< Should every directory action be sent
                             * through a Tor circuit? */

  /** Run in 'tor2web mode'? (I.e. only make client connections to hidden
   * services, and use a single hop for all hidden-service-related
   * circuits.) */
  int Tor2webMode;

  /** A routerset that should be used when picking RPs for HS circuits. */
  routerset_t *Tor2webRendezvousPoints;

  /** Onion Services in HiddenServiceSingleHopMode make one-hop (direct)
   * circuits between the onion service server, and the introduction and
   * rendezvous points. (Onion service descriptors are still posted using
   * 3-hop paths, to avoid onion service directories blocking the service.)
   * This option makes every hidden service instance hosted by
   * this tor instance a Single Onion Service.
   * HiddenServiceSingleHopMode requires HiddenServiceNonAnonymousMode to be
   * set to 1.
   * Use rend_service_allow_non_anonymous_connection() or
   * rend_service_reveal_startup_time() instead of using this option directly.
   */
  int HiddenServiceSingleHopMode;
  /* Makes hidden service clients and servers non-anonymous on this tor
   * instance. Allows the non-anonymous HiddenServiceSingleHopMode. Enables
   * non-anonymous behaviour in the hidden service protocol.
   * Use rend_service_non_anonymous_mode_enabled() instead of using this option
   * directly.
   */
  int HiddenServiceNonAnonymousMode;

  int ConnLimit; /**< Demanded minimum number of simultaneous connections. */
  int ConnLimit_; /**< Maximum allowed number of simultaneous connections. */
  int ConnLimit_high_thresh; /**< start trying to lower socket usage if we
                              *   have this many. */
  int ConnLimit_low_thresh; /**< try to get down to here after socket
                             *   exhaustion. */
  int RunAsDaemon; /**< If true, run in the background. (Unix only) */
  int FascistFirewall; /**< Whether to prefer ORs reachable on open ports. */
  smartlist_t *FirewallPorts; /**< Which ports our firewall allows
                               * (strings). */
  config_line_t *ReachableAddresses; /**< IP:ports our firewall allows. */
  config_line_t *ReachableORAddresses; /**< IP:ports for OR conns. */
  config_line_t *ReachableDirAddresses; /**< IP:ports for Dir conns. */

  int ConstrainedSockets; /**< Shrink xmit and recv socket buffers. */
  uint64_t ConstrainedSockSize; /**< Size of constrained buffers. */

  /** Whether we should drop exit streams from Tors that we don't know are
   * relays.  One of "0" (never refuse), "1" (always refuse), or "-1" (do
   * what the consensus says, defaulting to 'refuse' if the consensus says
   * nothing). */
  int RefuseUnknownExits;

  /** Application ports that require all nodes in circ to have sufficient
   * uptime. */
  smartlist_t *LongLivedPorts;
  /** Application ports that are likely to be unencrypted and
   * unauthenticated; we reject requests for them to prevent the
   * user from screwing up and leaking plaintext secrets to an
   * observer somewhere on the Internet. */
  smartlist_t *RejectPlaintextPorts;
  /** Related to RejectPlaintextPorts above, except this config option
   * controls whether we warn (in the log and via a controller status
   * event) every time a risky connection is attempted. */
  smartlist_t *WarnPlaintextPorts;
  /** Should we try to reuse the same exit node for a given host */
  smartlist_t *TrackHostExits;
  int TrackHostExitsExpire; /**< Number of seconds until we expire an
                             * addressmap */
  config_line_t *AddressMap; /**< List of address map directives. */
  int AutomapHostsOnResolve; /**< If true, when we get a resolve request for a
                              * hostname ending with one of the suffixes in
                              * <b>AutomapHostsSuffixes</b>, map it to a
                              * virtual address. */
  /** List of suffixes for <b>AutomapHostsOnResolve</b>.  The special value
   * "." means "match everything." */
  smartlist_t *AutomapHostsSuffixes;
  int RendPostPeriod; /**< How often do we post each rendezvous service
                       * descriptor? Remember to publish them independently. */
  int KeepalivePeriod; /**< How often do we send padding cells to keep
                        * connections alive? */
  int SocksTimeout; /**< How long do we let a socks connection wait
                     * unattached before we fail it? */
  int LearnCircuitBuildTimeout; /**< If non-zero, we attempt to learn a value
                                 * for CircuitBuildTimeout based on timeout
                                 * history. Use circuit_build_times_disabled()
                                 * rather than checking this value directly. */
  int CircuitBuildTimeout; /**< Cull non-open circuits that were born at
                            * least this many seconds ago. Used until
                            * adaptive algorithm learns a new value. */
  int CircuitsAvailableTimeout; /**< Try to have an open circuit for at
                                     least this long after last activity */
  int CircuitStreamTimeout; /**< If non-zero, detach streams from circuits
                             * and try a new circuit if the stream has been
                             * waiting for this many seconds. If zero, use
                             * our default internal timeout schedule. */
  int MaxOnionQueueDelay; /*< DOCDOC */
  int NewCircuitPeriod; /**< How long do we use a circuit before building
                         * a new one? */
  int MaxCircuitDirtiness; /**< Never use circs that were first used more than
                                this interval ago. */
  uint64_t BandwidthRate; /**< How much bandwidth, on average, are we willing
                           * to use in a second? */
  uint64_t BandwidthBurst; /**< How much bandwidth, at maximum, are we willing
                            * to use in a second? */
  uint64_t MaxAdvertisedBandwidth; /**< How much bandwidth are we willing to
                                    * tell other nodes we have? */
  uint64_t RelayBandwidthRate; /**< How much bandwidth, on average, are we
                                 * willing to use for all relayed conns? */
  uint64_t RelayBandwidthBurst; /**< How much bandwidth, at maximum, will we
                                 * use in a second for all relayed conns? */
  uint64_t PerConnBWRate; /**< Long-term bw on a single TLS conn, if set. */
  uint64_t PerConnBWBurst; /**< Allowed burst on a single TLS conn, if set. */
  int NumCPUs; /**< How many CPUs should we try to use? */
  config_line_t *RendConfigLines; /**< List of configuration lines
                                          * for rendezvous services. */
  config_line_t *HidServAuth; /**< List of configuration lines for client-side
                               * authorizations for hidden services */
  char *ContactInfo; /**< Contact info to be published in the directory. */

  int HeartbeatPeriod; /**< Log heartbeat messages after this many seconds
                        * have passed. */

  char *HTTPProxy; /**< hostname[:port] to use as http proxy, if any. */
  tor_addr_t HTTPProxyAddr; /**< Parsed IPv4 addr for http proxy, if any. */
  uint16_t HTTPProxyPort; /**< Parsed port for http proxy, if any. */
  char *HTTPProxyAuthenticator; /**< username:password string, if any. */

  char *HTTPSProxy; /**< hostname[:port] to use as https proxy, if any. */
  tor_addr_t HTTPSProxyAddr; /**< Parsed addr for https proxy, if any. */
  uint16_t HTTPSProxyPort; /**< Parsed port for https proxy, if any. */
  char *HTTPSProxyAuthenticator; /**< username:password string, if any. */

  char *Socks4Proxy; /**< hostname:port to use as a SOCKS4 proxy, if any. */
  tor_addr_t Socks4ProxyAddr; /**< Derived from Socks4Proxy. */
  uint16_t Socks4ProxyPort; /**< Derived from Socks4Proxy. */

  char *Socks5Proxy; /**< hostname:port to use as a SOCKS5 proxy, if any. */
  tor_addr_t Socks5ProxyAddr; /**< Derived from Sock5Proxy. */
  uint16_t Socks5ProxyPort; /**< Derived from Socks5Proxy. */
  char *Socks5ProxyUsername; /**< Username for SOCKS5 authentication, if any */
  char *Socks5ProxyPassword; /**< Password for SOCKS5 authentication, if any */

  /** List of configuration lines for replacement directory authorities.
   * If you just want to replace one class of authority at a time,
   * use the "Alternate*Authority" options below instead. */
  config_line_t *DirAuthorities;

  /** List of fallback directory servers */
  config_line_t *FallbackDir;
  /** Whether to use the default hard-coded FallbackDirs */
  int UseDefaultFallbackDirs;

  /** Weight to apply to all directory authority rates if considering them
   * along with fallbackdirs */
  double DirAuthorityFallbackRate;

  /** If set, use these main (currently v3) directory authorities and
   * not the default ones. */
  config_line_t *AlternateDirAuthority;

  /** If set, use these bridge authorities and not the default one. */
  config_line_t *AlternateBridgeAuthority;

  config_line_t *MyFamily_lines; /**< Declared family for this OR. */
  config_line_t *MyFamily; /**< Declared family for this OR, normalized */
  config_line_t *NodeFamilies; /**< List of config lines for
                                * node families */
  smartlist_t *NodeFamilySets; /**< List of parsed NodeFamilies values. */
  config_line_t *AuthDirBadExit; /**< Address policy for descriptors to
                                  * mark as bad exits. */
  config_line_t *AuthDirReject; /**< Address policy for descriptors to
                                 * reject. */
  config_line_t *AuthDirInvalid; /**< Address policy for descriptors to
                                  * never mark as valid. */
  /** @name AuthDir...CC
   *
   * Lists of country codes to mark as BadExit, or Invalid, or to
   * reject entirely.
   *
   * @{
   */
  smartlist_t *AuthDirBadExitCCs;
  smartlist_t *AuthDirInvalidCCs;
  smartlist_t *AuthDirRejectCCs;
  /**@}*/

  int AuthDirListBadExits; /**< True iff we should list bad exits,
                            * and vote for all other exits as good. */
  int AuthDirMaxServersPerAddr; /**< Do not permit more than this
                                 * number of servers per IP address. */
  int AuthDirHasIPv6Connectivity; /**< Boolean: are we on IPv6?  */
  int AuthDirPinKeys; /**< Boolean: Do we enforce key-pinning? */

  /** If non-zero, always vote the Fast flag for any relay advertising
   * this amount of capacity or more. */
  uint64_t AuthDirFastGuarantee;

  /** If non-zero, this advertised capacity or more is always sufficient
   * to satisfy the bandwidth requirement for the Guard flag. */
  uint64_t AuthDirGuardBWGuarantee;

  char *AccountingStart; /**< How long is the accounting interval, and when
                          * does it start? */
  uint64_t AccountingMax; /**< How many bytes do we allow per accounting
                           * interval before hibernation?  0 for "never
                           * hibernate." */
  /** How do we determine when our AccountingMax has been reached?
   * "max" for when in or out reaches AccountingMax
   * "sum" for when in plus out reaches AccountingMax
   * "in"  for when in reaches AccountingMax
   * "out" for when out reaches AccountingMax */
  char *AccountingRule_option;
  enum { ACCT_MAX, ACCT_SUM, ACCT_IN, ACCT_OUT } AccountingRule;

  /** Base64-encoded hash of accepted passwords for the control system. */
  config_line_t *HashedControlPassword;
  /** As HashedControlPassword, but not saved. */
  config_line_t *HashedControlSessionPassword;

  int CookieAuthentication; /**< Boolean: do we enable cookie-based auth for
                             * the control system? */
  char *CookieAuthFile; /**< Filesystem location of a ControlPort
                         *   authentication cookie. */
  char *ExtORPortCookieAuthFile; /**< Filesystem location of Extended
                                 *   ORPort authentication cookie. */
  int CookieAuthFileGroupReadable; /**< Boolean: Is the CookieAuthFile g+r? */
  int ExtORPortCookieAuthFileGroupReadable; /**< Boolean: Is the
                                             * ExtORPortCookieAuthFile g+r? */
  int LeaveStreamsUnattached; /**< Boolean: Does Tor attach new streams to
                          * circuits itself (0), or does it expect a controller
                          * to cope? (1) */
  int DisablePredictedCircuits; /**< Boolean: does Tor preemptively
                                 * make circuits in the background (0),
                                 * or not (1)? */

  /** Process specifier for a controller that ‘owns’ this Tor
   * instance.  Tor will terminate if its owning controller does. */
  char *OwningControllerProcess;

  int ShutdownWaitLength; /**< When we get a SIGINT and we're a server, how
                           * long do we wait before exiting? */
  char *SafeLogging; /**< Contains "relay", "1", "0" (meaning no scrubbing). */

  /* Derived from SafeLogging */
  enum {
    SAFELOG_SCRUB_ALL, SAFELOG_SCRUB_RELAY, SAFELOG_SCRUB_NONE
  } SafeLogging_;

  int Sandbox; /**< Boolean: should sandboxing be enabled? */
  int SafeSocks; /**< Boolean: should we outright refuse application
                  * connections that use socks4 or socks5-with-local-dns? */
#define LOG_PROTOCOL_WARN (get_options()->ProtocolWarnings ? \
                           LOG_WARN : LOG_INFO)
  int ProtocolWarnings; /**< Boolean: when other parties screw up the Tor
                         * protocol, is it a warn or an info in our logs? */
  int TestSocks; /**< Boolean: when we get a socks connection, do we loudly
                  * log whether it was DNS-leaking or not? */
  int HardwareAccel; /**< Boolean: Should we enable OpenSSL hardware
                      * acceleration where available? */
  /** Token Bucket Refill resolution in milliseconds. */
  int TokenBucketRefillInterval;
  char *AccelName; /**< Optional hardware acceleration engine name. */
  char *AccelDir; /**< Optional hardware acceleration engine search dir. */

  /** Boolean: Do we try to enter from a smallish number
   * of fixed nodes? */
  int UseEntryGuards_option;
  /** Internal variable to remember whether we're actually acting on
   * UseEntryGuards_option -- when we're a non-anonymous Tor2web client or
   * Single Onion Service, it is alwasy false, otherwise we use the value of
   * UseEntryGuards_option. */
  int UseEntryGuards;

  int NumEntryGuards; /**< How many entry guards do we try to establish? */

  /** If 1, we use any guardfraction information we see in the
   * consensus.  If 0, we don't.  If -1, let the consensus parameter
   * decide. */
  int UseGuardFraction;

  int NumDirectoryGuards; /**< How many dir guards do we try to establish?
                           * If 0, use value from NumEntryGuards. */
  int RephistTrackTime; /**< How many seconds do we keep rephist info? */
  /** Should we always fetch our dir info on the mirror schedule (which
   * means directly from the authorities) no matter our other config? */
  int FetchDirInfoEarly;

  /** Should we fetch our dir info at the start of the consensus period? */
  int FetchDirInfoExtraEarly;

  int DirCache; /**< Cache all directory documents and accept requests via
                 * tunnelled dir conns from clients. If 1, enabled (default);
                 * If 0, disabled. */

  char *VirtualAddrNetworkIPv4; /**< Address and mask to hand out for virtual
                                 * MAPADDRESS requests for IPv4 addresses */
  char *VirtualAddrNetworkIPv6; /**< Address and mask to hand out for virtual
                                 * MAPADDRESS requests for IPv6 addresses */
  int ServerDNSSearchDomains; /**< Boolean: If set, we don't force exit
                      * addresses to be FQDNs, but rather search for them in
                      * the local domains. */
  int ServerDNSDetectHijacking; /**< Boolean: If true, check for DNS failure
                                 * hijacking. */
  int ServerDNSRandomizeCase; /**< Boolean: Use the 0x20-hack to prevent
                               * DNS poisoning attacks. */
  char *ServerDNSResolvConfFile; /**< If provided, we configure our internal
                     * resolver from the file here rather than from
                     * /etc/resolv.conf (Unix) or the registry (Windows). */
  char *DirPortFrontPage; /**< This is a full path to a file with an html
                    disclaimer. This allows a server administrator to show
                    that they're running Tor and anyone visiting their server
                    will know this without any specialized knowledge. */
  int DisableDebuggerAttachment; /**< Currently Linux only specific attempt to
                                      disable ptrace; needs BSD testing. */
  /** Boolean: if set, we start even if our resolv.conf file is missing
   * or broken. */
  int ServerDNSAllowBrokenConfig;
  /** Boolean: if set, then even connections to private addresses will get
   * rate-limited. */
  int CountPrivateBandwidth;
  smartlist_t *ServerDNSTestAddresses; /**< A list of addresses that definitely
                                        * should be resolvable. Used for
                                        * testing our DNS server. */
  int EnforceDistinctSubnets; /**< If true, don't allow multiple routers in the
                               * same network zone in the same circuit. */
  int PortForwarding; /**< If true, use NAT-PMP or UPnP to automatically
                       * forward the DirPort and ORPort on the NAT device */
  char *PortForwardingHelper; /** < Filename or full path of the port
                                  forwarding helper executable */
  int AllowNonRFC953Hostnames; /**< If true, we allow connections to hostnames
                                * with weird characters. */
  /** If true, we try resolving hostnames with weird characters. */
  int ServerDNSAllowNonRFC953Hostnames;

  /** If true, we try to download extra-info documents (and we serve them,
   * if we are a cache).  For authorities, this is always true. */
  int DownloadExtraInfo;

  /** If true, we convert "www.google.com.foo.exit" addresses on the
   * socks/trans/natd ports into "www.google.com" addresses that
   * exit from the node "foo". Disabled by default since attacking
   * websites and exit relays can use it to manipulate your path
   * selection. */
  int AllowDotExit;

  /** If true, we're configured to collect statistics on clients
   * requesting network statuses from us as directory. */
  int DirReqStatistics_option;
  /** Internal variable to remember whether we're actually acting on
   * DirReqStatistics_option -- yes if it's set and we're a server, else no. */
  int DirReqStatistics;

  /** If true, the user wants us to collect statistics on port usage. */
  int ExitPortStatistics;

  /** If true, the user wants us to collect connection statistics. */
  int ConnDirectionStatistics;

  /** If true, the user wants us to collect cell statistics. */
  int CellStatistics;

  /** If true, the user wants us to collect padding statistics. */
  int PaddingStatistics;

  /** If true, the user wants us to collect statistics as entry node. */
  int EntryStatistics;

  /** If true, the user wants us to collect statistics as hidden service
   * directory, introduction point, or rendezvous point. */
  int HiddenServiceStatistics_option;
  /** Internal variable to remember whether we're actually acting on
   * HiddenServiceStatistics_option -- yes if it's set and we're a server,
   * else no. */
  int HiddenServiceStatistics;

  /** If true, include statistics file contents in extra-info documents. */
  int ExtraInfoStatistics;

  /** If true, do not believe anybody who tells us that a domain resolves
   * to an internal address, or that an internal address has a PTR mapping.
   * Helps avoid some cross-site attacks. */
  int ClientDNSRejectInternalAddresses;

  /** If true, do not accept any requests to connect to internal addresses
   * over randomly chosen exits. */
  int ClientRejectInternalAddresses;

  /** If true, clients may connect over IPv4. If false, they will avoid
   * connecting over IPv4. We enforce this for OR and Dir connections. */
  int ClientUseIPv4;
  /** If true, clients may connect over IPv6. If false, they will avoid
   * connecting over IPv4. We enforce this for OR and Dir connections.
   * Use fascist_firewall_use_ipv6() instead of accessing this value
   * directly. */
  int ClientUseIPv6;
  /** If true, prefer an IPv6 OR port over an IPv4 one for entry node
   * connections. If auto, bridge clients prefer IPv6, and other clients
   * prefer IPv4. Use node_ipv6_or_preferred() instead of accessing this value
   * directly. */
  int ClientPreferIPv6ORPort;
  /** If true, prefer an IPv6 directory port over an IPv4 one for direct
   * directory connections. If auto, bridge clients prefer IPv6, and other
   * clients prefer IPv4. Use fascist_firewall_prefer_ipv6_dirport() instead of
   * accessing this value directly.  */
  int ClientPreferIPv6DirPort;

  /** The length of time that we think a consensus should be fresh. */
  int V3AuthVotingInterval;
  /** The length of time we think it will take to distribute votes. */
  int V3AuthVoteDelay;
  /** The length of time we think it will take to distribute signatures. */
  int V3AuthDistDelay;
  /** The number of intervals we think a consensus should be valid. */
  int V3AuthNIntervalsValid;

  /** Should advertise and sign consensuses with a legacy key, for key
   * migration purposes? */
  int V3AuthUseLegacyKey;

  /** Location of bandwidth measurement file */
  char *V3BandwidthsFile;

  /** Location of guardfraction file */
  char *GuardfractionFile;

  /** Authority only: key=value pairs that we add to our networkstatus
   * consensus vote on the 'params' line. */
  char *ConsensusParams;

  /** Authority only: minimum number of measured bandwidths we must see
   * before we only believe measured bandwidths to assign flags. */
  int MinMeasuredBWsForAuthToIgnoreAdvertised;

  /** The length of time that we think an initial consensus should be fresh.
   * Only altered on testing networks. */
  int TestingV3AuthInitialVotingInterval;

  /** The length of time we think it will take to distribute initial votes.
   * Only altered on testing networks. */
  int TestingV3AuthInitialVoteDelay;

  /** The length of time we think it will take to distribute initial
   * signatures.  Only altered on testing networks.*/
  int TestingV3AuthInitialDistDelay;

  /** Offset in seconds added to the starting time for consensus
      voting. Only altered on testing networks. */
  int TestingV3AuthVotingStartOffset;

  /** If an authority has been around for less than this amount of time, it
   * does not believe its reachability information is accurate.  Only
   * altered on testing networks. */
  int TestingAuthDirTimeToLearnReachability;

  /** Clients don't download any descriptor this recent, since it will
   * probably not have propagated to enough caches.  Only altered on testing
   * networks. */
  int TestingEstimatedDescriptorPropagationTime;

  /** Schedule for when servers should download things in general.  Only
   * altered on testing networks. */
  smartlist_t *TestingServerDownloadSchedule;

  /** Schedule for when clients should download things in general.  Only
   * altered on testing networks. */
  smartlist_t *TestingClientDownloadSchedule;

  /** Schedule for when servers should download consensuses.  Only altered
   * on testing networks. */
  smartlist_t *TestingServerConsensusDownloadSchedule;

  /** Schedule for when clients should download consensuses.  Only altered
   * on testing networks. */
  smartlist_t *TestingClientConsensusDownloadSchedule;

  /** Schedule for when clients should download consensuses from authorities
   * if they are bootstrapping (that is, they don't have a usable, reasonably
   * live consensus).  Only used by clients fetching from a list of fallback
   * directory mirrors.
   *
   * This schedule is incremented by (potentially concurrent) connection
   * attempts, unlike other schedules, which are incremented by connection
   * failures.  Only altered on testing networks. */
  smartlist_t *ClientBootstrapConsensusAuthorityDownloadSchedule;

  /** Schedule for when clients should download consensuses from fallback
   * directory mirrors if they are bootstrapping (that is, they don't have a
   * usable, reasonably live consensus). Only used by clients fetching from a
   * list of fallback directory mirrors.
   *
   * This schedule is incremented by (potentially concurrent) connection
   * attempts, unlike other schedules, which are incremented by connection
   * failures.  Only altered on testing networks. */
  smartlist_t *ClientBootstrapConsensusFallbackDownloadSchedule;

  /** Schedule for when clients should download consensuses from authorities
   * if they are bootstrapping (that is, they don't have a usable, reasonably
   * live consensus).  Only used by clients which don't have or won't fetch
   * from a list of fallback directory mirrors.
   *
   * This schedule is incremented by (potentially concurrent) connection
   * attempts, unlike other schedules, which are incremented by connection
   * failures.  Only altered on testing networks. */
  smartlist_t *ClientBootstrapConsensusAuthorityOnlyDownloadSchedule;

  /** Schedule for when clients should download bridge descriptors.  Only
   * altered on testing networks. */
  smartlist_t *TestingBridgeDownloadSchedule;

  /** When directory clients have only a few descriptors to request, they
   * batch them until they have more, or until this amount of time has
   * passed.  Only altered on testing networks. */
  int TestingClientMaxIntervalWithoutRequest;

  /** How long do we let a directory connection stall before expiring
   * it?  Only altered on testing networks. */
  int TestingDirConnectionMaxStall;

  /** How many times will we try to fetch a consensus before we give
   * up?  Only altered on testing networks. */
  int TestingConsensusMaxDownloadTries;

  /** How many times will a client try to fetch a consensus while
   * bootstrapping using a list of fallback directories, before it gives up?
   * Only altered on testing networks. */
  int ClientBootstrapConsensusMaxDownloadTries;

  /** How many times will a client try to fetch a consensus while
   * bootstrapping using only a list of authorities, before it gives up?
   * Only altered on testing networks. */
  int ClientBootstrapConsensusAuthorityOnlyMaxDownloadTries;

  /** How many simultaneous in-progress connections will we make when trying
   * to fetch a consensus before we wait for one to complete, timeout, or
   * error out?  Only altered on testing networks. */
  int ClientBootstrapConsensusMaxInProgressTries;

  /** How many times will we try to download a router's descriptor before
   * giving up?  Only altered on testing networks. */
  int TestingDescriptorMaxDownloadTries;

  /** How many times will we try to download a microdescriptor before
   * giving up?  Only altered on testing networks. */
  int TestingMicrodescMaxDownloadTries;

  /** How many times will we try to fetch a certificate before giving
   * up?  Only altered on testing networks. */
  int TestingCertMaxDownloadTries;

  /** If true, we take part in a testing network. Change the defaults of a
   * couple of other configuration options and allow to change the values
   * of certain configuration options. */
  int TestingTorNetwork;

  /** Minimum value for the Exit flag threshold on testing networks. */
  uint64_t TestingMinExitFlagThreshold;

  /** Minimum value for the Fast flag threshold on testing networks. */
  uint64_t TestingMinFastFlagThreshold;

  /** Relays in a testing network which should be voted Exit
   * regardless of exit policy. */
  routerset_t *TestingDirAuthVoteExit;
  int TestingDirAuthVoteExitIsStrict;

  /** Relays in a testing network which should be voted Guard
   * regardless of uptime and bandwidth. */
  routerset_t *TestingDirAuthVoteGuard;
  int TestingDirAuthVoteGuardIsStrict;

  /** Relays in a testing network which should be voted HSDir
   * regardless of uptime and DirPort. */
  routerset_t *TestingDirAuthVoteHSDir;
  int TestingDirAuthVoteHSDirIsStrict;

  /** Enable CONN_BW events.  Only altered on testing networks. */
  int TestingEnableConnBwEvent;

  /** Enable CELL_STATS events.  Only altered on testing networks. */
  int TestingEnableCellStatsEvent;

  /** Enable TB_EMPTY events.  Only altered on testing networks. */
  int TestingEnableTbEmptyEvent;

  /** If true, and we have GeoIP data, and we're a bridge, keep a per-country
   * count of how many client addresses have contacted us so that we can help
   * the bridge authority guess which countries have blocked access to us. */
  int BridgeRecordUsageByCountry;

  /** Optionally, IPv4 and IPv6 GeoIP data. */
  char *GeoIPFile;
  char *GeoIPv6File;

  /** Autobool: if auto, then any attempt to Exclude{Exit,}Nodes a particular
   * country code will exclude all nodes in ?? and A1.  If true, all nodes in
   * ?? and A1 are excluded. Has no effect if we don't know any GeoIP data. */
  int GeoIPExcludeUnknown;

  /** If true, SIGHUP should reload the torrc.  Sometimes controllers want
   * to make this false. */
  int ReloadTorrcOnSIGHUP;

  /* The main parameter for picking circuits within a connection.
   *
   * If this value is positive, when picking a cell to relay on a connection,
   * we always relay from the circuit whose weighted cell count is lowest.
   * Cells are weighted exponentially such that if one cell is sent
   * 'CircuitPriorityHalflife' seconds before another, it counts for half as
   * much.
   *
   * If this value is zero, we're disabling the cell-EWMA algorithm.
   *
   * If this value is negative, we're using the default approach
   * according to either Tor or a parameter set in the consensus.
   */
  double CircuitPriorityHalflife;

  /** Set to true if the TestingTorNetwork configuration option is set.
   * This is used so that options_validate() has a chance to realize that
   * the defaults have changed. */
  int UsingTestNetworkDefaults_;

  /** If 1, we try to use microdescriptors to build circuits.  If 0, we don't.
   * If -1, Tor decides. */
  int UseMicrodescriptors;

  /** File where we should write the ControlPort. */
  char *ControlPortWriteToFile;
  /** Should that file be group-readable? */
  int ControlPortFileGroupReadable;

#define MAX_MAX_CLIENT_CIRCUITS_PENDING 1024
  /** Maximum number of non-open general-purpose origin circuits to allow at
   * once. */
  int MaxClientCircuitsPending;

  /** If 1, we always send optimistic data when it's supported.  If 0, we
   * never use it.  If -1, we do what the consensus says. */
  int OptimisticData;

  /** If 1, we accept and launch no external network connections, except on
   * control ports. */
  int DisableNetwork;

  /**
   * Parameters for path-bias detection.
   * @{
   * These options override the default behavior of Tor's (**currently
   * experimental**) path bias detection algorithm. To try to find broken or
   * misbehaving guard nodes, Tor looks for nodes where more than a certain
   * fraction of circuits through that guard fail to get built.
   *
   * The PathBiasCircThreshold option controls how many circuits we need to
   * build through a guard before we make these checks.  The
   * PathBiasNoticeRate, PathBiasWarnRate and PathBiasExtremeRate options
   * control what fraction of circuits must succeed through a guard so we
   * won't write log messages.  If less than PathBiasExtremeRate circuits
   * succeed *and* PathBiasDropGuards is set to 1, we disable use of that
   * guard.
   *
   * When we have seen more than PathBiasScaleThreshold circuits through a
   * guard, we scale our observations by 0.5 (governed by the consensus) so
   * that new observations don't get swamped by old ones.
   *
   * By default, or if a negative value is provided for one of these options,
   * Tor uses reasonable defaults from the networkstatus consensus document.
   * If no defaults are available there, these options default to 150, .70,
   * .50, .30, 0, and 300 respectively.
   */
  int PathBiasCircThreshold;
  double PathBiasNoticeRate;
  double PathBiasWarnRate;
  double PathBiasExtremeRate;
  int PathBiasDropGuards;
  int PathBiasScaleThreshold;
  /** @} */

  /**
   * Parameters for path-bias use detection
   * @{
   * Similar to the above options, these options override the default behavior
   * of Tor's (**currently experimental**) path use bias detection algorithm.
   *
   * Where as the path bias parameters govern thresholds for successfully
   * building circuits, these four path use bias parameters govern thresholds
   * only for circuit usage. Circuits which receive no stream usage are not
   * counted by this detection algorithm. A used circuit is considered
   * successful if it is capable of carrying streams or otherwise receiving
   * well-formed responses to RELAY cells.
   *
   * By default, or if a negative value is provided for one of these options,
   * Tor uses reasonable defaults from the networkstatus consensus document.
   * If no defaults are available there, these options default to 20, .80,
   * .60, and 100, respectively.
   */
  int PathBiasUseThreshold;
  double PathBiasNoticeUseRate;
  double PathBiasExtremeUseRate;
  int PathBiasScaleUseThreshold;
  /** @} */

  int IPv6Exit; /**< Do we support exiting to IPv6 addresses? */

  /** Fraction: */
  double PathsNeededToBuildCircuits;

  /** What expiry time shall we place on our SSL certs? "0" means we
   * should guess a suitable value. */
  int SSLKeyLifetime;

  /** How long (seconds) do we keep a guard before picking a new one? */
  int GuardLifetime;

  /** Low-water mark for global scheduler - start sending when estimated
   * queued size falls below this threshold.
   */
  uint64_t SchedulerLowWaterMark__;
  /** High-water mark for global scheduler - stop sending when estimated
   * queued size exceeds this threshold.
   */
  uint64_t SchedulerHighWaterMark__;
  /** Flush size for global scheduler - flush this many cells at a time
   * when sending.
   */
  int SchedulerMaxFlushCells__;

  /** Is this an exit node?  This is a tristate, where "1" means "yes, and use
   * the default exit policy if none is given" and "0" means "no; exit policy
   * is 'reject *'" and "auto" (-1) means "same as 1, but warn the user."
   *
   * XXXX Eventually, the default will be 0. */
  int ExitRelay;

  /** For how long (seconds) do we declare our signing keys to be valid? */
  int SigningKeyLifetime;
  /** For how long (seconds) do we declare our link keys to be valid? */
  int TestingLinkCertLifetime;
  /** For how long (seconds) do we declare our auth keys to be valid? */
  int TestingAuthKeyLifetime;

  /** How long before signing keys expire will we try to make a new one? */
  int TestingSigningKeySlop;
  /** How long before link keys expire will we try to make a new one? */
  int TestingLinkKeySlop;
  /** How long before auth keys expire will we try to make a new one? */
  int TestingAuthKeySlop;

  /** Force use of offline master key features: never generate a master
   * ed25519 identity key except from tor --keygen */
  int OfflineMasterKey;

  enum {
    FORCE_PASSPHRASE_AUTO=0,
    FORCE_PASSPHRASE_ON,
    FORCE_PASSPHRASE_OFF
  } keygen_force_passphrase;
  int use_keygen_passphrase_fd;
  int keygen_passphrase_fd;
  int change_key_passphrase;
  char *master_key_fname;

  /** Autobool: Do we try to retain capabilities if we can? */
  int KeepBindCapabilities;

  /** Maximum total size of unparseable descriptors to log during the
   * lifetime of this Tor process.
   */
  uint64_t MaxUnparseableDescSizeToLog;

  /** Bool (default: 1): Switch for the shared random protocol. Only
   * relevant to a directory authority. If off, the authority won't
   * participate in the protocol. If on (default), a flag is added to the
   * vote indicating participation. */
  int AuthDirSharedRandomness;

  /** If 1, we skip all OOS checks. */
  int DisableOOSCheck;

<<<<<<< HEAD
  /** Autobool: Should we include Ed25519 identities in extend2 cells?
   * If -1, we should do whatever the consensus parameter says. */
  int ExtendByEd25519ID;

  /** Bool (default: 1): When testing routerinfos as a directory authority,
   * do we enforce Ed25519 identity match? */
  /* NOTE: remove this option someday. */
  int AuthDirTestEd25519LinkKeys;

  /** Bool (default: 0): Tells if a %include was used on torrc */
  int IncludeUsed;

  /** The seconds after expiration which we as a relay should keep old
   * consensuses around so that we can generate diffs from them.  If 0,
   * use the default. */
  int MaxConsensusAgeForDiffs;
=======
  /** Autobool: Is the circuit creation DoS mitigation subsystem enabled? */
  int DoSCircuitCreationEnabled;
  /** Minimum concurrent connection needed from one single address before any
   * defense is used. */
  int DoSCircuitCreationMinConnections;
  /** Circuit rate used to refill the token bucket. */
  int DoSCircuitCreationRate;
  /** Maximum allowed burst of circuits. Reaching that value, the address is
   * detected as malicious and a defense might be used. */
  int DoSCircuitCreationBurst;
  /** When an address is marked as malicous, what defense should be used
   * against it. See the dos_cc_defense_type_t enum. */
  int DoSCircuitCreationDefenseType;
  /** For how much time (in seconds) the defense is applicable for a malicious
   * address. A random time delta is added to the defense time of an address
   * which will be between 1 second and half of this value. */
  int DoSCircuitCreationDefenseTimePeriod;

  /** Autobool: Is the DoS connection mitigation subsystem enabled? */
  int DoSConnectionEnabled;
  /** Maximum concurrent connection allowed per address. */
  int DoSConnectionMaxConcurrentCount;
  /** When an address is reaches the maximum count, what defense should be
   * used against it. See the dos_conn_defense_type_t enum. */
  int DoSConnectionDefenseType;

  /** Autobool: Do we refuse single hop client rendezvous? */
  int DoSRefuseSingleHopClientRendezvous;
>>>>>>> cb92d47d
} or_options_t;

/** Persistent state for an onion router, as saved to disk. */
typedef struct {
  uint32_t magic_;
  /** The time at which we next plan to write the state to the disk.  Equal to
   * TIME_MAX if there are no savable changes, 0 if there are changes that
   * should be saved right away. */
  time_t next_write;

  /** When was the state last written to disk? */
  time_t LastWritten;

  /** Fields for accounting bandwidth use. */
  time_t AccountingIntervalStart;
  uint64_t AccountingBytesReadInInterval;
  uint64_t AccountingBytesWrittenInInterval;
  int AccountingSecondsActive;
  int AccountingSecondsToReachSoftLimit;
  time_t AccountingSoftLimitHitAt;
  uint64_t AccountingBytesAtSoftLimit;
  uint64_t AccountingExpectedUsage;

  /** A list of Entry Guard-related configuration lines. (pre-prop271) */
  config_line_t *EntryGuards;

  /** A list of guard-related configuration lines. (post-prop271) */
  config_line_t *Guard;

  config_line_t *TransportProxies;

  /** These fields hold information on the history of bandwidth usage for
   * servers.  The "Ends" fields hold the time when we last updated the
   * bandwidth usage. The "Interval" fields hold the granularity, in seconds,
   * of the entries of Values.  The "Values" lists hold decimal string
   * representations of the number of bytes read or written in each
   * interval. The "Maxima" list holds decimal strings describing the highest
   * rate achieved during the interval.
   */
  time_t      BWHistoryReadEnds;
  int         BWHistoryReadInterval;
  smartlist_t *BWHistoryReadValues;
  smartlist_t *BWHistoryReadMaxima;
  time_t      BWHistoryWriteEnds;
  int         BWHistoryWriteInterval;
  smartlist_t *BWHistoryWriteValues;
  smartlist_t *BWHistoryWriteMaxima;
  time_t      BWHistoryDirReadEnds;
  int         BWHistoryDirReadInterval;
  smartlist_t *BWHistoryDirReadValues;
  smartlist_t *BWHistoryDirReadMaxima;
  time_t      BWHistoryDirWriteEnds;
  int         BWHistoryDirWriteInterval;
  smartlist_t *BWHistoryDirWriteValues;
  smartlist_t *BWHistoryDirWriteMaxima;

  /** Build time histogram */
  config_line_t * BuildtimeHistogram;
  unsigned int TotalBuildTimes;
  unsigned int CircuitBuildAbandonedCount;

  /** What version of Tor wrote this state file? */
  char *TorVersion;

  /** Holds any unrecognized values we found in the state file, in the order
   * in which we found them. */
  config_line_t *ExtraLines;

  /** When did we last rotate our onion key?  "0" for 'no idea'. */
  time_t LastRotatedOnionKey;
} or_state_t;

/** Change the next_write time of <b>state</b> to <b>when</b>, unless the
 * state is already scheduled to be written to disk earlier than <b>when</b>.
 */
static inline void or_state_mark_dirty(or_state_t *state, time_t when)
{
  if (state->next_write > when)
    state->next_write = when;
}

#define MAX_SOCKS_REPLY_LEN 1024
#define MAX_SOCKS_ADDR_LEN 256
#define SOCKS_NO_AUTH 0x00
#define SOCKS_USER_PASS 0x02

/** Please open a TCP connection to this addr:port. */
#define SOCKS_COMMAND_CONNECT       0x01
/** Please turn this FQDN into an IP address, privately. */
#define SOCKS_COMMAND_RESOLVE       0xF0
/** Please turn this IP address into an FQDN, privately. */
#define SOCKS_COMMAND_RESOLVE_PTR   0xF1

/* || 0 is for -Wparentheses-equality (-Wall?) appeasement under clang */
#define SOCKS_COMMAND_IS_CONNECT(c) (((c)==SOCKS_COMMAND_CONNECT) || 0)
#define SOCKS_COMMAND_IS_RESOLVE(c) ((c)==SOCKS_COMMAND_RESOLVE || \
                                     (c)==SOCKS_COMMAND_RESOLVE_PTR)

/** State of a SOCKS request from a user to an OP.  Also used to encode other
 * information for non-socks user request (such as those on TransPort and
 * DNSPort) */
struct socks_request_t {
  /** Which version of SOCKS did the client use? One of "0, 4, 5" -- where
   * 0 means that no socks handshake ever took place, and this is just a
   * stub connection (e.g. see connection_ap_make_link()). */
  uint8_t socks_version;
  /** If using socks5 authentication, which authentication type did we
   * negotiate?  currently we support 0 (no authentication) and 2
   * (username/password). */
  uint8_t auth_type;
  /** What is this stream's goal? One of the SOCKS_COMMAND_* values */
  uint8_t command;
  /** Which kind of listener created this stream? */
  uint8_t listener_type;
  size_t replylen; /**< Length of <b>reply</b>. */
  uint8_t reply[MAX_SOCKS_REPLY_LEN]; /**< Write an entry into this string if
                                    * we want to specify our own socks reply,
                                    * rather than using the default socks4 or
                                    * socks5 socks reply. We use this for the
                                    * two-stage socks5 handshake.
                                    */
  char address[MAX_SOCKS_ADDR_LEN]; /**< What address did the client ask to
                                       connect to/resolve? */
  uint16_t port; /**< What port did the client ask to connect to? */
  unsigned int has_finished : 1; /**< Has the SOCKS handshake finished? Used to
                              * make sure we send back a socks reply for
                              * every connection. */
  unsigned int got_auth : 1; /**< Have we received any authentication data? */
  /** If this is set, we will choose "no authentication" instead of
   * "username/password" authentication if both are offered. Used as input to
   * parse_socks. */
  unsigned int socks_prefer_no_auth : 1;

  /** Number of bytes in username; 0 if username is NULL */
  size_t usernamelen;
  /** Number of bytes in password; 0 if password is NULL */
  uint8_t passwordlen;
  /** The negotiated username value if any (for socks5), or the entire
   * authentication string (for socks4).  This value is NOT nul-terminated;
   * see usernamelen for its length. */
  char *username;
  /** The negotiated password value if any (for socks5). This value is NOT
   * nul-terminated; see passwordlen for its length. */
  char *password;
};

/********************************* circuitbuild.c **********************/

/** How many hops does a general-purpose circuit have by default? */
#define DEFAULT_ROUTE_LEN 3

/* Circuit Build Timeout "public" structures. */

/** Precision multiplier for the Bw weights */
#define BW_WEIGHT_SCALE   10000
#define BW_MIN_WEIGHT_SCALE 1
#define BW_MAX_WEIGHT_SCALE INT32_MAX

/** Total size of the circuit timeout history to accumulate.
 * 1000 is approx 2.5 days worth of continual-use circuits. */
#define CBT_NCIRCUITS_TO_OBSERVE 1000

/** Width of the histogram bins in milliseconds */
#define CBT_BIN_WIDTH ((build_time_t)50)

/** Number of modes to use in the weighted-avg computation of Xm */
#define CBT_DEFAULT_NUM_XM_MODES 3
#define CBT_MIN_NUM_XM_MODES 1
#define CBT_MAX_NUM_XM_MODES 20

/** A build_time_t is milliseconds */
typedef uint32_t build_time_t;

/**
 * CBT_BUILD_ABANDONED is our flag value to represent a force-closed
 * circuit (Aka a 'right-censored' pareto value).
 */
#define CBT_BUILD_ABANDONED ((build_time_t)(INT32_MAX-1))
#define CBT_BUILD_TIME_MAX ((build_time_t)(INT32_MAX))

/** Save state every 10 circuits */
#define CBT_SAVE_STATE_EVERY 10

/* Circuit build times consensus parameters */

/**
 * How long to wait before actually closing circuits that take too long to
 * build in terms of CDF quantile.
 */
#define CBT_DEFAULT_CLOSE_QUANTILE 95
#define CBT_MIN_CLOSE_QUANTILE CBT_MIN_QUANTILE_CUTOFF
#define CBT_MAX_CLOSE_QUANTILE CBT_MAX_QUANTILE_CUTOFF

/**
 * How many circuits count as recent when considering if the
 * connection has gone gimpy or changed.
 */
#define CBT_DEFAULT_RECENT_CIRCUITS 20
#define CBT_MIN_RECENT_CIRCUITS 3
#define CBT_MAX_RECENT_CIRCUITS 1000

/**
 * Maximum count of timeouts that finish the first hop in the past
 * RECENT_CIRCUITS before calculating a new timeout.
 *
 * This tells us whether to abandon timeout history and set
 * the timeout back to whatever circuit_build_times_get_initial_timeout()
 * gives us.
 */
#define CBT_DEFAULT_MAX_RECENT_TIMEOUT_COUNT (CBT_DEFAULT_RECENT_CIRCUITS*9/10)
#define CBT_MIN_MAX_RECENT_TIMEOUT_COUNT 3
#define CBT_MAX_MAX_RECENT_TIMEOUT_COUNT 10000

/** Minimum circuits before estimating a timeout */
#define CBT_DEFAULT_MIN_CIRCUITS_TO_OBSERVE 100
#define CBT_MIN_MIN_CIRCUITS_TO_OBSERVE 1
#define CBT_MAX_MIN_CIRCUITS_TO_OBSERVE 10000

/** Cutoff percentile on the CDF for our timeout estimation. */
#define CBT_DEFAULT_QUANTILE_CUTOFF 80
#define CBT_MIN_QUANTILE_CUTOFF 10
#define CBT_MAX_QUANTILE_CUTOFF 99
double circuit_build_times_quantile_cutoff(void);

/** How often in seconds should we build a test circuit */
#define CBT_DEFAULT_TEST_FREQUENCY 10
#define CBT_MIN_TEST_FREQUENCY 1
#define CBT_MAX_TEST_FREQUENCY INT32_MAX

/** Lowest allowable value for CircuitBuildTimeout in milliseconds */
#define CBT_DEFAULT_TIMEOUT_MIN_VALUE (1500)
#define CBT_MIN_TIMEOUT_MIN_VALUE 500
#define CBT_MAX_TIMEOUT_MIN_VALUE INT32_MAX

/** Initial circuit build timeout in milliseconds */
#define CBT_DEFAULT_TIMEOUT_INITIAL_VALUE (60*1000)
#define CBT_MIN_TIMEOUT_INITIAL_VALUE CBT_MIN_TIMEOUT_MIN_VALUE
#define CBT_MAX_TIMEOUT_INITIAL_VALUE INT32_MAX
int32_t circuit_build_times_initial_timeout(void);

#if CBT_DEFAULT_MAX_RECENT_TIMEOUT_COUNT < CBT_MIN_MAX_RECENT_TIMEOUT_COUNT
#error "RECENT_CIRCUITS is set too low."
#endif

/** Information about the state of our local network connection */
typedef struct {
  /** The timestamp we last completed a TLS handshake or received a cell */
  time_t network_last_live;
  /** If the network is not live, how many timeouts has this caused? */
  int nonlive_timeouts;
  /** Circular array of circuits that have made it to the first hop. Slot is
   * 1 if circuit timed out, 0 if circuit succeeded */
  int8_t *timeouts_after_firsthop;
  /** Number of elements allocated for the above array */
  int num_recent_circs;
  /** Index into circular array. */
  int after_firsthop_idx;
} network_liveness_t;

typedef struct circuit_build_times_s circuit_build_times_t;

/********************************* config.c ***************************/

/** An error from options_trial_assign() or options_init_from_string(). */
typedef enum setopt_err_t {
  SETOPT_OK = 0,
  SETOPT_ERR_MISC = -1,
  SETOPT_ERR_PARSE = -2,
  SETOPT_ERR_TRANSITION = -3,
  SETOPT_ERR_SETTING = -4,
} setopt_err_t;

/********************************* connection_edge.c *************************/

/** Enumerates possible origins of a client-side address mapping. */
typedef enum {
  /** We're remapping this address because the controller told us to. */
  ADDRMAPSRC_CONTROLLER,
  /** We're remapping this address because of an AutomapHostsOnResolve
   * configuration. */
  ADDRMAPSRC_AUTOMAP,
  /** We're remapping this address because our configuration (via torrc, the
   * command line, or a SETCONF command) told us to. */
  ADDRMAPSRC_TORRC,
  /** We're remapping this address because we have TrackHostExit configured,
   * and we want to remember to use the same exit next time. */
  ADDRMAPSRC_TRACKEXIT,
  /** We're remapping this address because we got a DNS resolution from a
   * Tor server that told us what its value was. */
  ADDRMAPSRC_DNS,

  /** No remapping has occurred.  This isn't a possible value for an
   * addrmap_entry_t; it's used as a null value when we need to answer "Why
   * did this remapping happen." */
  ADDRMAPSRC_NONE
} addressmap_entry_source_t;
#define addressmap_entry_source_bitfield_t ENUM_BF(addressmap_entry_source_t)

/********************************* control.c ***************************/

/** Used to indicate the type of a circuit event passed to the controller.
 * The various types are defined in control-spec.txt */
typedef enum circuit_status_event_t {
  CIRC_EVENT_LAUNCHED = 0,
  CIRC_EVENT_BUILT    = 1,
  CIRC_EVENT_EXTENDED = 2,
  CIRC_EVENT_FAILED   = 3,
  CIRC_EVENT_CLOSED   = 4,
} circuit_status_event_t;

/** Used to indicate the type of a CIRC_MINOR event passed to the controller.
 * The various types are defined in control-spec.txt . */
typedef enum circuit_status_minor_event_t {
  CIRC_MINOR_EVENT_PURPOSE_CHANGED,
  CIRC_MINOR_EVENT_CANNIBALIZED,
} circuit_status_minor_event_t;

/** Used to indicate the type of a stream event passed to the controller.
 * The various types are defined in control-spec.txt */
typedef enum stream_status_event_t {
  STREAM_EVENT_SENT_CONNECT = 0,
  STREAM_EVENT_SENT_RESOLVE = 1,
  STREAM_EVENT_SUCCEEDED    = 2,
  STREAM_EVENT_FAILED       = 3,
  STREAM_EVENT_CLOSED       = 4,
  STREAM_EVENT_NEW          = 5,
  STREAM_EVENT_NEW_RESOLVE  = 6,
  STREAM_EVENT_FAILED_RETRIABLE = 7,
  STREAM_EVENT_REMAP        = 8
} stream_status_event_t;

/** Used to indicate the type of an OR connection event passed to the
 * controller.  The various types are defined in control-spec.txt */
typedef enum or_conn_status_event_t {
  OR_CONN_EVENT_LAUNCHED     = 0,
  OR_CONN_EVENT_CONNECTED    = 1,
  OR_CONN_EVENT_FAILED       = 2,
  OR_CONN_EVENT_CLOSED       = 3,
  OR_CONN_EVENT_NEW          = 4,
} or_conn_status_event_t;

/** Used to indicate the type of a buildtime event */
typedef enum buildtimeout_set_event_t {
  BUILDTIMEOUT_SET_EVENT_COMPUTED  = 0,
  BUILDTIMEOUT_SET_EVENT_RESET     = 1,
  BUILDTIMEOUT_SET_EVENT_SUSPENDED = 2,
  BUILDTIMEOUT_SET_EVENT_DISCARD = 3,
  BUILDTIMEOUT_SET_EVENT_RESUME = 4
} buildtimeout_set_event_t;

/** Execute the statement <b>stmt</b>, which may log events concerning the
 * connection <b>conn</b>.  To prevent infinite loops, disable log messages
 * being sent to controllers if <b>conn</b> is a control connection.
 *
 * Stmt must not contain any return or goto statements.
 */
#define CONN_LOG_PROTECT(conn, stmt)                                    \
  STMT_BEGIN                                                            \
    int _log_conn_is_control;                                           \
    tor_assert(conn);                                                   \
    _log_conn_is_control = (conn->type == CONN_TYPE_CONTROL);           \
    if (_log_conn_is_control)                                           \
      disable_control_logging();                                        \
  STMT_BEGIN stmt; STMT_END;                                            \
    if (_log_conn_is_control)                                           \
      enable_control_logging();                                         \
  STMT_END

/** Enum describing various stages of bootstrapping, for use with controller
 * bootstrap status events. The values range from 0 to 100. */
typedef enum {
  BOOTSTRAP_STATUS_UNDEF=-1,
  BOOTSTRAP_STATUS_STARTING=0,
  BOOTSTRAP_STATUS_CONN_DIR=5,
  BOOTSTRAP_STATUS_HANDSHAKE=-2,
  BOOTSTRAP_STATUS_HANDSHAKE_DIR=10,
  BOOTSTRAP_STATUS_ONEHOP_CREATE=15,
  BOOTSTRAP_STATUS_REQUESTING_STATUS=20,
  BOOTSTRAP_STATUS_LOADING_STATUS=25,
  BOOTSTRAP_STATUS_LOADING_KEYS=40,
  BOOTSTRAP_STATUS_REQUESTING_DESCRIPTORS=45,
  BOOTSTRAP_STATUS_LOADING_DESCRIPTORS=50,
  BOOTSTRAP_STATUS_CONN_OR=80,
  BOOTSTRAP_STATUS_HANDSHAKE_OR=85,
  BOOTSTRAP_STATUS_CIRCUIT_CREATE=90,
  BOOTSTRAP_STATUS_DONE=100
} bootstrap_status_t;

/********************************* directory.c ***************************/

/** A pair of digests created by dir_split_resource_info_fingerprint_pairs() */
typedef struct {
  char first[DIGEST_LEN];
  char second[DIGEST_LEN];
} fp_pair_t;

/********************************* dirserv.c ***************************/

/** An enum to describe what format we're generating a routerstatus line in.
 */
typedef enum {
  /** For use in a v2 opinion */
  NS_V2,
  /** For use in a consensus networkstatus document (ns flavor) */
  NS_V3_CONSENSUS,
  /** For use in a vote networkstatus document */
  NS_V3_VOTE,
  /** For passing to the controlport in response to a GETINFO request */
  NS_CONTROL_PORT,
  /** For use in a consensus networkstatus document (microdesc flavor) */
  NS_V3_CONSENSUS_MICRODESC
} routerstatus_format_type_t;

#ifdef DIRSERV_PRIVATE
typedef struct measured_bw_line_t {
  char node_id[DIGEST_LEN];
  char node_hex[MAX_HEX_NICKNAME_LEN+1];
  long int bw_kb;
} measured_bw_line_t;

#endif

/********************************* dirvote.c ************************/

/** Describes the schedule by which votes should be generated. */
typedef struct vote_timing_t {
  /** Length in seconds between one consensus becoming valid and the next
   * becoming valid. */
  int vote_interval;
  /** For how many intervals is a consensus valid? */
  int n_intervals_valid;
  /** Time in seconds allowed to propagate votes */
  int vote_delay;
  /** Time in seconds allowed to propagate signatures */
  int dist_delay;
} vote_timing_t;

/********************************* geoip.c **************************/

/** Indicates an action that we might be noting geoip statistics on.
 * Note that if we're noticing CONNECT, we're a bridge, and if we're noticing
 * the others, we're not.
 */
typedef enum {
  /** We've noticed a connection as a bridge relay or entry guard. */
  GEOIP_CLIENT_CONNECT = 0,
  /** We've served a networkstatus consensus as a directory server. */
  GEOIP_CLIENT_NETWORKSTATUS = 1,
} geoip_client_action_t;
/** Indicates either a positive reply or a reason for rejectng a network
 * status request that will be included in geoip statistics. */
typedef enum {
  /** Request is answered successfully. */
  GEOIP_SUCCESS = 0,
  /** V3 network status is not signed by a sufficient number of requested
   * authorities. */
  GEOIP_REJECT_NOT_ENOUGH_SIGS = 1,
  /** Requested network status object is unavailable. */
  GEOIP_REJECT_UNAVAILABLE = 2,
  /** Requested network status not found. */
  GEOIP_REJECT_NOT_FOUND = 3,
  /** Network status has not been modified since If-Modified-Since time. */
  GEOIP_REJECT_NOT_MODIFIED = 4,
  /** Directory is busy. */
  GEOIP_REJECT_BUSY = 5,
} geoip_ns_response_t;
#define GEOIP_NS_RESPONSE_NUM 6

/** Directory requests that we are measuring can be either direct or
 * tunneled. */
typedef enum {
  DIRREQ_DIRECT = 0,
  DIRREQ_TUNNELED = 1,
} dirreq_type_t;

/** Possible states for either direct or tunneled directory requests that
 * are relevant for determining network status download times. */
typedef enum {
  /** Found that the client requests a network status; applies to both
   * direct and tunneled requests; initial state of a request that we are
   * measuring. */
  DIRREQ_IS_FOR_NETWORK_STATUS = 0,
  /** Finished writing a network status to the directory connection;
   * applies to both direct and tunneled requests; completes a direct
   * request. */
  DIRREQ_FLUSHING_DIR_CONN_FINISHED = 1,
  /** END cell sent to circuit that initiated a tunneled request. */
  DIRREQ_END_CELL_SENT = 2,
  /** Flushed last cell from queue of the circuit that initiated a
    * tunneled request to the outbuf of the OR connection. */
  DIRREQ_CIRC_QUEUE_FLUSHED = 3,
  /** Flushed last byte from buffer of the channel belonging to the
    * circuit that initiated a tunneled request; completes a tunneled
    * request. */
  DIRREQ_CHANNEL_BUFFER_FLUSHED = 4
} dirreq_state_t;

#define WRITE_STATS_INTERVAL (24*60*60)

/********************************* microdesc.c *************************/

typedef struct microdesc_cache_t microdesc_cache_t;

/********************************* networkstatus.c *********************/

/** Possible statuses of a version of Tor, given opinions from the directory
 * servers. */
typedef enum version_status_t {
  VS_RECOMMENDED=0, /**< This version is listed as recommended. */
  VS_OLD=1, /**< This version is older than any recommended version. */
  VS_NEW=2, /**< This version is newer than any recommended version. */
  VS_NEW_IN_SERIES=3, /**< This version is newer than any recommended version
                       * in its series, but later recommended versions exist.
                       */
  VS_UNRECOMMENDED=4, /**< This version is not recommended (general case). */
  VS_EMPTY=5, /**< The version list was empty; no agreed-on versions. */
  VS_UNKNOWN, /**< We have no idea. */
} version_status_t;

/********************************* policies.c ************************/

/** Outcome of applying an address policy to an address. */
typedef enum {
  /** The address was accepted */
  ADDR_POLICY_ACCEPTED=0,
  /** The address was rejected */
  ADDR_POLICY_REJECTED=-1,
  /** Part of the address was unknown, but as far as we can tell, it was
   * accepted. */
  ADDR_POLICY_PROBABLY_ACCEPTED=1,
  /** Part of the address was unknown, but as far as we can tell, it was
   * rejected. */
  ADDR_POLICY_PROBABLY_REJECTED=2,
} addr_policy_result_t;

/********************************* rephist.c ***************************/

/** Possible public/private key operations in Tor: used to keep track of where
 * we're spending our time. */
typedef enum {
  SIGN_DIR, SIGN_RTR,
  VERIFY_DIR, VERIFY_RTR,
  ENC_ONIONSKIN, DEC_ONIONSKIN,
  TLS_HANDSHAKE_C, TLS_HANDSHAKE_S,
  REND_CLIENT, REND_MID, REND_SERVER,
} pk_op_t;

/********************************* rendcommon.c ***************************/

/** Hidden-service side configuration of client authorization. */
typedef struct rend_authorized_client_t {
  char *client_name;
  uint8_t descriptor_cookie[REND_DESC_COOKIE_LEN];
  crypto_pk_t *client_key;
} rend_authorized_client_t;

/** ASCII-encoded v2 hidden service descriptor. */
typedef struct rend_encoded_v2_service_descriptor_t {
  char desc_id[DIGEST_LEN]; /**< Descriptor ID. */
  char *desc_str; /**< Descriptor string. */
} rend_encoded_v2_service_descriptor_t;

/** The maximum number of non-circuit-build-timeout failures a hidden
 * service client will tolerate while trying to build a circuit to an
 * introduction point.  See also rend_intro_point_t.unreachable_count. */
#define MAX_INTRO_POINT_REACHABILITY_FAILURES 5

/** The minimum and maximum number of distinct INTRODUCE2 cells which a
 * hidden service's introduction point will receive before it begins to
 * expire. */
#define INTRO_POINT_MIN_LIFETIME_INTRODUCTIONS 16384
/* Double the minimum value so the interval is [min, min * 2]. */
#define INTRO_POINT_MAX_LIFETIME_INTRODUCTIONS \
  (INTRO_POINT_MIN_LIFETIME_INTRODUCTIONS * 2)

/** The minimum number of seconds that an introduction point will last
 * before expiring due to old age.  (If it receives
 * INTRO_POINT_LIFETIME_INTRODUCTIONS INTRODUCE2 cells, it may expire
 * sooner.)
 *
 * XXX Should this be configurable? */
#define INTRO_POINT_LIFETIME_MIN_SECONDS (18*60*60)
/** The maximum number of seconds that an introduction point will last
 * before expiring due to old age.
 *
 * XXX Should this be configurable? */
#define INTRO_POINT_LIFETIME_MAX_SECONDS (24*60*60)

/** The maximum number of circuit creation retry we do to an intro point
 * before giving up. We try to reuse intro point that fails during their
 * lifetime so this is a hard limit on the amount of time we do that. */
#define MAX_INTRO_POINT_CIRCUIT_RETRIES 3

/** Introduction point information.  Used both in rend_service_t (on
 * the service side) and in rend_service_descriptor_t (on both the
 * client and service side). */
typedef struct rend_intro_point_t {
  extend_info_t *extend_info; /**< Extend info for connecting to this
                               * introduction point via a multi-hop path. */
  crypto_pk_t *intro_key; /**< Introduction key that replaces the service
                               * key, if this descriptor is V2. */

  /** (Client side only) Flag indicating that a timeout has occurred
   * after sending an INTRODUCE cell to this intro point.  After a
   * timeout, an intro point should not be tried again during the same
   * hidden service connection attempt, but it may be tried again
   * during a future connection attempt. */
  unsigned int timed_out : 1;

  /** (Client side only) The number of times we have failed to build a
   * circuit to this intro point for some reason other than our
   * circuit-build timeout.  See also MAX_INTRO_POINT_REACHABILITY_FAILURES. */
  unsigned int unreachable_count : 3;

  /** (Service side only) Flag indicating that this intro point was
   * included in the last HS descriptor we generated. */
  unsigned int listed_in_last_desc : 1;

  /** (Service side only) A replay cache recording the RSA-encrypted parts
   * of INTRODUCE2 cells this intro point's circuit has received.  This is
   * used to prevent replay attacks. */
  replaycache_t *accepted_intro_rsa_parts;

  /** (Service side only) Count of INTRODUCE2 cells accepted from this
   * intro point.
   */
  int accepted_introduce2_count;

  /** (Service side only) Number of maximum INTRODUCE2 cells that this IP
   * will accept. This is a random value between
   * INTRO_POINT_MIN_LIFETIME_INTRODUCTIONS and
   * INTRO_POINT_MAX_LIFETIME_INTRODUCTIONS. */
  int max_introductions;

  /** (Service side only) The time at which this intro point was first
   * published, or -1 if this intro point has not yet been
   * published. */
  time_t time_published;

  /** (Service side only) The time at which this intro point should
   * (start to) expire, or -1 if we haven't decided when this intro
   * point should expire. */
  time_t time_to_expire;

  /** (Service side only) The amount of circuit creation we've made to this
   * intro point. This is incremented every time we do a circuit relaunch on
   * this object which is triggered when the circuit dies but the node is
   * still in the consensus. After MAX_INTRO_POINT_CIRCUIT_RETRIES, we give
   * up on it. */
  unsigned int circuit_retries;

  /** (Service side only) Set if this intro point has an established circuit
   * and unset if it doesn't. */
  unsigned int circuit_established:1;
} rend_intro_point_t;

#define REND_PROTOCOL_VERSION_BITMASK_WIDTH 16

/** Information used to connect to a hidden service.  Used on both the
 * service side and the client side. */
typedef struct rend_service_descriptor_t {
  crypto_pk_t *pk; /**< This service's public key. */
  int version; /**< Version of the descriptor format: 0 or 2. */
  time_t timestamp; /**< Time when the descriptor was generated. */
  /** Bitmask: which introduce/rendezvous protocols are supported?
   * (We allow bits '0', '1', '2' and '3' to be set.) */
  unsigned protocols : REND_PROTOCOL_VERSION_BITMASK_WIDTH;
  /** List of the service's introduction points.  Elements are removed if
   * introduction attempts fail. */
  smartlist_t *intro_nodes;
  /** Has descriptor been uploaded to all hidden service directories? */
  int all_uploads_performed;
  /** List of hidden service directories to which an upload request for
   * this descriptor could be sent. Smartlist exists only when at least one
   * of the previous upload requests failed (otherwise it's not important
   * to know which uploads succeeded and which not). */
  smartlist_t *successful_uploads;
} rend_service_descriptor_t;

/********************************* routerlist.c ***************************/

/** Represents information about a single trusted or fallback directory
 * server. */
typedef struct dir_server_t {
  char *description;
  char *nickname;
  char *address; /**< Hostname. */
  /* XX/teor - why do we duplicate the address and port fields here and in
   *           fake_status? Surely we could just use fake_status (#17867). */
  tor_addr_t ipv6_addr; /**< IPv6 address if present; AF_UNSPEC if not */
  uint32_t addr; /**< IPv4 address. */
  uint16_t dir_port; /**< Directory port. */
  uint16_t or_port; /**< OR port: Used for tunneling connections. */
  uint16_t ipv6_orport; /**< OR port corresponding to ipv6_addr. */
  double weight; /** Weight used when selecting this node at random */
  char digest[DIGEST_LEN]; /**< Digest of identity key. */
  char v3_identity_digest[DIGEST_LEN]; /**< Digest of v3 (authority only,
                                        * high-security) identity key. */

  unsigned int is_running:1; /**< True iff we think this server is running. */
  unsigned int is_authority:1; /**< True iff this is a directory authority
                                * of some kind. */

  /** True iff this server has accepted the most recent server descriptor
   * we tried to upload to it. */
  unsigned int has_accepted_serverdesc:1;

  /** What kind of authority is this? (Bitfield.) */
  dirinfo_type_t type;

  time_t addr_current_at; /**< When was the document that we derived the
                           * address information from published? */

  routerstatus_t fake_status; /**< Used when we need to pass this trusted
                               * dir_server_t to
                               * directory_request_set_routerstatus.
                               * as a routerstatus_t.  Not updated by the
                               * router-status management code!
                               **/
} dir_server_t;

#define RELAY_REQUIRED_MIN_BANDWIDTH (75*1024)
#define BRIDGE_REQUIRED_MIN_BANDWIDTH (50*1024)

#define ROUTER_MAX_DECLARED_BANDWIDTH INT32_MAX

/* Flags for pick_directory_server() and pick_trusteddirserver(). */
/** Flag to indicate that we should not automatically be willing to use
 * ourself to answer a directory request.
 * Passed to router_pick_directory_server (et al).*/
#define PDS_ALLOW_SELF                 (1<<0)
/** Flag to indicate that if no servers seem to be up, we should mark all
 * directory servers as up and try again.
 * Passed to router_pick_directory_server (et al).*/
#define PDS_RETRY_IF_NO_SERVERS        (1<<1)
/** Flag to indicate that we should not exclude directory servers that
 * our ReachableAddress settings would exclude.  This usually means that
 * we're going to connect to the server over Tor, and so we don't need to
 * worry about our firewall telling us we can't.
 * Passed to router_pick_directory_server (et al).*/
#define PDS_IGNORE_FASCISTFIREWALL     (1<<2)
/** Flag to indicate that we should not use any directory authority to which
 * we have an existing directory connection for downloading server descriptors
 * or extrainfo documents.
 *
 * Passed to router_pick_directory_server (et al)
 */
#define PDS_NO_EXISTING_SERVERDESC_FETCH (1<<3)
/** Flag to indicate that we should not use any directory authority to which
 * we have an existing directory connection for downloading microdescs.
 *
 * Passed to router_pick_directory_server (et al)
 */
#define PDS_NO_EXISTING_MICRODESC_FETCH (1<<4)

/** Possible ways to weight routers when choosing one randomly.  See
 * routerlist_sl_choose_by_bandwidth() for more information.*/
typedef enum bandwidth_weight_rule_t {
  NO_WEIGHTING, WEIGHT_FOR_EXIT, WEIGHT_FOR_MID, WEIGHT_FOR_GUARD,
  WEIGHT_FOR_DIR
} bandwidth_weight_rule_t;

/** Flags to be passed to control router_choose_random_node() to indicate what
 * kind of nodes to pick according to what algorithm. */
typedef enum {
  CRN_NEED_UPTIME = 1<<0,
  CRN_NEED_CAPACITY = 1<<1,
  CRN_NEED_GUARD = 1<<2,
  /* XXXX not used, apparently. */
  CRN_WEIGHT_AS_EXIT = 1<<5,
  CRN_NEED_DESC = 1<<6,
  /* On clients, only provide nodes that satisfy ClientPreferIPv6OR */
  CRN_PREF_ADDR = 1<<7,
  /* On clients, only provide nodes that we can connect to directly, based on
   * our firewall rules */
  CRN_DIRECT_CONN = 1<<8
} router_crn_flags_t;

/** Return value for router_add_to_routerlist() and dirserv_add_descriptor() */
typedef enum was_router_added_t {
  /* Router was added successfully. */
  ROUTER_ADDED_SUCCESSFULLY = 1,
  /* Extrainfo document was rejected because no corresponding router
   * descriptor was found OR router descriptor was rejected because
   * it was incompatible with its extrainfo document. */
  ROUTER_BAD_EI = -1,
  /* Router descriptor was rejected because it is already known. */
  ROUTER_IS_ALREADY_KNOWN = -2,
  /* General purpose router was rejected, because it was not listed
   * in consensus. */
  ROUTER_NOT_IN_CONSENSUS = -3,
  /* Router was neither in directory consensus nor in any of
   * networkstatus documents. Caching it to access later.
   * (Applies to fetched descriptors only.) */
  ROUTER_NOT_IN_CONSENSUS_OR_NETWORKSTATUS = -4,
  /* Router was rejected by directory authority. */
  ROUTER_AUTHDIR_REJECTS = -5,
  /* Bridge descriptor was rejected because such bridge was not one
   * of the bridges we have listed in our configuration. */
  ROUTER_WAS_NOT_WANTED = -6,
  /* Router descriptor was rejected because it was older than
   * OLD_ROUTER_DESC_MAX_AGE. */
  ROUTER_WAS_TOO_OLD = -7, /* note contrast with 'NOT_NEW' */
  /* DOCDOC */
  ROUTER_CERTS_EXPIRED = -8
} was_router_added_t;

/********************************* routerparse.c ************************/

#define MAX_STATUS_TAG_LEN 32
/** Structure to hold parsed Tor versions.  This is a little messier
 * than we would like it to be, because we changed version schemes with 0.1.0.
 *
 * See version-spec.txt for the whole business.
 */
typedef struct tor_version_t {
  int major;
  int minor;
  int micro;
  /** Release status.  For version in the post-0.1 format, this is always
   * VER_RELEASE. */
  enum { VER_PRE=0, VER_RC=1, VER_RELEASE=2, } status;
  int patchlevel;
  char status_tag[MAX_STATUS_TAG_LEN];
  int svn_revision;

  int git_tag_len;
  char git_tag[DIGEST_LEN];
} tor_version_t;

#endif
<|MERGE_RESOLUTION|>--- conflicted
+++ resolved
@@ -4566,7 +4566,6 @@
   /** If 1, we skip all OOS checks. */
   int DisableOOSCheck;
 
-<<<<<<< HEAD
   /** Autobool: Should we include Ed25519 identities in extend2 cells?
    * If -1, we should do whatever the consensus parameter says. */
   int ExtendByEd25519ID;
@@ -4583,7 +4582,7 @@
    * consensuses around so that we can generate diffs from them.  If 0,
    * use the default. */
   int MaxConsensusAgeForDiffs;
-=======
+
   /** Autobool: Is the circuit creation DoS mitigation subsystem enabled? */
   int DoSCircuitCreationEnabled;
   /** Minimum concurrent connection needed from one single address before any
@@ -4612,7 +4611,6 @@
 
   /** Autobool: Do we refuse single hop client rendezvous? */
   int DoSRefuseSingleHopClientRendezvous;
->>>>>>> cb92d47d
 } or_options_t;
 
 /** Persistent state for an onion router, as saved to disk. */
