--- conflicted
+++ resolved
@@ -557,13 +557,10 @@
   if (!ent)
     return;
 
-<<<<<<< HEAD
   /* This entry is about to be freed so pass it to the DoS subsystem to see if
    * any actions can be taken about it. */
   dos_geoip_entry_about_to_free(ent);
-=======
   geoip_decrement_client_history_cache_size(clientmap_entry_size(ent));
->>>>>>> e758d659
 
   tor_free(ent->transport_name);
   tor_free(ent);
@@ -687,7 +684,6 @@
                           &cutoff);
 }
 
-<<<<<<< HEAD
 /* Return a client entry object matching the given address, transport name and
  * geoip action from the clientmap. NULL if not found. The transport_name can
  * be NULL. */
@@ -705,7 +701,8 @@
   lookup.transport_name = (char *) transport_name;
 
   return HT_FIND(clientmap, &client_history, &lookup);
-=======
+}
+
 /* Cleanup client entries older than the cutoff. Used for the OOM. Return the
  * number of bytes freed. If 0 is returned, nothing was freed. */
 static size_t
@@ -779,7 +776,6 @@
     bytes += clientmap_entry_size(*ent);
   }
   return bytes;
->>>>>>> e758d659
 }
 
 /** How many responses are we giving to clients requesting v3 network
