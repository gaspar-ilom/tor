/* type=fallback */
/* version=2.0.0 */
<<<<<<< HEAD
/* timestamp=20170526090242 */
/* ===== */
/* Whitelist & blacklist excluded 1326 of 1513 candidates. */
=======
/* timestamp=20180106205601 */
/* ===== */
/* Whitelist & blacklist excluded 810 of 1009 candidates. */
>>>>>>> 1c5c5f0e
/* Checked IPv4 DirPorts served a consensus within 15.0s. */
/*
Final Count: 143 (Eligible 198, Target 230 (1154 * 0.20), Max 200)
Excluded: 55 (Same Operator 34, Failed/Skipped Download 14, Excess 7)
Bandwidth Range: 0.9 - 131.1 MByte/s

MERGED WITH:

Final Count: 139 (Eligible 199, Target 232 (1161 * 0.20), Max 200)
Excluded: 60 (Same Operator 34, Failed/Skipped Download 19, Excess 7)
Bandwidth Range: 1.1 - 131.1 MByte/s
*/
/*
Onionoo Source: details Date: 2018-01-06 20:00:00 Version: 5.0
URL: https:onionoo.torproject.orgdetails?fieldsfingerprint%2Cnickname%2Ccontact%2Clast_changed_address_or_port%2Cconsensus_weight%2Cadvertised_bandwidth%2Cor_addresses%2Cdir_address%2Crecommended_version%2Cflags%2Ceffective_family%2Cplatform&flagV2Dir&typerelay&last_seen_days-0&first_seen_days90-
*/
/*
Onionoo Source: uptime Date: 2018-01-06 20:00:00 Version: 5.0
URL: https:onionoo.torproject.orguptime?first_seen_days90-&flagV2Dir&typerelay&last_seen_days-0
*/
/* ===== */
<<<<<<< HEAD
"176.10.104.240:80 orport=443 id=0111BA9B604669E636FFD5B503F382A4B7AD6E80"
/* nickname= */
/* extrainfo=0 */
/* ===== */
,
"193.171.202.146:9030 orport=9001 id=01A9258A46E97FF8B2CAC7910577862C14F2C524"
/* nickname= */
=======
"185.13.39.197:80 orport=443 id=001524DD403D729F08F7E5D77813EF12756CFA8D"
/* nickname=Neldoreth */
/* extrainfo=0 */
/* ===== */
,
"176.10.104.240:80 orport=443 id=0111BA9B604669E636FFD5B503F382A4B7AD6E80"
/* nickname=DigiGesTor1e1 */
>>>>>>> 1c5c5f0e
/* extrainfo=0 */
/* ===== */
,
"185.100.85.61:80 orport=443 id=025B66CEBC070FCB0519D206CF0CF4965C20C96E"
<<<<<<< HEAD
/* nickname= */
/* extrainfo=0 */
/* ===== */
,
"185.97.32.18:9030 orport=9001 id=04250C3835019B26AA6764E85D836088BE441088"
/* nickname= */
=======
/* nickname=nibbana */
>>>>>>> 1c5c5f0e
/* extrainfo=0 */
/* ===== */
,
"5.9.110.236:9030 orport=9001 id=0756B7CD4DFC8182BE23143FAC0642F515182CEB"
" ipv6=[2a01:4f8:162:51e2::2]:9001"
<<<<<<< HEAD
/* nickname= */
/* extrainfo=0 */
/* ===== */
,
"109.163.234.8:80 orport=443 id=0818DAE0E2DDF795AEDEAC60B15E71901084F281"
/* nickname= */
/* extrainfo=0 */
/* ===== */
,
"163.172.149.155:80 orport=443 id=0B85617241252517E8ECF2CFC7F4C1A32DCD153F"
/* nickname= */
=======
/* nickname=rueckgrat */
/* extrainfo=1 */
/* ===== */
,
"163.172.149.155:80 orport=443 id=0B85617241252517E8ECF2CFC7F4C1A32DCD153F"
/* nickname=niij02 */
>>>>>>> 1c5c5f0e
/* extrainfo=0 */
/* ===== */
,
"5.39.92.199:80 orport=443 id=0BEA4A88D069753218EAAAD6D22EA87B9A1319D6"
" ipv6=[2001:41d0:8:b1c7::1]:443"
<<<<<<< HEAD
/* nickname= */
=======
/* nickname=BaelorTornodePw */
/* extrainfo=0 */
/* ===== */
,
"163.172.25.118:80 orport=22 id=0CF8F3E6590F45D50B70F2F7DA6605ECA6CD408F"
/* nickname=torpidsFRonline4 */
>>>>>>> 1c5c5f0e
/* extrainfo=0 */
/* ===== */
,
"178.62.197.82:80 orport=443 id=0D3EBA17E1C78F1E9900BABDB23861D46FCAF163"
<<<<<<< HEAD
/* nickname= */
=======
/* nickname=HY100 */
>>>>>>> 1c5c5f0e
/* extrainfo=0 */
/* ===== */
,
"185.100.86.100:80 orport=443 id=0E8C0C8315B66DB5F703804B3889A1DD66C67CE0"
<<<<<<< HEAD
/* nickname= */
/* extrainfo=0 */
/* ===== */
,
"95.85.8.226:80 orport=443 id=1211AC1BBB8A1AF7CBA86BCE8689AA3146B86423"
/* nickname= */
=======
/* nickname=saveyourprivacyex1 */
/* extrainfo=0 */
/* ===== */
,
"37.120.174.249:80 orport=443 id=11DF0017A43AF1F08825CD5D973297F81AB00FF3"
" ipv6=[2a03:4000:6:724c:df98:15f9:b34d:443]:443"
/* nickname=gGDHjdcC6zAlM8k08lX */
>>>>>>> 1c5c5f0e
/* extrainfo=0 */
/* ===== */
,
"193.11.114.43:9030 orport=9001 id=12AD30E5D25AA67F519780E2111E611A455FDC89"
" ipv6=[2001:6b0:30:1000::99]:9050"
<<<<<<< HEAD
/* nickname= */
=======
/* nickname=mdfnet1 */
>>>>>>> 1c5c5f0e
/* extrainfo=0 */
/* ===== */
,
"37.157.195.87:8030 orport=443 id=12FD624EE73CEF37137C90D38B2406A66F68FAA2"
<<<<<<< HEAD
/* nickname= */
=======
/* nickname=thanatosCZ */
>>>>>>> 1c5c5f0e
/* extrainfo=0 */
/* ===== */
,
"178.16.208.59:80 orport=443 id=136F9299A5009A4E0E96494E723BDB556FB0A26B"
" ipv6=[2a00:1c20:4089:1234:bff6:e1bb:1ce3:8dc6]:443"
<<<<<<< HEAD
/* nickname= */
/* extrainfo=0 */
/* ===== */
,
"144.76.14.145:110 orport=143 id=14419131033443AE6E21DA82B0D307F7CAE42BDB"
" ipv6=[2a01:4f8:190:9490::dead]:443"
/* nickname= */
=======
/* nickname=bakunin2 */
/* extrainfo=0 */
/* ===== */
,
"163.172.138.22:80 orport=443 id=16102E458460349EE45C0901DAA6C30094A9BBEA"
" ipv6=[2001:bc8:4400:2100::1:3]:443"
/* nickname=mkultra */
>>>>>>> 1c5c5f0e
/* extrainfo=0 */
/* ===== */
,
"178.62.60.37:80 orport=443 id=175921396C7C426309AB03775A9930B6F611F794"
<<<<<<< HEAD
/* nickname= */
/* extrainfo=0 */
/* ===== */
,
"204.11.50.131:9030 orport=9001 id=185F2A57B0C4620582602761097D17DB81654F70"
/* nickname= */
/* extrainfo=0 */
/* ===== */
,
"5.9.158.75:80 orport=443 id=1AF72E8906E6C49481A791A6F8F84F8DFEBBB2BA"
" ipv6=[2a01:4f8:190:514a::2]:443"
/* nickname= */
=======
/* nickname=lovejoy */
/* extrainfo=0 */
/* ===== */
,
"171.25.193.25:80 orport=443 id=185663B7C12777F052B2C2D23D7A239D8DA88A0F"
" ipv6=[2001:67c:289c::25]:443"
/* nickname=DFRI5 */
/* extrainfo=0 */
/* ===== */
,
"149.56.141.138:9030 orport=9001 id=1938EBACBB1A7BFA888D9623C90061130E63BB3F"
/* nickname=Aerodynamik04 */
/* extrainfo=0 */
/* ===== */
,
"81.7.14.253:9001 orport=443 id=1AE039EE0B11DB79E4B4B29CBA9F752864A0259E"
/* nickname=Ichotolot60 */
/* extrainfo=0 */
/* ===== */
,
"163.172.53.84:143 orport=21 id=1C90D3AEADFF3BCD079810632C8B85637924A58E"
" ipv6=[2001:bc8:24f8::]:21"
/* nickname=Multivac */
>>>>>>> 1c5c5f0e
/* extrainfo=0 */
/* ===== */
,
"46.101.151.222:80 orport=443 id=1DBAED235E3957DE1ABD25B4206BE71406FB61F8"
<<<<<<< HEAD
/* nickname= */
=======
/* nickname=flanders */
>>>>>>> 1c5c5f0e
/* extrainfo=0 */
/* ===== */
,
"91.219.237.229:80 orport=443 id=1ECD73B936CB6E6B3CD647CC204F108D9DF2C9F7"
<<<<<<< HEAD
/* nickname= */
=======
/* nickname=JakeDidNothingWrong */
/* extrainfo=0 */
/* ===== */
,
"199.184.246.250:80 orport=443 id=1F6ABD086F40B890A33C93CC4606EE68B31C9556"
" ipv6=[2620:124:1009:1::171]:443"
/* nickname=dao */
/* extrainfo=0 */
/* ===== */
,
"185.129.249.124:9030 orport=9001 id=1FA8F638298645BE58AC905276680889CB795A94"
/* nickname=treadstone */
>>>>>>> 1c5c5f0e
/* extrainfo=0 */
/* ===== */
,
"212.47.229.2:9030 orport=9001 id=20462CBA5DA4C2D963567D17D0B7249718114A68"
" ipv6=[2001:bc8:4400:2100::f03]:9001"
<<<<<<< HEAD
/* nickname= */
/* extrainfo=0 */
/* ===== */
,
"144.76.163.93:9030 orport=9001 id=22F08CF09764C4E8982640D77F71ED72FF26A9AC"
/* nickname= */
=======
/* nickname=scaletor */
/* extrainfo=0 */
/* ===== */
,
"77.247.181.164:80 orport=443 id=204DFD2A2C6A0DC1FA0EACB495218E0B661704FD"
/* nickname=HaveHeart */
>>>>>>> 1c5c5f0e
/* extrainfo=0 */
/* ===== */
,
"163.172.176.167:80 orport=443 id=230A8B2A8BA861210D9B4BA97745AEC217A94207"
<<<<<<< HEAD
/* nickname= */
=======
/* nickname=niij01 */
>>>>>>> 1c5c5f0e
/* extrainfo=0 */
/* ===== */
,
"37.200.98.5:80 orport=443 id=231C2B9C8C31C295C472D031E06964834B745996"
" ipv6=[2a00:1158:3::11a]:993"
<<<<<<< HEAD
/* nickname= */
/* extrainfo=0 */
/* ===== */
,
"212.47.240.10:82 orport=443 id=2A4C448784F5A83AFE6C78DA357D5E31F7989DEB"
/* nickname= */
/* extrainfo=0 */
/* ===== */
,
"144.76.26.175:9012 orport=9011 id=2BA2C8E96B2590E1072AECE2BDB5C48921BF8510"
/* nickname= */
=======
/* nickname=torpidsDEdomainf */
/* extrainfo=0 */
/* ===== */
,
"138.201.250.33:9012 orport=9011 id=2BA2C8E96B2590E1072AECE2BDB5C48921BF8510"
/* nickname=storm */
/* extrainfo=0 */
/* ===== */
,
"178.16.208.56:80 orport=443 id=2CDCFED0142B28B002E89D305CBA2E26063FADE2"
" ipv6=[2a00:1c20:4089:1234:cd49:b58a:9ebe:67ec]:443"
/* nickname=jaures */
>>>>>>> 1c5c5f0e
/* extrainfo=0 */
/* ===== */
,
"97.74.237.196:9030 orport=9001 id=2F0F32AB1E5B943CA7D062C03F18960C86E70D94"
<<<<<<< HEAD
/* nickname= */
/* extrainfo=0 */
/* ===== */
,
"107.170.101.39:9030 orport=443 id=30973217E70AF00EBE51797FF6D9AA720A902EAA"
/* nickname= */
=======
/* nickname=Minotaur */
>>>>>>> 1c5c5f0e
/* extrainfo=0 */
/* ===== */
,
"64.113.32.29:9030 orport=9001 id=30C19B81981F450C402306E2E7CFB6C3F79CB6B2"
<<<<<<< HEAD
/* nickname= */
/* extrainfo=0 */
/* ===== */
,
"212.83.154.33:8080 orport=8443 id=322C6E3A973BC10FC36DE3037AD27BC89F14723B"
/* nickname= */
/* extrainfo=0 */
/* ===== */
,
"109.105.109.162:52860 orport=60784 id=32EE911D968BE3E016ECA572BB1ED0A9EE43FC2F"
" ipv6=[2001:948:7:2::163]:5001"
/* nickname= */
=======
/* nickname=Libero */
/* extrainfo=0 */
/* ===== */
,
"80.127.117.180:80 orport=443 id=328E54981C6DDD7D89B89E418724A4A7881E3192"
" ipv6=[2001:985:e77:10::4]:443"
/* nickname=sjc01 */
/* extrainfo=0 */
/* ===== */
,
"185.100.84.212:80 orport=443 id=330CD3DB6AD266DC70CDB512B036957D03D9BC59"
" ipv6=[2a06:1700:0:7::1]:443"
/* nickname=TeamTardis */
>>>>>>> 1c5c5f0e
/* extrainfo=0 */
/* ===== */
,
"163.172.13.165:9030 orport=9001 id=33DA0CAB7C27812EFF2E22C9705630A54D101FEB"
" ipv6=[2001:bc8:38cb:201::8]:9001"
<<<<<<< HEAD
/* nickname= */
/* extrainfo=0 */
/* ===== */
,
"217.79.190.25:9030 orport=9090 id=361D33C96D0F161275EE67E2C91EE10B276E778B"
/* nickname= */
/* extrainfo=0 */
/* ===== */
,
"37.187.22.87:9030 orport=9001 id=36B9E7AC1E36B62A9D6F330ABEB6012BA7F0D400"
" ipv6=[2001:41d0:a:1657::1]:9001"
/* nickname= */
/* extrainfo=0 */
=======
/* nickname=mullbinde9 */
/* extrainfo=0 */
/* ===== */
,
"91.121.23.100:9030 orport=9001 id=3711E80B5B04494C971FB0459D4209AB7F2EA799"
/* nickname=0x3d002 */
/* extrainfo=0 */
/* ===== */
,
"176.126.252.12:21 orport=8080 id=379FB450010D17078B3766C2273303C358C3A442"
" ipv6=[2a02:59e0:0:7::12]:81"
/* nickname=aurora */
/* extrainfo=1 */
>>>>>>> 1c5c5f0e
/* ===== */
,
"62.210.92.11:9130 orport=9101 id=387B065A38E4DAA16D9D41C2964ECBC4B31D30FF"
" ipv6=[2001:bc8:338c::1]:9101"
<<<<<<< HEAD
/* nickname= */
=======
/* nickname=redjohn1 */
>>>>>>> 1c5c5f0e
/* extrainfo=0 */
/* ===== */
,
"198.50.191.95:80 orport=443 id=39F096961ED2576975C866D450373A9913AFDC92"
<<<<<<< HEAD
/* nickname= */
=======
/* nickname=thomas */
>>>>>>> 1c5c5f0e
/* extrainfo=0 */
/* ===== */
,
"164.132.77.175:9030 orport=9001 id=3B33F6FCA645AD4E91428A3AF7DC736AD9FB727B"
<<<<<<< HEAD
/* nickname= */
/* extrainfo=0 */
/* ===== */
,
"212.47.230.49:9030 orport=9001 id=3D6D0771E54056AEFC28BB1DE816951F11826E97"
/* nickname= */
=======
/* nickname=rofltor1 */
/* extrainfo=0 */
/* ===== */
,
"212.83.154.33:8888 orport=443 id=3C79699D4FBC37DE1A212D5033B56DAE079AC0EF"
/* nickname=bauruine203 */
>>>>>>> 1c5c5f0e
/* extrainfo=0 */
/* ===== */
,
"176.10.107.180:9030 orport=9001 id=3D7E274A87D9A89AF064C13D1EE4CA1F184F2600"
<<<<<<< HEAD
/* nickname= */
=======
/* nickname=schokomilch */
>>>>>>> 1c5c5f0e
/* extrainfo=0 */
/* ===== */
,
"217.79.179.177:9030 orport=9001 id=3E53D3979DB07EFD736661C934A1DED14127B684"
" ipv6=[2001:4ba0:fff9:131:6c4f::90d3]:9001"
<<<<<<< HEAD
/* nickname= */
=======
/* nickname=Unnamed */
/* extrainfo=0 */
/* ===== */
,
"185.100.85.101:9030 orport=9001 id=4061C553CA88021B8302F0814365070AAE617270"
/* nickname=TorExitRomania */
/* extrainfo=0 */
/* ===== */
,
"199.249.223.61:80 orport=443 id=40E7D6CE5085E4CDDA31D51A29D1457EB53F12AD"
/* nickname=Quintex12 */
/* extrainfo=0 */
/* ===== */
,
"178.17.170.156:9030 orport=9001 id=41C59606AFE1D1AA6EC6EF6719690B856F0B6587"
/* nickname=TorExitMoldova2 */
>>>>>>> 1c5c5f0e
/* extrainfo=0 */
/* ===== */
,
"178.62.86.96:9030 orport=9001 id=439D0447772CB107B886F7782DBC201FA26B92D1"
" ipv6=[2a03:b0c0:1:d0::3cf:7001]:9050"
<<<<<<< HEAD
/* nickname= */
=======
/* nickname=pablobm001 */
>>>>>>> 1c5c5f0e
/* extrainfo=0 */
/* ===== */
,
"163.172.157.213:8080 orport=443 id=4623A9EC53BFD83155929E56D6F7B55B5E718C24"
<<<<<<< HEAD
/* nickname= */
=======
/* nickname=Cotopaxi */
>>>>>>> 1c5c5f0e
/* extrainfo=0 */
/* ===== */
,
"31.31.78.49:80 orport=443 id=46791D156C9B6C255C2665D4D8393EC7DBAA7798"
<<<<<<< HEAD
/* nickname= */
/* extrainfo=0 */
/* ===== */
,
"69.162.139.9:9030 orport=9001 id=4791FC0692EAB60DF2BCCAFF940B95B74E7654F6"
" ipv6=[2607:f128:40:1212::45a2:8b09]:9001"
/* nickname= */
/* extrainfo=0 */
/* ===== */
,
"51.254.246.203:9030 orport=9001 id=47B596B81C9E6277B98623A84B7629798A16E8D5"
/* nickname= */
=======
/* nickname=KrigHaBandolo */
/* extrainfo=0 */
/* ===== */
,
"193.70.43.76:9030 orport=9001 id=484A10BA2B8D48A5F0216674C8DD50EF27BC32F3"
/* nickname=Aerodynamik03 */
>>>>>>> 1c5c5f0e
/* extrainfo=0 */
/* ===== */
,
"37.187.102.186:9030 orport=9001 id=489D94333DF66D57FFE34D9D59CC2D97E2CB0053"
" ipv6=[2001:41d0:a:26ba::1]:9001"
<<<<<<< HEAD
/* nickname= */
/* extrainfo=0 */
/* ===== */
,
"188.165.194.195:9030 orport=9001 id=49E7AD01BB96F6FE3AB8C3B15BD2470B150354DF"
/* nickname= */
/* extrainfo=0 */
/* ===== */
,
"62.102.148.67:80 orport=443 id=4A0C3E177AF684581EF780981AEAF51A98A6B5CF"
/* nickname= */
=======
/* nickname=txtfileTorNode65536 */
>>>>>>> 1c5c5f0e
/* extrainfo=0 */
/* ===== */
,
"51.254.101.242:9002 orport=9001 id=4CC9CC9195EC38645B699A33307058624F660CCF"
<<<<<<< HEAD
/* nickname= */
=======
/* nickname=devsum */
/* extrainfo=0 */
/* ===== */
,
"108.53.208.157:80 orport=443 id=4F0DB7E687FC7C0AE55C8F243DA8B0EB27FBF1F2"
/* nickname=Binnacle */
/* extrainfo=1 */
/* ===== */
,
"212.51.134.123:9030 orport=9001 id=50586E25BE067FD1F739998550EDDCB1A14CA5B2"
/* nickname=Jans */
>>>>>>> 1c5c5f0e
/* extrainfo=0 */
/* ===== */
,
"81.7.16.182:80 orport=443 id=51E1CF613FD6F9F11FE24743C91D6F9981807D82"
" ipv6=[2a02:180:1:1::517:10b6]:993"
<<<<<<< HEAD
/* nickname= */
/* extrainfo=0 */
/* ===== */
,
"94.23.204.175:9030 orport=9001 id=5665A3904C89E22E971305EE8C1997BCA4123C69"
/* nickname= */
=======
/* nickname=torpidsDEisppro3 */
/* extrainfo=0 */
/* ===== */
,
"85.25.159.65:995 orport=80 id=52BFADA8BEAA01BA46C8F767F83C18E2FE50C1B9"
/* nickname=BeastieJoy63 */
>>>>>>> 1c5c5f0e
/* extrainfo=0 */
/* ===== */
,
"95.130.12.119:80 orport=443 id=587E0A9552E4274B251F29B5B2673D38442EE4BF"
<<<<<<< HEAD
/* nickname= */
=======
/* nickname=Nuath */
>>>>>>> 1c5c5f0e
/* extrainfo=0 */
/* ===== */
,
"185.21.100.50:9030 orport=9001 id=58ED9C9C35E433EE58764D62892B4FFD518A3CD0"
" ipv6=[2a00:1158:2:cd00:0:74:6f:72]:443"
<<<<<<< HEAD
/* nickname= */
/* extrainfo=0 */
/* ===== */
,
"78.142.142.246:80 orport=443 id=5A5E03355C1908EBF424CAF1F3ED70782C0D2F74"
/* nickname= */
/* extrainfo=0 */
/* ===== */
,
"120.29.217.46:80 orport=443 id=5E853C94AB1F655E9C908924370A0A6707508C62"
/* nickname= */
/* extrainfo=0 */
/* ===== */
,
"109.163.234.5:80 orport=443 id=5EB8D862E70981B8690DEDEF546789E26AB2BD24"
/* nickname= */
=======
/* nickname=SamAAdams2 */
/* extrainfo=0 */
/* ===== */
,
"172.98.193.43:80 orport=443 id=5E56738E7F97AA81DEEF59AF28494293DFBFCCDF"
/* nickname=Backplane */
/* extrainfo=0 */
/* ===== */
,
"199.249.223.74:80 orport=443 id=5F4CD12099AF20FAF9ADFDCEC65316A376D0201C"
/* nickname=QuintexAirVPN7 */
>>>>>>> 1c5c5f0e
/* extrainfo=0 */
/* ===== */
,
"95.128.43.164:80 orport=443 id=616081EC829593AF4232550DE6FFAA1D75B37A90"
" ipv6=[2a02:ec0:209:10::4]:443"
<<<<<<< HEAD
/* nickname= */
=======
/* nickname=AquaRayTerminus */
>>>>>>> 1c5c5f0e
/* extrainfo=0 */
/* ===== */
,
"163.172.139.104:8080 orport=443 id=68F175CCABE727AA2D2309BCD8789499CEE36ED7"
<<<<<<< HEAD
/* nickname= */
=======
/* nickname=Pichincha */
>>>>>>> 1c5c5f0e
/* extrainfo=0 */
/* ===== */
,
"85.214.62.48:80 orport=443 id=6A7551EEE18F78A9813096E82BF84F740D32B911"
<<<<<<< HEAD
/* nickname= */
=======
/* nickname=TorMachine */
>>>>>>> 1c5c5f0e
/* extrainfo=0 */
/* ===== */
,
"80.127.137.19:80 orport=443 id=6EF897645B79B6CB35E853B32506375014DE3621"
" ipv6=[2001:981:47c1:1::6]:443"
<<<<<<< HEAD
/* nickname= */
/* extrainfo=0 */
/* ===== */
,
"95.183.48.12:80 orport=443 id=7187CED1A3871F837D0E60AC98F374AC541CB0DA"
/* nickname= */
/* extrainfo=0 */
/* ===== */
,
"85.214.151.72:9030 orport=9001 id=722D365140C8C52DBB3C9FF6986E3CEFFE2BA812"
/* nickname= */
=======
/* nickname=d6relay */
>>>>>>> 1c5c5f0e
/* extrainfo=0 */
/* ===== */
,
"85.235.250.88:80 orport=443 id=72B2B12A3F60408BDBC98C6DF53988D3A0B3F0EE"
<<<<<<< HEAD
/* nickname= */
/* extrainfo=0 */
/* ===== */
,
"176.31.191.26:80 orport=443 id=7350AB9ED7568F22745198359373C04AC783C37C"
/* nickname= */
=======
/* nickname=TykRelay01 */
/* extrainfo=0 */
/* ===== */
,
"81.7.14.31:9001 orport=443 id=7600680249A22080ECC6173FBBF64D6FCF330A61"
/* nickname=Ichotolot62 */
>>>>>>> 1c5c5f0e
/* extrainfo=0 */
/* ===== */
,
"134.119.36.135:80 orport=443 id=763C9556602BD6207771A7A3D958091D44C43228"
" ipv6=[2a00:1158:3::2a8]:993"
<<<<<<< HEAD
/* nickname= */
=======
/* nickname=torpidsDEdomainf2 */
>>>>>>> 1c5c5f0e
/* extrainfo=0 */
/* ===== */
,
"188.166.133.133:9030 orport=9001 id=774555642FDC1E1D4FDF2E0C31B7CA9501C5C9C7"
<<<<<<< HEAD
" ipv6=[2a03:b0c0:2:d0::5:f001]:9001"
/* nickname= */
=======
" ipv6=[2a03:b0c0:2:d0::26c0:1]:9001"
/* nickname=dropsy */
/* extrainfo=0 */
/* ===== */
,
"5.196.23.64:9030 orport=9001 id=775B0FAFDE71AADC23FFC8782B7BEB1D5A92733E"
/* nickname=Aerodynamik01 */
>>>>>>> 1c5c5f0e
/* extrainfo=0 */
/* ===== */
,
"81.30.158.213:9030 orport=9001 id=789EA6C9AE9ADDD8760903171CFA9AC5741B0C70"
" ipv6=[2001:4ba0:cafe:e84::1]:9001"
<<<<<<< HEAD
/* nickname= */
/* extrainfo=0 */
/* ===== */
,
"171.25.193.131:80 orport=443 id=79861CF8522FC637EF046F7688F5289E49D94576"
/* nickname= */
=======
/* nickname=dumpster */
/* extrainfo=0 */
/* ===== */
,
"104.200.20.46:80 orport=9001 id=78E2BE744A53631B4AAB781468E94C52AB73968B"
/* nickname=bynumlawtor */
/* extrainfo=0 */
/* ===== */
,
"62.210.129.246:80 orport=443 id=79E169B25E4C7CE99584F6ED06F379478F23E2B8"
/* nickname=MilesPrower */
>>>>>>> 1c5c5f0e
/* extrainfo=0 */
/* ===== */
,
"82.223.21.74:9030 orport=9001 id=7A32C9519D80CA458FC8B034A28F5F6815649A98"
" ipv6=[2001:470:53e0::cafe]:9050"
<<<<<<< HEAD
/* nickname= */
=======
/* nickname=silentrocket */
>>>>>>> 1c5c5f0e
/* extrainfo=0 */
/* ===== */
,
"51.254.136.195:80 orport=443 id=7BB70F8585DFC27E75D692970C0EEB0F22983A63"
<<<<<<< HEAD
/* nickname= */
=======
/* nickname=torproxy02 */
/* extrainfo=0 */
/* ===== */
,
"77.247.181.162:80 orport=443 id=7BFB908A3AA5B491DA4CA72CCBEE0E1F2A939B55"
/* nickname=sofia */
/* extrainfo=0 */
/* ===== */
,
"185.100.84.82:80 orport=443 id=7D05A38E39FC5D29AFE6BE487B9B4DC9E635D09E"
/* nickname=saveyourprivacyexit */
/* extrainfo=0 */
/* ===== */
,
"199.249.223.69:80 orport=443 id=7FA8E7E44F1392A4E40FFC3B69DB3B00091B7FD3"
/* nickname=Quintex20 */
>>>>>>> 1c5c5f0e
/* extrainfo=0 */
/* ===== */
,
"193.11.114.45:9031 orport=9002 id=80AAF8D5956A43C197104CEF2550CD42D165C6FB"
<<<<<<< HEAD
/* nickname= */
/* extrainfo=0 */
/* ===== */
,
"192.160.102.164:80 orport=9001 id=823AA81E277F366505545522CEDC2F529CE4DC3F"
" ipv6=[2605:e200:d00c:c01d::1111]:9002"
/* nickname= */
/* extrainfo=0 */
/* ===== */
,
"192.87.28.82:9030 orport=9001 id=844AE9CAD04325E955E2BE1521563B79FE7094B7"
/* nickname= */
/* extrainfo=0 */
/* ===== */
,
"188.166.23.127:80 orport=443 id=8672E8A01B4D3FA4C0BBE21C740D4506302EA487"
" ipv6=[2a03:b0c0:2:d0::27b:7001]:9050"
/* nickname= */
/* extrainfo=0 */
/* ===== */
,
"93.180.156.84:9030 orport=9001 id=8844D87E9B038BE3270938F05AF797E1D3C74C0F"
/* nickname= */
/* extrainfo=0 */
/* ===== */
,
"212.47.241.21:80 orport=443 id=892F941915F6A0C6E0958E52E0A9685C190CF45C"
/* nickname= */
=======
/* nickname=mdfnet2 */
/* extrainfo=0 */
/* ===== */
,
"62.210.254.132:80 orport=443 id=8456DFA94161CDD99E480C2A2992C366C6564410"
/* nickname=turingmachine */
/* extrainfo=0 */
/* ===== */
,
"85.230.184.93:9030 orport=443 id=855BC2DABE24C861CD887DB9B2E950424B49FC34"
/* nickname=Logforme */
/* extrainfo=0 */
/* ===== */
,
"72.52.75.27:9030 orport=9001 id=8567AD0A6369ED08527A8A8533A5162AC00F7678"
/* nickname=piecoopdotnet */
/* extrainfo=0 */
/* ===== */
,
"185.96.88.29:80 orport=443 id=86C281AD135058238D7A337D546C902BE8505DDE"
/* nickname=TykRelay05 */
/* extrainfo=0 */
/* ===== */
,
"176.10.104.243:80 orport=443 id=88487BDD980BF6E72092EE690E8C51C0AA4A538C"
/* nickname=DigiGesTor2e1 */
>>>>>>> 1c5c5f0e
/* extrainfo=0 */
/* ===== */
,
"163.172.194.53:9030 orport=9001 id=8C00FA7369A7A308F6A137600F0FA07990D9D451"
" ipv6=[2001:bc8:225f:142:6c69:7461:7669:73]:9001"
<<<<<<< HEAD
/* nickname= */
/* extrainfo=0 */
/* ===== */
,
"178.254.44.135:9030 orport=9001 id=8FA37B93397015B2BC5A525C908485260BE9F422"
/* nickname= */
=======
/* nickname=GrmmlLitavis */
/* extrainfo=0 */
/* ===== */
,
"5.189.169.190:8030 orport=8080 id=8D79F73DCD91FC4F5017422FAC70074D6DB8DD81"
/* nickname=thanatosDE */
>>>>>>> 1c5c5f0e
/* extrainfo=0 */
/* ===== */
,
"151.80.42.103:9030 orport=9001 id=9007C1D8E4F03D506A4A011B907A9E8D04E3C605"
" ipv6=[2001:41d0:e:f67::114]:9001"
<<<<<<< HEAD
/* nickname= */
/* extrainfo=0 */
/* ===== */
,
"173.255.245.116:9030 orport=9001 id=91E4015E1F82DAF0121D62267E54A1F661AB6DC7"
/* nickname= */
/* extrainfo=0 */
/* ===== */
,
"51.255.41.65:9030 orport=9001 id=9231DF741915AA1630031A93026D88726877E93A"
/* nickname= */
=======
/* nickname=matlink */
/* extrainfo=0 */
/* ===== */
,
"37.187.20.59:80 orport=443 id=91D23D8A539B83D2FB56AA67ECD4D75CC093AC55"
" ipv6=[2001:41d0:a:143b::1]:993"
/* nickname=torpidsFRovh */
/* extrainfo=0 */
/* ===== */
,
"62.138.7.171:8030 orport=8001 id=9285B22F7953D7874604EEE2B470609AD81C74E9"
/* nickname=0x3d005 */
>>>>>>> 1c5c5f0e
/* extrainfo=0 */
/* ===== */
,
"178.16.208.57:80 orport=443 id=92CFD9565B24646CAC2D172D3DB503D69E777B8A"
" ipv6=[2a00:1c20:4089:1234:7825:2c5d:1ecd:c66f]:443"
<<<<<<< HEAD
/* nickname= */
=======
/* nickname=bakunin */
>>>>>>> 1c5c5f0e
/* extrainfo=0 */
/* ===== */
,
"91.219.237.244:80 orport=443 id=92ECC9E0E2AF81BB954719B189AC362E254AD4A5"
<<<<<<< HEAD
/* nickname= */
/* extrainfo=0 */
/* ===== */
,
"204.8.156.142:80 orport=443 id=94C4B7B8C50C86A92B6A20107539EE2678CF9A28"
/* nickname= */
=======
/* nickname=lewwerDuarUesSlaav */
/* extrainfo=0 */
/* ===== */
,
"37.153.1.10:9030 orport=9001 id=9772EFB535397C942C3AB8804FB35CFFAD012438"
/* nickname=smallsweatnode */
>>>>>>> 1c5c5f0e
/* extrainfo=0 */
/* ===== */
,
"163.172.223.200:80 orport=443 id=998BF3ED7F70E33D1C307247B9626D9E7573C438"
<<<<<<< HEAD
/* nickname= */
/* extrainfo=0 */
/* ===== */
,
"81.7.10.93:31336 orport=31337 id=99E246DB480B313A3012BC3363093CC26CD209C7"
/* nickname= */
=======
/* nickname=Outfall2 */
>>>>>>> 1c5c5f0e
/* extrainfo=0 */
/* ===== */
,
"91.229.20.27:9030 orport=9001 id=9A0D54D3A6D2E0767596BF1515E6162A75B3293F"
<<<<<<< HEAD
/* nickname= */
=======
/* nickname=gordonkeybag */
>>>>>>> 1c5c5f0e
/* extrainfo=0 */
/* ===== */
,
"66.111.2.20:9030 orport=9001 id=9A68B85A02318F4E7E87F2828039FBD5D75B0142"
<<<<<<< HEAD
/* nickname= */
=======
/* nickname=NYCBUG0 */
>>>>>>> 1c5c5f0e
/* extrainfo=0 */
/* ===== */
,
"185.100.86.128:9030 orport=9001 id=9B31F1F1C1554F9FFB3455911F82E818EF7C7883"
<<<<<<< HEAD
/* nickname= */
/* extrainfo=0 */
/* ===== */
,
"5.9.151.241:9030 orport=4223 id=9BF04559224F0F1C3C953D641F1744AF0192543A"
" ipv6=[2a01:4f8:190:34f0::2]:4223"
/* nickname= */
/* extrainfo=0 */
/* ===== */
,
"86.105.212.130:9030 orport=443 id=9C900A7F6F5DD034CFFD192DAEC9CCAA813DB022"
/* nickname= */
/* extrainfo=0 */
/* ===== */
,
"178.254.20.134:80 orport=443 id=9F5068310818ED7C70B0BC4087AB55CB12CB4377"
/* nickname= */
=======
/* nickname=TorExitFinland */
/* extrainfo=0 */
/* ===== */
,
"146.185.177.103:80 orport=9030 id=9EC5E097663862DF861A18C32B37C5F82284B27D"
/* nickname=Winter */
/* extrainfo=0 */
/* ===== */
,
"199.249.223.64:80 orport=443 id=9F2856F6D2B89AD4EF6D5723FAB167DB5A53519A"
/* nickname=Quintex15 */
>>>>>>> 1c5c5f0e
/* extrainfo=0 */
/* ===== */
,
"46.28.110.244:80 orport=443 id=9F7D6E6420183C2B76D3CE99624EBC98A21A967E"
<<<<<<< HEAD
/* nickname= */
=======
/* nickname=Nivrim */
>>>>>>> 1c5c5f0e
/* extrainfo=0 */
/* ===== */
,
"91.121.84.137:4952 orport=4052 id=9FBEB75E8BC142565F12CBBE078D63310236A334"
<<<<<<< HEAD
" ipv6=[2001:41d0:1:8989::1]:4052"
/* nickname= */
/* extrainfo=0 */
/* ===== */
,
"178.62.22.36:80 orport=443 id=A0766C0D3A667A3232C7D569DE94A28F9922FCB1"
" ipv6=[2a03:b0c0:1:d0::174:1]:9050"
/* nickname= */
/* extrainfo=0 */
=======
/* nickname=lindon */
/* extrainfo=0 */
/* ===== */
,
"46.165.230.5:80 orport=443 id=A0F06C2FADF88D3A39AA3072B406F09D7095AC9E"
/* nickname=Dhalgren */
/* extrainfo=1 */
>>>>>>> 1c5c5f0e
/* ===== */
,
"171.25.193.77:80 orport=443 id=A10C4F666D27364036B562823E5830BC448E046A"
" ipv6=[2001:67c:289c:3::77]:443"
<<<<<<< HEAD
/* nickname= */
=======
/* nickname=DFRI1 */
/* extrainfo=0 */
/* ===== */
,
"81.7.3.67:993 orport=443 id=A2E6BB5C391CD46B38C55B4329C35304540771F1"
/* nickname=BeastieJoy62 */
>>>>>>> 1c5c5f0e
/* extrainfo=0 */
/* ===== */
,
"171.25.193.78:80 orport=443 id=A478E421F83194C114F41E94F95999672AED51FE"
" ipv6=[2001:67c:289c:3::78]:443"
<<<<<<< HEAD
/* nickname= */
=======
/* nickname=DFRI4 */
/* extrainfo=0 */
/* ===== */
,
"178.16.208.58:80 orport=443 id=A4C98CEA3F34E05299417E9F885A642C88EF6029"
" ipv6=[2a00:1c20:4089:1234:cdae:1b3e:cc38:3d45]:443"
/* nickname=jaures2 */
>>>>>>> 1c5c5f0e
/* extrainfo=0 */
/* ===== */
,
"163.172.149.122:80 orport=443 id=A9406A006D6E7B5DA30F2C6D4E42A338B5E340B2"
<<<<<<< HEAD
/* nickname= */
/* extrainfo=0 */
/* ===== */
,
"192.34.63.137:9030 orport=443 id=ABCB4965F1FEE193602B50A365425105C889D3F8"
/* nickname= */
/* extrainfo=0 */
/* ===== */
,
"109.163.234.9:80 orport=443 id=ABF7FBF389C9A747938B639B20E80620B460B2A9"
/* nickname= */
=======
/* nickname=niij03 */
/* extrainfo=0 */
/* ===== */
,
"195.154.164.243:80 orport=443 id=AC66FFA4AB35A59EBBF5BF4C70008BF24D8A7A5C"
/* nickname=torpidsFRonline3 */
>>>>>>> 1c5c5f0e
/* extrainfo=0 */
/* ===== */
,
"86.59.119.88:80 orport=443 id=ACD889D86E02EDDAB1AFD81F598C0936238DC6D0"
<<<<<<< HEAD
/* nickname= */
=======
/* nickname=ph3x */
>>>>>>> 1c5c5f0e
/* extrainfo=0 */
/* ===== */
,
"185.129.62.62:9030 orport=9001 id=ACDD9E85A05B127BA010466C13C8C47212E8A38F"
" ipv6=[2a06:d380:0:3700::62]:9001"
<<<<<<< HEAD
/* nickname= */
/* extrainfo=0 */
/* ===== */
,
"163.172.131.88:80 orport=443 id=AD253B49E303C6AB1E048B014392AC569E8A7DAE"
" ipv6=[2001:bc8:4400:2100::2:1009]:443"
/* nickname= */
/* extrainfo=0 */
/* ===== */
,
"31.185.104.20:80 orport=443 id=ADB2C26629643DBB9F8FE0096E7D16F9414B4F8D"
/* nickname= */
/* extrainfo=0 */
/* ===== */
,
"37.187.7.74:80 orport=443 id=AEA43CB1E47BE5F8051711B2BF01683DB1568E05"
" ipv6=[2001:41d0:a:74a::1]:443"
/* nickname= */
/* extrainfo=0 */
/* ===== */
,
"46.28.205.170:80 orport=443 id=AF322D83A4D2048B22F7F1AF5F38AFF4D09D0B76"
/* nickname= */
/* extrainfo=0 */
/* ===== */
,
"5.9.147.226:9030 orport=9001 id=B0553175AADB0501E5A61FC61CEA3970BE130FF2"
/* nickname= */
=======
/* nickname=kramse */
/* extrainfo=0 */
/* ===== */
,
"188.40.128.246:9030 orport=9001 id=AD19490C7DBB26D3A68EFC824F67E69B0A96E601"
" ipv6=[2a01:4f8:221:1ac1:dead:beef:7005:9001]:9001"
/* nickname=sputnik */
/* extrainfo=0 */
/* ===== */
,
"176.126.252.11:443 orport=9001 id=B0279A521375F3CB2AE210BDBFC645FDD2E1973A"
" ipv6=[2a02:59e0:0:7::11]:9003"
/* nickname=chulak */
/* extrainfo=1 */
/* ===== */
,
"5.9.147.226:9030 orport=9001 id=B0553175AADB0501E5A61FC61CEA3970BE130FF2"
" ipv6=[2a01:4f8:190:30e1::2]:9001"
/* nickname=zwiubel */
/* extrainfo=0 */
/* ===== */
,
"178.17.174.14:9030 orport=9001 id=B06F093A3D4DFAD3E923F4F28A74901BD4F74EB1"
/* nickname=TorExitMoldova */
/* extrainfo=0 */
/* ===== */
,
"199.249.223.40:80 orport=443 id=B0CD9F9B5B60651ADC5919C0F1EAA87DBA1D9249"
/* nickname=Quintex31 */
>>>>>>> 1c5c5f0e
/* extrainfo=0 */
/* ===== */
,
"212.129.62.232:80 orport=443 id=B143D439B72D239A419F8DCE07B8A8EB1B486FA7"
<<<<<<< HEAD
/* nickname= */
/* extrainfo=0 */
/* ===== */
,
"198.199.64.217:80 orport=443 id=B1D81825CFD7209BD1B4520B040EF5653C204A23"
" ipv6=[2604:a880:400:d0::1a9:b001]:9050"
/* nickname= */
=======
/* nickname=wardsback */
>>>>>>> 1c5c5f0e
/* extrainfo=0 */
/* ===== */
,
"136.243.214.137:80 orport=443 id=B291D30517D23299AD7CEE3E60DFE60D0E3A4664"
<<<<<<< HEAD
/* nickname= */
/* extrainfo=0 */
/* ===== */
,
"178.16.208.60:80 orport=443 id=B44FBE5366AD98B46D829754FA4AC599BAE41A6A"
" ipv6=[2a00:1c20:4089:1234:67bc:79f3:61c0:6e49]:443"
/* nickname= */
=======
/* nickname=TorKIT */
/* extrainfo=0 */
/* ===== */
,
"212.47.233.86:9030 orport=9001 id=B4CAFD9CBFB34EC5DAAC146920DC7DFAFE91EA20"
/* nickname=netimanmu */
>>>>>>> 1c5c5f0e
/* extrainfo=0 */
/* ===== */
,
"93.115.97.242:9030 orport=9001 id=B5212DB685A2A0FCFBAE425738E478D12361710D"
<<<<<<< HEAD
/* nickname= */
=======
/* nickname=firstor */
>>>>>>> 1c5c5f0e
/* extrainfo=0 */
/* ===== */
,
"81.2.209.10:443 orport=80 id=B6904ADD4C0D10CDA7179E051962350A69A63243"
" ipv6=[2001:15e8:201:1::d10a]:80"
<<<<<<< HEAD
/* nickname= */
=======
/* nickname=torzabehlice */
>>>>>>> 1c5c5f0e
/* extrainfo=0 */
/* ===== */
,
"193.11.114.46:9032 orport=9003 id=B83DC1558F0D34353BB992EF93AFEAFDB226A73E"
<<<<<<< HEAD
/* nickname= */
/* extrainfo=0 */
/* ===== */
,
"85.248.227.164:444 orport=9002 id=B84F248233FEA90CAD439F292556A3139F6E1B82"
" ipv6=[2a00:1298:8011:212::164]:9004"
/* nickname= */
/* extrainfo=0 */
/* ===== */
,
"89.163.247.43:9030 orport=9001 id=BC7ACFAC04854C77167C7D66B7E471314ED8C410"
" ipv6=[2001:4ba0:fff7:25::5]:9001"
/* nickname= */
=======
/* nickname=mdfnet3 */
/* extrainfo=0 */
/* ===== */
,
"81.7.11.186:1080 orport=443 id=B86137AE9681701901C6720E55C16805B46BD8E3"
/* nickname=BeastieJoy60 */
/* extrainfo=0 */
/* ===== */
,
"197.231.221.211:9030 orport=443 id=BC630CBBB518BE7E9F4E09712AB0269E9DC7D626"
/* nickname=IPredator */
>>>>>>> 1c5c5f0e
/* extrainfo=0 */
/* ===== */
,
"198.96.155.3:8080 orport=5001 id=BCEDF6C193AA687AE471B8A22EBF6BC57C2D285E"
<<<<<<< HEAD
/* nickname= */
=======
/* nickname=gurgle */
>>>>>>> 1c5c5f0e
/* extrainfo=0 */
/* ===== */
,
"128.199.55.207:9030 orport=9001 id=BCEF908195805E03E92CCFE669C48738E556B9C5"
" ipv6=[2a03:b0c0:2:d0::158:3001]:9001"
<<<<<<< HEAD
/* nickname= */
/* extrainfo=0 */
/* ===== */
,
"185.35.202.221:9030 orport=9001 id=C13B91384CDD52A871E3ECECE4EF74A7AC7DCB08"
" ipv6=[2a02:ed06::221]:9001"
/* nickname= */
=======
/* nickname=EldritchReaper */
/* extrainfo=0 */
/* ===== */
,
"213.141.138.174:9030 orport=9001 id=BD552C165E2ED2887D3F1CCE9CFF155DDA2D86E6"
/* nickname=Schakalium */
/* extrainfo=0 */
/* ===== */
,
"104.192.5.248:9030 orport=9001 id=BF735F669481EE1CCC348F0731551C933D1E2278"
/* nickname=Freeway11 */
/* extrainfo=0 */
/* ===== */
,
"31.185.104.21:80 orport=443 id=C2AAB088555850FC434E68943F551072042B85F1"
/* nickname=Digitalcourage3ip3 */
>>>>>>> 1c5c5f0e
/* extrainfo=0 */
/* ===== */
,
"213.239.217.18:1338 orport=1337 id=C37BC191AC389179674578C3E6944E925FE186C2"
" ipv6=[2a01:4f8:a0:746a:101:1:1:1]:1337"
<<<<<<< HEAD
/* nickname= */
=======
/* nickname=xzdsb */
>>>>>>> 1c5c5f0e
/* extrainfo=0 */
/* ===== */
,
"188.138.112.60:1433 orport=1521 id=C414F28FD2BEC1553024299B31D4E726BEB8E788"
<<<<<<< HEAD
/* nickname= */
/* extrainfo=0 */
/* ===== */
,
"85.248.227.163:443 orport=9001 id=C793AB88565DDD3C9E4C6F15CCB9D8C7EF964CE9"
" ipv6=[2a00:1298:8011:212::163]:9003"
/* nickname= */
/* extrainfo=0 */
/* ===== */
,
"178.62.199.226:80 orport=443 id=CBEFF7BA4A4062045133C053F2D70524D8BBE5BE"
" ipv6=[2a03:b0c0:2:d0::b7:5001]:443"
/* nickname= */
/* extrainfo=0 */
/* ===== */
,
"134.119.3.164:9030 orport=9001 id=D1B8AAA98C65F3DF7D8BB3AF881CAEB84A33D8EE"
/* nickname= */
=======
/* nickname=zebra620 */
/* extrainfo=0 */
/* ===== */
,
"199.249.223.66:80 orport=443 id=C5A53BCC174EF8FD0DCB223E4AA929FA557DEDB2"
/* nickname=Quintex17 */
/* extrainfo=0 */
/* ===== */
,
"85.25.213.211:465 orport=80 id=CE47F0356D86CF0A1A2008D97623216D560FB0A8"
/* nickname=BeastieJoy61 */
/* extrainfo=0 */
/* ===== */
,
"51.15.13.245:9030 orport=9001 id=CED527EAC230E7B56E5B363F839671829C3BA01B"
/* nickname=0x3d006 */
/* extrainfo=0 */
/* ===== */
,
"46.38.237.221:9030 orport=9001 id=D30E9D4D639068611D6D96861C95C2099140B805"
/* nickname=mine */
>>>>>>> 1c5c5f0e
/* extrainfo=0 */
/* ===== */
,
"31.171.155.108:9030 orport=9001 id=D3E5EDDBE5159388704D6785BE51930AAFACEC6F"
<<<<<<< HEAD
/* nickname= */
/* extrainfo=0 */
/* ===== */
,
"37.187.115.157:9030 orport=9001 id=D5039E1EBFD96D9A3F9846BF99EC9F75EDDE902A"
/* nickname= */
/* extrainfo=0 */
/* ===== */
,
"166.82.21.200:9030 orport=9029 id=D5C33F3E203728EDF8361EA868B2939CCC43FAFB"
/* nickname= */
/* extrainfo=0 */
/* ===== */
,
"185.14.185.240:9030 orport=443 id=D62FB817B0288085FAC38A6DC8B36DCD85B70260"
/* nickname= */
=======
/* nickname=TorNodeAlbania */
/* extrainfo=0 */
/* ===== */
,
"37.221.162.226:9030 orport=9001 id=D64366987CB39F61AD21DBCF8142FA0577B92811"
/* nickname=kasperskytor01 */
>>>>>>> 1c5c5f0e
/* extrainfo=0 */
/* ===== */
,
"46.101.169.151:9030 orport=9001 id=D760C5B436E42F93D77EF2D969157EEA14F9B39C"
" ipv6=[2a03:b0c0:3:d0::74f:a001]:9001"
<<<<<<< HEAD
/* nickname= */
/* extrainfo=0 */
/* ===== */
,
"46.4.111.124:9030 orport=9001 id=D9065F9E57899B3D272AA212317AF61A9B14D204"
/* nickname= */
=======
/* nickname=DanWin1210 */
/* extrainfo=0 */
/* ===== */
,
"85.10.201.47:9030 orport=9001 id=D8B7A3A6542AA54D0946B9DC0257C53B6C376679"
" ipv6=[2a01:4f8:a0:43eb::beef]:9001"
/* nickname=sif */
>>>>>>> 1c5c5f0e
/* extrainfo=0 */
/* ===== */
,
"193.35.52.53:9030 orport=9001 id=DAA39FC00B196B353C2A271459C305C429AF09E4"
<<<<<<< HEAD
/* nickname= */
=======
/* nickname=Arne */
>>>>>>> 1c5c5f0e
/* extrainfo=0 */
/* ===== */
,
"178.33.183.251:80 orport=443 id=DD823AFB415380A802DCAEB9461AE637604107FB"
" ipv6=[2001:41d0:2:a683::251]:443"
<<<<<<< HEAD
/* nickname= */
/* extrainfo=0 */
/* ===== */
,
"178.62.173.203:9030 orport=9001 id=DD85503F2D1F52EF9EAD621E942298F46CD2FC10"
" ipv6=[2a03:b0c0:0:1010::a4:b001]:9001"
/* nickname= */
/* extrainfo=0 */
/* ===== */
,
"5.34.183.205:80 orport=443 id=DDD7871C1B7FA32CB55061E08869A236E61BDDF8"
/* nickname= */
/* extrainfo=0 */
/* ===== */
,
"78.24.75.53:9030 orport=9001 id=DEB73705B2929AE9BE87091607388939332EF123"
/* nickname= */
=======
/* nickname=grenouille */
/* extrainfo=0 */
/* ===== */
,
"171.25.193.20:80 orport=443 id=DD8BD7307017407FCC36F8D04A688F74A0774C02"
" ipv6=[2001:67c:289c::20]:443"
/* nickname=DFRI0 */
>>>>>>> 1c5c5f0e
/* extrainfo=0 */
/* ===== */
,
"92.222.38.67:80 orport=443 id=DED6892FF89DBD737BA689698A171B2392EB3E82"
<<<<<<< HEAD
/* nickname= */
=======
/* nickname=ThorExit */
>>>>>>> 1c5c5f0e
/* extrainfo=0 */
/* ===== */
,
"166.70.207.2:9030 orport=9001 id=E3DB2E354B883B59E8DC56B3E7A353DDFD457812"
<<<<<<< HEAD
/* nickname= */
=======
/* nickname=xmission */
/* extrainfo=0 */
/* ===== */
,
"199.249.223.43:80 orport=443 id=E480D577F58E782A5BC4FA6F49A6650E9389302F"
/* nickname=Quintex34 */
>>>>>>> 1c5c5f0e
/* extrainfo=0 */
/* ===== */
,
"46.252.26.2:45212 orport=49991 id=E589316576A399C511A9781A73DA4545640B479D"
<<<<<<< HEAD
/* nickname= */
/* extrainfo=0 */
/* ===== */
,
"167.114.35.28:9030 orport=9001 id=E65D300F11E1DB12C534B0146BDAB6972F1A8A48"
/* nickname= */
/* extrainfo=0 */
/* ===== */
,
"131.188.40.188:443 orport=80 id=EBE718E1A49EE229071702964F8DB1F318075FF8"
/* nickname= */
/* extrainfo=0 */
/* ===== */
,
"192.87.28.28:9030 orport=9001 id=ED2338CAC2711B3E331392E1ED2831219B794024"
/* nickname= */
/* extrainfo=0 */
/* ===== */
,
"192.99.212.139:80 orport=443 id=F10BDE279AE71515DDCCCC61DC19AC8765F8A3CC"
/* nickname= */
/* extrainfo=0 */
/* ===== */
,
"212.238.208.48:9030 orport=9001 id=F406219CDD339026D160E53FCA0EF6857C70F109"
" ipv6=[2001:984:a8fb:1:ba27:ebff:feac:c109]:9001"
/* nickname= */
/* extrainfo=0 */
/* ===== */
,
"46.28.207.141:80 orport=443 id=F69BED36177ED727706512BA6A97755025EEA0FB"
/* nickname= */
/* extrainfo=0 */
/* ===== */
,
"78.47.18.110:443 orport=80 id=F8D27B163B9247B232A2EEE68DD8B698695C28DE"
/* nickname= */
/* extrainfo=0 */
/* ===== */
,
"178.254.13.126:80 orport=443 id=F9246DEF2B653807236DA134F2AEAB103D58ABFE"
/* nickname= */
=======
/* nickname=marlen */
/* extrainfo=0 */
/* ===== */
,
"176.31.180.157:143 orport=22 id=E781F4EC69671B3F1864AE2753E0890351506329"
" ipv6=[2001:41d0:8:eb9d::1]:22"
/* nickname=armbrust */
/* extrainfo=0 */
/* ===== */
,
"212.47.244.38:8080 orport=443 id=E81EF60A73B3809F8964F73766B01BAA0A171E20"
/* nickname=Chimborazo */
/* extrainfo=0 */
/* ===== */
,
"217.182.75.181:9030 orport=9001 id=EFEACD781604EB80FBC025EDEDEA2D523AEAAA2F"
/* nickname=Aerodynamik02 */
/* extrainfo=0 */
/* ===== */
,
"37.187.102.108:80 orport=443 id=F4263275CF54A6836EE7BD527B1328836A6F06E1"
" ipv6=[2001:41d0:a:266c::1]:443"
/* nickname=EvilMoe */
/* extrainfo=0 */
/* ===== */
,
"46.28.109.231:9030 orport=9001 id=F70B7C5CD72D74C7F9F2DC84FA9D20D51BA13610"
" ipv6=[2a02:2b88:2:1::4205:1]:9001"
/* nickname=wedostor */
>>>>>>> 1c5c5f0e
/* extrainfo=0 */
/* ===== */
,
"185.96.180.29:80 orport=443 id=F93D8F37E35C390BCAD9F9069E13085B745EC216"
<<<<<<< HEAD
/* nickname= */
=======
/* nickname=TykRelay06 */
>>>>>>> 1c5c5f0e
/* extrainfo=0 */
/* ===== */
,
"86.59.119.83:80 orport=443 id=FC9AC8EA0160D88BCCFDE066940D7DD9FA45495B"
<<<<<<< HEAD
/* nickname= */
/* extrainfo=0 */
/* ===== */
,
"192.187.124.98:9030 orport=9001 id=FD1871854BFC06D7B02F10742073069F0528B5CC"
/* nickname= */
=======
/* nickname=ph3x */
>>>>>>> 1c5c5f0e
/* extrainfo=0 */
/* ===== */
,
"149.56.45.200:9030 orport=9001 id=FE296180018833AF03A8EACD5894A614623D3F76"
<<<<<<< HEAD
/* nickname= */
/* extrainfo=0 */
/* ===== */
,
"193.11.164.243:9030 orport=9001 id=FFA72BD683BC2FCF988356E6BEC1E490F313FB07"
" ipv6=[2001:6b0:7:125::243]:9001"
/* nickname= */
=======
" ipv6=[2607:5300:201:3000::17d3]:9002"
/* nickname=PiotrTorpotkinOne */
>>>>>>> 1c5c5f0e
/* extrainfo=0 */
/* ===== */
,<|MERGE_RESOLUTION|>--- conflicted
+++ resolved
@@ -1,14 +1,8 @@
 /* type=fallback */
 /* version=2.0.0 */
-<<<<<<< HEAD
-/* timestamp=20170526090242 */
-/* ===== */
-/* Whitelist & blacklist excluded 1326 of 1513 candidates. */
-=======
 /* timestamp=20180106205601 */
 /* ===== */
 /* Whitelist & blacklist excluded 810 of 1009 candidates. */
->>>>>>> 1c5c5f0e
 /* Checked IPv4 DirPorts served a consensus within 15.0s. */
 /*
 Final Count: 143 (Eligible 198, Target 230 (1154 * 0.20), Max 200)
@@ -30,15 +24,6 @@
 URL: https:onionoo.torproject.orguptime?first_seen_days90-&flagV2Dir&typerelay&last_seen_days-0
 */
 /* ===== */
-<<<<<<< HEAD
-"176.10.104.240:80 orport=443 id=0111BA9B604669E636FFD5B503F382A4B7AD6E80"
-/* nickname= */
-/* extrainfo=0 */
-/* ===== */
-,
-"193.171.202.146:9030 orport=9001 id=01A9258A46E97FF8B2CAC7910577862C14F2C524"
-/* nickname= */
-=======
 "185.13.39.197:80 orport=443 id=001524DD403D729F08F7E5D77813EF12756CFA8D"
 /* nickname=Neldoreth */
 /* extrainfo=0 */
@@ -46,82 +31,42 @@
 ,
 "176.10.104.240:80 orport=443 id=0111BA9B604669E636FFD5B503F382A4B7AD6E80"
 /* nickname=DigiGesTor1e1 */
->>>>>>> 1c5c5f0e
 /* extrainfo=0 */
 /* ===== */
 ,
 "185.100.85.61:80 orport=443 id=025B66CEBC070FCB0519D206CF0CF4965C20C96E"
-<<<<<<< HEAD
-/* nickname= */
-/* extrainfo=0 */
-/* ===== */
-,
-"185.97.32.18:9030 orport=9001 id=04250C3835019B26AA6764E85D836088BE441088"
-/* nickname= */
-=======
 /* nickname=nibbana */
->>>>>>> 1c5c5f0e
 /* extrainfo=0 */
 /* ===== */
 ,
 "5.9.110.236:9030 orport=9001 id=0756B7CD4DFC8182BE23143FAC0642F515182CEB"
 " ipv6=[2a01:4f8:162:51e2::2]:9001"
-<<<<<<< HEAD
-/* nickname= */
-/* extrainfo=0 */
-/* ===== */
-,
-"109.163.234.8:80 orport=443 id=0818DAE0E2DDF795AEDEAC60B15E71901084F281"
-/* nickname= */
-/* extrainfo=0 */
-/* ===== */
-,
-"163.172.149.155:80 orport=443 id=0B85617241252517E8ECF2CFC7F4C1A32DCD153F"
-/* nickname= */
-=======
 /* nickname=rueckgrat */
 /* extrainfo=1 */
 /* ===== */
 ,
 "163.172.149.155:80 orport=443 id=0B85617241252517E8ECF2CFC7F4C1A32DCD153F"
 /* nickname=niij02 */
->>>>>>> 1c5c5f0e
 /* extrainfo=0 */
 /* ===== */
 ,
 "5.39.92.199:80 orport=443 id=0BEA4A88D069753218EAAAD6D22EA87B9A1319D6"
 " ipv6=[2001:41d0:8:b1c7::1]:443"
-<<<<<<< HEAD
-/* nickname= */
-=======
 /* nickname=BaelorTornodePw */
 /* extrainfo=0 */
 /* ===== */
 ,
 "163.172.25.118:80 orport=22 id=0CF8F3E6590F45D50B70F2F7DA6605ECA6CD408F"
 /* nickname=torpidsFRonline4 */
->>>>>>> 1c5c5f0e
 /* extrainfo=0 */
 /* ===== */
 ,
 "178.62.197.82:80 orport=443 id=0D3EBA17E1C78F1E9900BABDB23861D46FCAF163"
-<<<<<<< HEAD
-/* nickname= */
-=======
 /* nickname=HY100 */
->>>>>>> 1c5c5f0e
 /* extrainfo=0 */
 /* ===== */
 ,
 "185.100.86.100:80 orport=443 id=0E8C0C8315B66DB5F703804B3889A1DD66C67CE0"
-<<<<<<< HEAD
-/* nickname= */
-/* extrainfo=0 */
-/* ===== */
-,
-"95.85.8.226:80 orport=443 id=1211AC1BBB8A1AF7CBA86BCE8689AA3146B86423"
-/* nickname= */
-=======
 /* nickname=saveyourprivacyex1 */
 /* extrainfo=0 */
 /* ===== */
@@ -129,40 +74,22 @@
 "37.120.174.249:80 orport=443 id=11DF0017A43AF1F08825CD5D973297F81AB00FF3"
 " ipv6=[2a03:4000:6:724c:df98:15f9:b34d:443]:443"
 /* nickname=gGDHjdcC6zAlM8k08lX */
->>>>>>> 1c5c5f0e
 /* extrainfo=0 */
 /* ===== */
 ,
 "193.11.114.43:9030 orport=9001 id=12AD30E5D25AA67F519780E2111E611A455FDC89"
 " ipv6=[2001:6b0:30:1000::99]:9050"
-<<<<<<< HEAD
-/* nickname= */
-=======
 /* nickname=mdfnet1 */
->>>>>>> 1c5c5f0e
 /* extrainfo=0 */
 /* ===== */
 ,
 "37.157.195.87:8030 orport=443 id=12FD624EE73CEF37137C90D38B2406A66F68FAA2"
-<<<<<<< HEAD
-/* nickname= */
-=======
 /* nickname=thanatosCZ */
->>>>>>> 1c5c5f0e
 /* extrainfo=0 */
 /* ===== */
 ,
 "178.16.208.59:80 orport=443 id=136F9299A5009A4E0E96494E723BDB556FB0A26B"
 " ipv6=[2a00:1c20:4089:1234:bff6:e1bb:1ce3:8dc6]:443"
-<<<<<<< HEAD
-/* nickname= */
-/* extrainfo=0 */
-/* ===== */
-,
-"144.76.14.145:110 orport=143 id=14419131033443AE6E21DA82B0D307F7CAE42BDB"
-" ipv6=[2a01:4f8:190:9490::dead]:443"
-/* nickname= */
-=======
 /* nickname=bakunin2 */
 /* extrainfo=0 */
 /* ===== */
@@ -170,25 +97,10 @@
 "163.172.138.22:80 orport=443 id=16102E458460349EE45C0901DAA6C30094A9BBEA"
 " ipv6=[2001:bc8:4400:2100::1:3]:443"
 /* nickname=mkultra */
->>>>>>> 1c5c5f0e
 /* extrainfo=0 */
 /* ===== */
 ,
 "178.62.60.37:80 orport=443 id=175921396C7C426309AB03775A9930B6F611F794"
-<<<<<<< HEAD
-/* nickname= */
-/* extrainfo=0 */
-/* ===== */
-,
-"204.11.50.131:9030 orport=9001 id=185F2A57B0C4620582602761097D17DB81654F70"
-/* nickname= */
-/* extrainfo=0 */
-/* ===== */
-,
-"5.9.158.75:80 orport=443 id=1AF72E8906E6C49481A791A6F8F84F8DFEBBB2BA"
-" ipv6=[2a01:4f8:190:514a::2]:443"
-/* nickname= */
-=======
 /* nickname=lovejoy */
 /* extrainfo=0 */
 /* ===== */
@@ -212,23 +124,15 @@
 "163.172.53.84:143 orport=21 id=1C90D3AEADFF3BCD079810632C8B85637924A58E"
 " ipv6=[2001:bc8:24f8::]:21"
 /* nickname=Multivac */
->>>>>>> 1c5c5f0e
 /* extrainfo=0 */
 /* ===== */
 ,
 "46.101.151.222:80 orport=443 id=1DBAED235E3957DE1ABD25B4206BE71406FB61F8"
-<<<<<<< HEAD
-/* nickname= */
-=======
 /* nickname=flanders */
->>>>>>> 1c5c5f0e
 /* extrainfo=0 */
 /* ===== */
 ,
 "91.219.237.229:80 orport=443 id=1ECD73B936CB6E6B3CD647CC204F108D9DF2C9F7"
-<<<<<<< HEAD
-/* nickname= */
-=======
 /* nickname=JakeDidNothingWrong */
 /* extrainfo=0 */
 /* ===== */
@@ -241,54 +145,27 @@
 ,
 "185.129.249.124:9030 orport=9001 id=1FA8F638298645BE58AC905276680889CB795A94"
 /* nickname=treadstone */
->>>>>>> 1c5c5f0e
 /* extrainfo=0 */
 /* ===== */
 ,
 "212.47.229.2:9030 orport=9001 id=20462CBA5DA4C2D963567D17D0B7249718114A68"
 " ipv6=[2001:bc8:4400:2100::f03]:9001"
-<<<<<<< HEAD
-/* nickname= */
-/* extrainfo=0 */
-/* ===== */
-,
-"144.76.163.93:9030 orport=9001 id=22F08CF09764C4E8982640D77F71ED72FF26A9AC"
-/* nickname= */
-=======
 /* nickname=scaletor */
 /* extrainfo=0 */
 /* ===== */
 ,
 "77.247.181.164:80 orport=443 id=204DFD2A2C6A0DC1FA0EACB495218E0B661704FD"
 /* nickname=HaveHeart */
->>>>>>> 1c5c5f0e
 /* extrainfo=0 */
 /* ===== */
 ,
 "163.172.176.167:80 orport=443 id=230A8B2A8BA861210D9B4BA97745AEC217A94207"
-<<<<<<< HEAD
-/* nickname= */
-=======
 /* nickname=niij01 */
->>>>>>> 1c5c5f0e
 /* extrainfo=0 */
 /* ===== */
 ,
 "37.200.98.5:80 orport=443 id=231C2B9C8C31C295C472D031E06964834B745996"
 " ipv6=[2a00:1158:3::11a]:993"
-<<<<<<< HEAD
-/* nickname= */
-/* extrainfo=0 */
-/* ===== */
-,
-"212.47.240.10:82 orport=443 id=2A4C448784F5A83AFE6C78DA357D5E31F7989DEB"
-/* nickname= */
-/* extrainfo=0 */
-/* ===== */
-,
-"144.76.26.175:9012 orport=9011 id=2BA2C8E96B2590E1072AECE2BDB5C48921BF8510"
-/* nickname= */
-=======
 /* nickname=torpidsDEdomainf */
 /* extrainfo=0 */
 /* ===== */
@@ -301,39 +178,15 @@
 "178.16.208.56:80 orport=443 id=2CDCFED0142B28B002E89D305CBA2E26063FADE2"
 " ipv6=[2a00:1c20:4089:1234:cd49:b58a:9ebe:67ec]:443"
 /* nickname=jaures */
->>>>>>> 1c5c5f0e
 /* extrainfo=0 */
 /* ===== */
 ,
 "97.74.237.196:9030 orport=9001 id=2F0F32AB1E5B943CA7D062C03F18960C86E70D94"
-<<<<<<< HEAD
-/* nickname= */
-/* extrainfo=0 */
-/* ===== */
-,
-"107.170.101.39:9030 orport=443 id=30973217E70AF00EBE51797FF6D9AA720A902EAA"
-/* nickname= */
-=======
 /* nickname=Minotaur */
->>>>>>> 1c5c5f0e
 /* extrainfo=0 */
 /* ===== */
 ,
 "64.113.32.29:9030 orport=9001 id=30C19B81981F450C402306E2E7CFB6C3F79CB6B2"
-<<<<<<< HEAD
-/* nickname= */
-/* extrainfo=0 */
-/* ===== */
-,
-"212.83.154.33:8080 orport=8443 id=322C6E3A973BC10FC36DE3037AD27BC89F14723B"
-/* nickname= */
-/* extrainfo=0 */
-/* ===== */
-,
-"109.105.109.162:52860 orport=60784 id=32EE911D968BE3E016ECA572BB1ED0A9EE43FC2F"
-" ipv6=[2001:948:7:2::163]:5001"
-/* nickname= */
-=======
 /* nickname=Libero */
 /* extrainfo=0 */
 /* ===== */
@@ -347,27 +200,11 @@
 "185.100.84.212:80 orport=443 id=330CD3DB6AD266DC70CDB512B036957D03D9BC59"
 " ipv6=[2a06:1700:0:7::1]:443"
 /* nickname=TeamTardis */
->>>>>>> 1c5c5f0e
 /* extrainfo=0 */
 /* ===== */
 ,
 "163.172.13.165:9030 orport=9001 id=33DA0CAB7C27812EFF2E22C9705630A54D101FEB"
 " ipv6=[2001:bc8:38cb:201::8]:9001"
-<<<<<<< HEAD
-/* nickname= */
-/* extrainfo=0 */
-/* ===== */
-,
-"217.79.190.25:9030 orport=9090 id=361D33C96D0F161275EE67E2C91EE10B276E778B"
-/* nickname= */
-/* extrainfo=0 */
-/* ===== */
-,
-"37.187.22.87:9030 orport=9001 id=36B9E7AC1E36B62A9D6F330ABEB6012BA7F0D400"
-" ipv6=[2001:41d0:a:1657::1]:9001"
-/* nickname= */
-/* extrainfo=0 */
-=======
 /* nickname=mullbinde9 */
 /* extrainfo=0 */
 /* ===== */
@@ -381,61 +218,36 @@
 " ipv6=[2a02:59e0:0:7::12]:81"
 /* nickname=aurora */
 /* extrainfo=1 */
->>>>>>> 1c5c5f0e
 /* ===== */
 ,
 "62.210.92.11:9130 orport=9101 id=387B065A38E4DAA16D9D41C2964ECBC4B31D30FF"
 " ipv6=[2001:bc8:338c::1]:9101"
-<<<<<<< HEAD
-/* nickname= */
-=======
 /* nickname=redjohn1 */
->>>>>>> 1c5c5f0e
 /* extrainfo=0 */
 /* ===== */
 ,
 "198.50.191.95:80 orport=443 id=39F096961ED2576975C866D450373A9913AFDC92"
-<<<<<<< HEAD
-/* nickname= */
-=======
 /* nickname=thomas */
->>>>>>> 1c5c5f0e
 /* extrainfo=0 */
 /* ===== */
 ,
 "164.132.77.175:9030 orport=9001 id=3B33F6FCA645AD4E91428A3AF7DC736AD9FB727B"
-<<<<<<< HEAD
-/* nickname= */
-/* extrainfo=0 */
-/* ===== */
-,
-"212.47.230.49:9030 orport=9001 id=3D6D0771E54056AEFC28BB1DE816951F11826E97"
-/* nickname= */
-=======
 /* nickname=rofltor1 */
 /* extrainfo=0 */
 /* ===== */
 ,
 "212.83.154.33:8888 orport=443 id=3C79699D4FBC37DE1A212D5033B56DAE079AC0EF"
 /* nickname=bauruine203 */
->>>>>>> 1c5c5f0e
 /* extrainfo=0 */
 /* ===== */
 ,
 "176.10.107.180:9030 orport=9001 id=3D7E274A87D9A89AF064C13D1EE4CA1F184F2600"
-<<<<<<< HEAD
-/* nickname= */
-=======
 /* nickname=schokomilch */
->>>>>>> 1c5c5f0e
 /* extrainfo=0 */
 /* ===== */
 ,
 "217.79.179.177:9030 orport=9001 id=3E53D3979DB07EFD736661C934A1DED14127B684"
 " ipv6=[2001:4ba0:fff9:131:6c4f::90d3]:9001"
-<<<<<<< HEAD
-/* nickname= */
-=======
 /* nickname=Unnamed */
 /* extrainfo=0 */
 /* ===== */
@@ -452,78 +264,37 @@
 ,
 "178.17.170.156:9030 orport=9001 id=41C59606AFE1D1AA6EC6EF6719690B856F0B6587"
 /* nickname=TorExitMoldova2 */
->>>>>>> 1c5c5f0e
 /* extrainfo=0 */
 /* ===== */
 ,
 "178.62.86.96:9030 orport=9001 id=439D0447772CB107B886F7782DBC201FA26B92D1"
 " ipv6=[2a03:b0c0:1:d0::3cf:7001]:9050"
-<<<<<<< HEAD
-/* nickname= */
-=======
 /* nickname=pablobm001 */
->>>>>>> 1c5c5f0e
 /* extrainfo=0 */
 /* ===== */
 ,
 "163.172.157.213:8080 orport=443 id=4623A9EC53BFD83155929E56D6F7B55B5E718C24"
-<<<<<<< HEAD
-/* nickname= */
-=======
 /* nickname=Cotopaxi */
->>>>>>> 1c5c5f0e
 /* extrainfo=0 */
 /* ===== */
 ,
 "31.31.78.49:80 orport=443 id=46791D156C9B6C255C2665D4D8393EC7DBAA7798"
-<<<<<<< HEAD
-/* nickname= */
-/* extrainfo=0 */
-/* ===== */
-,
-"69.162.139.9:9030 orport=9001 id=4791FC0692EAB60DF2BCCAFF940B95B74E7654F6"
-" ipv6=[2607:f128:40:1212::45a2:8b09]:9001"
-/* nickname= */
-/* extrainfo=0 */
-/* ===== */
-,
-"51.254.246.203:9030 orport=9001 id=47B596B81C9E6277B98623A84B7629798A16E8D5"
-/* nickname= */
-=======
 /* nickname=KrigHaBandolo */
 /* extrainfo=0 */
 /* ===== */
 ,
 "193.70.43.76:9030 orport=9001 id=484A10BA2B8D48A5F0216674C8DD50EF27BC32F3"
 /* nickname=Aerodynamik03 */
->>>>>>> 1c5c5f0e
 /* extrainfo=0 */
 /* ===== */
 ,
 "37.187.102.186:9030 orport=9001 id=489D94333DF66D57FFE34D9D59CC2D97E2CB0053"
 " ipv6=[2001:41d0:a:26ba::1]:9001"
-<<<<<<< HEAD
-/* nickname= */
-/* extrainfo=0 */
-/* ===== */
-,
-"188.165.194.195:9030 orport=9001 id=49E7AD01BB96F6FE3AB8C3B15BD2470B150354DF"
-/* nickname= */
-/* extrainfo=0 */
-/* ===== */
-,
-"62.102.148.67:80 orport=443 id=4A0C3E177AF684581EF780981AEAF51A98A6B5CF"
-/* nickname= */
-=======
 /* nickname=txtfileTorNode65536 */
->>>>>>> 1c5c5f0e
 /* extrainfo=0 */
 /* ===== */
 ,
 "51.254.101.242:9002 orport=9001 id=4CC9CC9195EC38645B699A33307058624F660CCF"
-<<<<<<< HEAD
-/* nickname= */
-=======
 /* nickname=devsum */
 /* extrainfo=0 */
 /* ===== */
@@ -535,59 +306,27 @@
 ,
 "212.51.134.123:9030 orport=9001 id=50586E25BE067FD1F739998550EDDCB1A14CA5B2"
 /* nickname=Jans */
->>>>>>> 1c5c5f0e
 /* extrainfo=0 */
 /* ===== */
 ,
 "81.7.16.182:80 orport=443 id=51E1CF613FD6F9F11FE24743C91D6F9981807D82"
 " ipv6=[2a02:180:1:1::517:10b6]:993"
-<<<<<<< HEAD
-/* nickname= */
-/* extrainfo=0 */
-/* ===== */
-,
-"94.23.204.175:9030 orport=9001 id=5665A3904C89E22E971305EE8C1997BCA4123C69"
-/* nickname= */
-=======
 /* nickname=torpidsDEisppro3 */
 /* extrainfo=0 */
 /* ===== */
 ,
 "85.25.159.65:995 orport=80 id=52BFADA8BEAA01BA46C8F767F83C18E2FE50C1B9"
 /* nickname=BeastieJoy63 */
->>>>>>> 1c5c5f0e
 /* extrainfo=0 */
 /* ===== */
 ,
 "95.130.12.119:80 orport=443 id=587E0A9552E4274B251F29B5B2673D38442EE4BF"
-<<<<<<< HEAD
-/* nickname= */
-=======
 /* nickname=Nuath */
->>>>>>> 1c5c5f0e
 /* extrainfo=0 */
 /* ===== */
 ,
 "185.21.100.50:9030 orport=9001 id=58ED9C9C35E433EE58764D62892B4FFD518A3CD0"
 " ipv6=[2a00:1158:2:cd00:0:74:6f:72]:443"
-<<<<<<< HEAD
-/* nickname= */
-/* extrainfo=0 */
-/* ===== */
-,
-"78.142.142.246:80 orport=443 id=5A5E03355C1908EBF424CAF1F3ED70782C0D2F74"
-/* nickname= */
-/* extrainfo=0 */
-/* ===== */
-,
-"120.29.217.46:80 orport=443 id=5E853C94AB1F655E9C908924370A0A6707508C62"
-/* nickname= */
-/* extrainfo=0 */
-/* ===== */
-,
-"109.163.234.5:80 orport=443 id=5EB8D862E70981B8690DEDEF546789E26AB2BD24"
-/* nickname= */
-=======
 /* nickname=SamAAdams2 */
 /* extrainfo=0 */
 /* ===== */
@@ -599,92 +338,48 @@
 ,
 "199.249.223.74:80 orport=443 id=5F4CD12099AF20FAF9ADFDCEC65316A376D0201C"
 /* nickname=QuintexAirVPN7 */
->>>>>>> 1c5c5f0e
 /* extrainfo=0 */
 /* ===== */
 ,
 "95.128.43.164:80 orport=443 id=616081EC829593AF4232550DE6FFAA1D75B37A90"
 " ipv6=[2a02:ec0:209:10::4]:443"
-<<<<<<< HEAD
-/* nickname= */
-=======
 /* nickname=AquaRayTerminus */
->>>>>>> 1c5c5f0e
 /* extrainfo=0 */
 /* ===== */
 ,
 "163.172.139.104:8080 orport=443 id=68F175CCABE727AA2D2309BCD8789499CEE36ED7"
-<<<<<<< HEAD
-/* nickname= */
-=======
 /* nickname=Pichincha */
->>>>>>> 1c5c5f0e
 /* extrainfo=0 */
 /* ===== */
 ,
 "85.214.62.48:80 orport=443 id=6A7551EEE18F78A9813096E82BF84F740D32B911"
-<<<<<<< HEAD
-/* nickname= */
-=======
 /* nickname=TorMachine */
->>>>>>> 1c5c5f0e
 /* extrainfo=0 */
 /* ===== */
 ,
 "80.127.137.19:80 orport=443 id=6EF897645B79B6CB35E853B32506375014DE3621"
 " ipv6=[2001:981:47c1:1::6]:443"
-<<<<<<< HEAD
-/* nickname= */
-/* extrainfo=0 */
-/* ===== */
-,
-"95.183.48.12:80 orport=443 id=7187CED1A3871F837D0E60AC98F374AC541CB0DA"
-/* nickname= */
-/* extrainfo=0 */
-/* ===== */
-,
-"85.214.151.72:9030 orport=9001 id=722D365140C8C52DBB3C9FF6986E3CEFFE2BA812"
-/* nickname= */
-=======
 /* nickname=d6relay */
->>>>>>> 1c5c5f0e
 /* extrainfo=0 */
 /* ===== */
 ,
 "85.235.250.88:80 orport=443 id=72B2B12A3F60408BDBC98C6DF53988D3A0B3F0EE"
-<<<<<<< HEAD
-/* nickname= */
-/* extrainfo=0 */
-/* ===== */
-,
-"176.31.191.26:80 orport=443 id=7350AB9ED7568F22745198359373C04AC783C37C"
-/* nickname= */
-=======
 /* nickname=TykRelay01 */
 /* extrainfo=0 */
 /* ===== */
 ,
 "81.7.14.31:9001 orport=443 id=7600680249A22080ECC6173FBBF64D6FCF330A61"
 /* nickname=Ichotolot62 */
->>>>>>> 1c5c5f0e
 /* extrainfo=0 */
 /* ===== */
 ,
 "134.119.36.135:80 orport=443 id=763C9556602BD6207771A7A3D958091D44C43228"
 " ipv6=[2a00:1158:3::2a8]:993"
-<<<<<<< HEAD
-/* nickname= */
-=======
 /* nickname=torpidsDEdomainf2 */
->>>>>>> 1c5c5f0e
 /* extrainfo=0 */
 /* ===== */
 ,
 "188.166.133.133:9030 orport=9001 id=774555642FDC1E1D4FDF2E0C31B7CA9501C5C9C7"
-<<<<<<< HEAD
-" ipv6=[2a03:b0c0:2:d0::5:f001]:9001"
-/* nickname= */
-=======
 " ipv6=[2a03:b0c0:2:d0::26c0:1]:9001"
 /* nickname=dropsy */
 /* extrainfo=0 */
@@ -692,20 +387,11 @@
 ,
 "5.196.23.64:9030 orport=9001 id=775B0FAFDE71AADC23FFC8782B7BEB1D5A92733E"
 /* nickname=Aerodynamik01 */
->>>>>>> 1c5c5f0e
 /* extrainfo=0 */
 /* ===== */
 ,
 "81.30.158.213:9030 orport=9001 id=789EA6C9AE9ADDD8760903171CFA9AC5741B0C70"
 " ipv6=[2001:4ba0:cafe:e84::1]:9001"
-<<<<<<< HEAD
-/* nickname= */
-/* extrainfo=0 */
-/* ===== */
-,
-"171.25.193.131:80 orport=443 id=79861CF8522FC637EF046F7688F5289E49D94576"
-/* nickname= */
-=======
 /* nickname=dumpster */
 /* extrainfo=0 */
 /* ===== */
@@ -717,24 +403,16 @@
 ,
 "62.210.129.246:80 orport=443 id=79E169B25E4C7CE99584F6ED06F379478F23E2B8"
 /* nickname=MilesPrower */
->>>>>>> 1c5c5f0e
 /* extrainfo=0 */
 /* ===== */
 ,
 "82.223.21.74:9030 orport=9001 id=7A32C9519D80CA458FC8B034A28F5F6815649A98"
 " ipv6=[2001:470:53e0::cafe]:9050"
-<<<<<<< HEAD
-/* nickname= */
-=======
 /* nickname=silentrocket */
->>>>>>> 1c5c5f0e
 /* extrainfo=0 */
 /* ===== */
 ,
 "51.254.136.195:80 orport=443 id=7BB70F8585DFC27E75D692970C0EEB0F22983A63"
-<<<<<<< HEAD
-/* nickname= */
-=======
 /* nickname=torproxy02 */
 /* extrainfo=0 */
 /* ===== */
@@ -751,41 +429,10 @@
 ,
 "199.249.223.69:80 orport=443 id=7FA8E7E44F1392A4E40FFC3B69DB3B00091B7FD3"
 /* nickname=Quintex20 */
->>>>>>> 1c5c5f0e
 /* extrainfo=0 */
 /* ===== */
 ,
 "193.11.114.45:9031 orport=9002 id=80AAF8D5956A43C197104CEF2550CD42D165C6FB"
-<<<<<<< HEAD
-/* nickname= */
-/* extrainfo=0 */
-/* ===== */
-,
-"192.160.102.164:80 orport=9001 id=823AA81E277F366505545522CEDC2F529CE4DC3F"
-" ipv6=[2605:e200:d00c:c01d::1111]:9002"
-/* nickname= */
-/* extrainfo=0 */
-/* ===== */
-,
-"192.87.28.82:9030 orport=9001 id=844AE9CAD04325E955E2BE1521563B79FE7094B7"
-/* nickname= */
-/* extrainfo=0 */
-/* ===== */
-,
-"188.166.23.127:80 orport=443 id=8672E8A01B4D3FA4C0BBE21C740D4506302EA487"
-" ipv6=[2a03:b0c0:2:d0::27b:7001]:9050"
-/* nickname= */
-/* extrainfo=0 */
-/* ===== */
-,
-"93.180.156.84:9030 orport=9001 id=8844D87E9B038BE3270938F05AF797E1D3C74C0F"
-/* nickname= */
-/* extrainfo=0 */
-/* ===== */
-,
-"212.47.241.21:80 orport=443 id=892F941915F6A0C6E0958E52E0A9685C190CF45C"
-/* nickname= */
-=======
 /* nickname=mdfnet2 */
 /* extrainfo=0 */
 /* ===== */
@@ -812,45 +459,22 @@
 ,
 "176.10.104.243:80 orport=443 id=88487BDD980BF6E72092EE690E8C51C0AA4A538C"
 /* nickname=DigiGesTor2e1 */
->>>>>>> 1c5c5f0e
 /* extrainfo=0 */
 /* ===== */
 ,
 "163.172.194.53:9030 orport=9001 id=8C00FA7369A7A308F6A137600F0FA07990D9D451"
 " ipv6=[2001:bc8:225f:142:6c69:7461:7669:73]:9001"
-<<<<<<< HEAD
-/* nickname= */
-/* extrainfo=0 */
-/* ===== */
-,
-"178.254.44.135:9030 orport=9001 id=8FA37B93397015B2BC5A525C908485260BE9F422"
-/* nickname= */
-=======
 /* nickname=GrmmlLitavis */
 /* extrainfo=0 */
 /* ===== */
 ,
 "5.189.169.190:8030 orport=8080 id=8D79F73DCD91FC4F5017422FAC70074D6DB8DD81"
 /* nickname=thanatosDE */
->>>>>>> 1c5c5f0e
 /* extrainfo=0 */
 /* ===== */
 ,
 "151.80.42.103:9030 orport=9001 id=9007C1D8E4F03D506A4A011B907A9E8D04E3C605"
 " ipv6=[2001:41d0:e:f67::114]:9001"
-<<<<<<< HEAD
-/* nickname= */
-/* extrainfo=0 */
-/* ===== */
-,
-"173.255.245.116:9030 orport=9001 id=91E4015E1F82DAF0121D62267E54A1F661AB6DC7"
-/* nickname= */
-/* extrainfo=0 */
-/* ===== */
-,
-"51.255.41.65:9030 orport=9001 id=9231DF741915AA1630031A93026D88726877E93A"
-/* nickname= */
-=======
 /* nickname=matlink */
 /* extrainfo=0 */
 /* ===== */
@@ -863,91 +487,41 @@
 ,
 "62.138.7.171:8030 orport=8001 id=9285B22F7953D7874604EEE2B470609AD81C74E9"
 /* nickname=0x3d005 */
->>>>>>> 1c5c5f0e
 /* extrainfo=0 */
 /* ===== */
 ,
 "178.16.208.57:80 orport=443 id=92CFD9565B24646CAC2D172D3DB503D69E777B8A"
 " ipv6=[2a00:1c20:4089:1234:7825:2c5d:1ecd:c66f]:443"
-<<<<<<< HEAD
-/* nickname= */
-=======
 /* nickname=bakunin */
->>>>>>> 1c5c5f0e
 /* extrainfo=0 */
 /* ===== */
 ,
 "91.219.237.244:80 orport=443 id=92ECC9E0E2AF81BB954719B189AC362E254AD4A5"
-<<<<<<< HEAD
-/* nickname= */
-/* extrainfo=0 */
-/* ===== */
-,
-"204.8.156.142:80 orport=443 id=94C4B7B8C50C86A92B6A20107539EE2678CF9A28"
-/* nickname= */
-=======
 /* nickname=lewwerDuarUesSlaav */
 /* extrainfo=0 */
 /* ===== */
 ,
 "37.153.1.10:9030 orport=9001 id=9772EFB535397C942C3AB8804FB35CFFAD012438"
 /* nickname=smallsweatnode */
->>>>>>> 1c5c5f0e
 /* extrainfo=0 */
 /* ===== */
 ,
 "163.172.223.200:80 orport=443 id=998BF3ED7F70E33D1C307247B9626D9E7573C438"
-<<<<<<< HEAD
-/* nickname= */
-/* extrainfo=0 */
-/* ===== */
-,
-"81.7.10.93:31336 orport=31337 id=99E246DB480B313A3012BC3363093CC26CD209C7"
-/* nickname= */
-=======
 /* nickname=Outfall2 */
->>>>>>> 1c5c5f0e
 /* extrainfo=0 */
 /* ===== */
 ,
 "91.229.20.27:9030 orport=9001 id=9A0D54D3A6D2E0767596BF1515E6162A75B3293F"
-<<<<<<< HEAD
-/* nickname= */
-=======
 /* nickname=gordonkeybag */
->>>>>>> 1c5c5f0e
 /* extrainfo=0 */
 /* ===== */
 ,
 "66.111.2.20:9030 orport=9001 id=9A68B85A02318F4E7E87F2828039FBD5D75B0142"
-<<<<<<< HEAD
-/* nickname= */
-=======
 /* nickname=NYCBUG0 */
->>>>>>> 1c5c5f0e
 /* extrainfo=0 */
 /* ===== */
 ,
 "185.100.86.128:9030 orport=9001 id=9B31F1F1C1554F9FFB3455911F82E818EF7C7883"
-<<<<<<< HEAD
-/* nickname= */
-/* extrainfo=0 */
-/* ===== */
-,
-"5.9.151.241:9030 orport=4223 id=9BF04559224F0F1C3C953D641F1744AF0192543A"
-" ipv6=[2a01:4f8:190:34f0::2]:4223"
-/* nickname= */
-/* extrainfo=0 */
-/* ===== */
-,
-"86.105.212.130:9030 orport=443 id=9C900A7F6F5DD034CFFD192DAEC9CCAA813DB022"
-/* nickname= */
-/* extrainfo=0 */
-/* ===== */
-,
-"178.254.20.134:80 orport=443 id=9F5068310818ED7C70B0BC4087AB55CB12CB4377"
-/* nickname= */
-=======
 /* nickname=TorExitFinland */
 /* extrainfo=0 */
 /* ===== */
@@ -959,31 +533,15 @@
 ,
 "199.249.223.64:80 orport=443 id=9F2856F6D2B89AD4EF6D5723FAB167DB5A53519A"
 /* nickname=Quintex15 */
->>>>>>> 1c5c5f0e
 /* extrainfo=0 */
 /* ===== */
 ,
 "46.28.110.244:80 orport=443 id=9F7D6E6420183C2B76D3CE99624EBC98A21A967E"
-<<<<<<< HEAD
-/* nickname= */
-=======
 /* nickname=Nivrim */
->>>>>>> 1c5c5f0e
 /* extrainfo=0 */
 /* ===== */
 ,
 "91.121.84.137:4952 orport=4052 id=9FBEB75E8BC142565F12CBBE078D63310236A334"
-<<<<<<< HEAD
-" ipv6=[2001:41d0:1:8989::1]:4052"
-/* nickname= */
-/* extrainfo=0 */
-/* ===== */
-,
-"178.62.22.36:80 orport=443 id=A0766C0D3A667A3232C7D569DE94A28F9922FCB1"
-" ipv6=[2a03:b0c0:1:d0::174:1]:9050"
-/* nickname= */
-/* extrainfo=0 */
-=======
 /* nickname=lindon */
 /* extrainfo=0 */
 /* ===== */
@@ -991,29 +549,21 @@
 "46.165.230.5:80 orport=443 id=A0F06C2FADF88D3A39AA3072B406F09D7095AC9E"
 /* nickname=Dhalgren */
 /* extrainfo=1 */
->>>>>>> 1c5c5f0e
 /* ===== */
 ,
 "171.25.193.77:80 orport=443 id=A10C4F666D27364036B562823E5830BC448E046A"
 " ipv6=[2001:67c:289c:3::77]:443"
-<<<<<<< HEAD
-/* nickname= */
-=======
 /* nickname=DFRI1 */
 /* extrainfo=0 */
 /* ===== */
 ,
 "81.7.3.67:993 orport=443 id=A2E6BB5C391CD46B38C55B4329C35304540771F1"
 /* nickname=BeastieJoy62 */
->>>>>>> 1c5c5f0e
 /* extrainfo=0 */
 /* ===== */
 ,
 "171.25.193.78:80 orport=443 id=A478E421F83194C114F41E94F95999672AED51FE"
 " ipv6=[2001:67c:289c:3::78]:443"
-<<<<<<< HEAD
-/* nickname= */
-=======
 /* nickname=DFRI4 */
 /* extrainfo=0 */
 /* ===== */
@@ -1021,75 +571,26 @@
 "178.16.208.58:80 orport=443 id=A4C98CEA3F34E05299417E9F885A642C88EF6029"
 " ipv6=[2a00:1c20:4089:1234:cdae:1b3e:cc38:3d45]:443"
 /* nickname=jaures2 */
->>>>>>> 1c5c5f0e
 /* extrainfo=0 */
 /* ===== */
 ,
 "163.172.149.122:80 orport=443 id=A9406A006D6E7B5DA30F2C6D4E42A338B5E340B2"
-<<<<<<< HEAD
-/* nickname= */
-/* extrainfo=0 */
-/* ===== */
-,
-"192.34.63.137:9030 orport=443 id=ABCB4965F1FEE193602B50A365425105C889D3F8"
-/* nickname= */
-/* extrainfo=0 */
-/* ===== */
-,
-"109.163.234.9:80 orport=443 id=ABF7FBF389C9A747938B639B20E80620B460B2A9"
-/* nickname= */
-=======
 /* nickname=niij03 */
 /* extrainfo=0 */
 /* ===== */
 ,
 "195.154.164.243:80 orport=443 id=AC66FFA4AB35A59EBBF5BF4C70008BF24D8A7A5C"
 /* nickname=torpidsFRonline3 */
->>>>>>> 1c5c5f0e
 /* extrainfo=0 */
 /* ===== */
 ,
 "86.59.119.88:80 orport=443 id=ACD889D86E02EDDAB1AFD81F598C0936238DC6D0"
-<<<<<<< HEAD
-/* nickname= */
-=======
 /* nickname=ph3x */
->>>>>>> 1c5c5f0e
 /* extrainfo=0 */
 /* ===== */
 ,
 "185.129.62.62:9030 orport=9001 id=ACDD9E85A05B127BA010466C13C8C47212E8A38F"
 " ipv6=[2a06:d380:0:3700::62]:9001"
-<<<<<<< HEAD
-/* nickname= */
-/* extrainfo=0 */
-/* ===== */
-,
-"163.172.131.88:80 orport=443 id=AD253B49E303C6AB1E048B014392AC569E8A7DAE"
-" ipv6=[2001:bc8:4400:2100::2:1009]:443"
-/* nickname= */
-/* extrainfo=0 */
-/* ===== */
-,
-"31.185.104.20:80 orport=443 id=ADB2C26629643DBB9F8FE0096E7D16F9414B4F8D"
-/* nickname= */
-/* extrainfo=0 */
-/* ===== */
-,
-"37.187.7.74:80 orport=443 id=AEA43CB1E47BE5F8051711B2BF01683DB1568E05"
-" ipv6=[2001:41d0:a:74a::1]:443"
-/* nickname= */
-/* extrainfo=0 */
-/* ===== */
-,
-"46.28.205.170:80 orport=443 id=AF322D83A4D2048B22F7F1AF5F38AFF4D09D0B76"
-/* nickname= */
-/* extrainfo=0 */
-/* ===== */
-,
-"5.9.147.226:9030 orport=9001 id=B0553175AADB0501E5A61FC61CEA3970BE130FF2"
-/* nickname= */
-=======
 /* nickname=kramse */
 /* extrainfo=0 */
 /* ===== */
@@ -1119,80 +620,36 @@
 ,
 "199.249.223.40:80 orport=443 id=B0CD9F9B5B60651ADC5919C0F1EAA87DBA1D9249"
 /* nickname=Quintex31 */
->>>>>>> 1c5c5f0e
 /* extrainfo=0 */
 /* ===== */
 ,
 "212.129.62.232:80 orport=443 id=B143D439B72D239A419F8DCE07B8A8EB1B486FA7"
-<<<<<<< HEAD
-/* nickname= */
-/* extrainfo=0 */
-/* ===== */
-,
-"198.199.64.217:80 orport=443 id=B1D81825CFD7209BD1B4520B040EF5653C204A23"
-" ipv6=[2604:a880:400:d0::1a9:b001]:9050"
-/* nickname= */
-=======
 /* nickname=wardsback */
->>>>>>> 1c5c5f0e
 /* extrainfo=0 */
 /* ===== */
 ,
 "136.243.214.137:80 orport=443 id=B291D30517D23299AD7CEE3E60DFE60D0E3A4664"
-<<<<<<< HEAD
-/* nickname= */
-/* extrainfo=0 */
-/* ===== */
-,
-"178.16.208.60:80 orport=443 id=B44FBE5366AD98B46D829754FA4AC599BAE41A6A"
-" ipv6=[2a00:1c20:4089:1234:67bc:79f3:61c0:6e49]:443"
-/* nickname= */
-=======
 /* nickname=TorKIT */
 /* extrainfo=0 */
 /* ===== */
 ,
 "212.47.233.86:9030 orport=9001 id=B4CAFD9CBFB34EC5DAAC146920DC7DFAFE91EA20"
 /* nickname=netimanmu */
->>>>>>> 1c5c5f0e
 /* extrainfo=0 */
 /* ===== */
 ,
 "93.115.97.242:9030 orport=9001 id=B5212DB685A2A0FCFBAE425738E478D12361710D"
-<<<<<<< HEAD
-/* nickname= */
-=======
 /* nickname=firstor */
->>>>>>> 1c5c5f0e
 /* extrainfo=0 */
 /* ===== */
 ,
 "81.2.209.10:443 orport=80 id=B6904ADD4C0D10CDA7179E051962350A69A63243"
 " ipv6=[2001:15e8:201:1::d10a]:80"
-<<<<<<< HEAD
-/* nickname= */
-=======
 /* nickname=torzabehlice */
->>>>>>> 1c5c5f0e
 /* extrainfo=0 */
 /* ===== */
 ,
 "193.11.114.46:9032 orport=9003 id=B83DC1558F0D34353BB992EF93AFEAFDB226A73E"
-<<<<<<< HEAD
-/* nickname= */
-/* extrainfo=0 */
-/* ===== */
-,
-"85.248.227.164:444 orport=9002 id=B84F248233FEA90CAD439F292556A3139F6E1B82"
-" ipv6=[2a00:1298:8011:212::164]:9004"
-/* nickname= */
-/* extrainfo=0 */
-/* ===== */
-,
-"89.163.247.43:9030 orport=9001 id=BC7ACFAC04854C77167C7D66B7E471314ED8C410"
-" ipv6=[2001:4ba0:fff7:25::5]:9001"
-/* nickname= */
-=======
 /* nickname=mdfnet3 */
 /* extrainfo=0 */
 /* ===== */
@@ -1204,30 +661,16 @@
 ,
 "197.231.221.211:9030 orport=443 id=BC630CBBB518BE7E9F4E09712AB0269E9DC7D626"
 /* nickname=IPredator */
->>>>>>> 1c5c5f0e
 /* extrainfo=0 */
 /* ===== */
 ,
 "198.96.155.3:8080 orport=5001 id=BCEDF6C193AA687AE471B8A22EBF6BC57C2D285E"
-<<<<<<< HEAD
-/* nickname= */
-=======
 /* nickname=gurgle */
->>>>>>> 1c5c5f0e
 /* extrainfo=0 */
 /* ===== */
 ,
 "128.199.55.207:9030 orport=9001 id=BCEF908195805E03E92CCFE669C48738E556B9C5"
 " ipv6=[2a03:b0c0:2:d0::158:3001]:9001"
-<<<<<<< HEAD
-/* nickname= */
-/* extrainfo=0 */
-/* ===== */
-,
-"185.35.202.221:9030 orport=9001 id=C13B91384CDD52A871E3ECECE4EF74A7AC7DCB08"
-" ipv6=[2a02:ed06::221]:9001"
-/* nickname= */
-=======
 /* nickname=EldritchReaper */
 /* extrainfo=0 */
 /* ===== */
@@ -1244,41 +687,16 @@
 ,
 "31.185.104.21:80 orport=443 id=C2AAB088555850FC434E68943F551072042B85F1"
 /* nickname=Digitalcourage3ip3 */
->>>>>>> 1c5c5f0e
 /* extrainfo=0 */
 /* ===== */
 ,
 "213.239.217.18:1338 orport=1337 id=C37BC191AC389179674578C3E6944E925FE186C2"
 " ipv6=[2a01:4f8:a0:746a:101:1:1:1]:1337"
-<<<<<<< HEAD
-/* nickname= */
-=======
 /* nickname=xzdsb */
->>>>>>> 1c5c5f0e
 /* extrainfo=0 */
 /* ===== */
 ,
 "188.138.112.60:1433 orport=1521 id=C414F28FD2BEC1553024299B31D4E726BEB8E788"
-<<<<<<< HEAD
-/* nickname= */
-/* extrainfo=0 */
-/* ===== */
-,
-"85.248.227.163:443 orport=9001 id=C793AB88565DDD3C9E4C6F15CCB9D8C7EF964CE9"
-" ipv6=[2a00:1298:8011:212::163]:9003"
-/* nickname= */
-/* extrainfo=0 */
-/* ===== */
-,
-"178.62.199.226:80 orport=443 id=CBEFF7BA4A4062045133C053F2D70524D8BBE5BE"
-" ipv6=[2a03:b0c0:2:d0::b7:5001]:443"
-/* nickname= */
-/* extrainfo=0 */
-/* ===== */
-,
-"134.119.3.164:9030 orport=9001 id=D1B8AAA98C65F3DF7D8BB3AF881CAEB84A33D8EE"
-/* nickname= */
-=======
 /* nickname=zebra620 */
 /* extrainfo=0 */
 /* ===== */
@@ -1300,49 +718,21 @@
 ,
 "46.38.237.221:9030 orport=9001 id=D30E9D4D639068611D6D96861C95C2099140B805"
 /* nickname=mine */
->>>>>>> 1c5c5f0e
 /* extrainfo=0 */
 /* ===== */
 ,
 "31.171.155.108:9030 orport=9001 id=D3E5EDDBE5159388704D6785BE51930AAFACEC6F"
-<<<<<<< HEAD
-/* nickname= */
-/* extrainfo=0 */
-/* ===== */
-,
-"37.187.115.157:9030 orport=9001 id=D5039E1EBFD96D9A3F9846BF99EC9F75EDDE902A"
-/* nickname= */
-/* extrainfo=0 */
-/* ===== */
-,
-"166.82.21.200:9030 orport=9029 id=D5C33F3E203728EDF8361EA868B2939CCC43FAFB"
-/* nickname= */
-/* extrainfo=0 */
-/* ===== */
-,
-"185.14.185.240:9030 orport=443 id=D62FB817B0288085FAC38A6DC8B36DCD85B70260"
-/* nickname= */
-=======
 /* nickname=TorNodeAlbania */
 /* extrainfo=0 */
 /* ===== */
 ,
 "37.221.162.226:9030 orport=9001 id=D64366987CB39F61AD21DBCF8142FA0577B92811"
 /* nickname=kasperskytor01 */
->>>>>>> 1c5c5f0e
 /* extrainfo=0 */
 /* ===== */
 ,
 "46.101.169.151:9030 orport=9001 id=D760C5B436E42F93D77EF2D969157EEA14F9B39C"
 " ipv6=[2a03:b0c0:3:d0::74f:a001]:9001"
-<<<<<<< HEAD
-/* nickname= */
-/* extrainfo=0 */
-/* ===== */
-,
-"46.4.111.124:9030 orport=9001 id=D9065F9E57899B3D272AA212317AF61A9B14D204"
-/* nickname= */
-=======
 /* nickname=DanWin1210 */
 /* extrainfo=0 */
 /* ===== */
@@ -1350,40 +740,16 @@
 "85.10.201.47:9030 orport=9001 id=D8B7A3A6542AA54D0946B9DC0257C53B6C376679"
 " ipv6=[2a01:4f8:a0:43eb::beef]:9001"
 /* nickname=sif */
->>>>>>> 1c5c5f0e
 /* extrainfo=0 */
 /* ===== */
 ,
 "193.35.52.53:9030 orport=9001 id=DAA39FC00B196B353C2A271459C305C429AF09E4"
-<<<<<<< HEAD
-/* nickname= */
-=======
 /* nickname=Arne */
->>>>>>> 1c5c5f0e
 /* extrainfo=0 */
 /* ===== */
 ,
 "178.33.183.251:80 orport=443 id=DD823AFB415380A802DCAEB9461AE637604107FB"
 " ipv6=[2001:41d0:2:a683::251]:443"
-<<<<<<< HEAD
-/* nickname= */
-/* extrainfo=0 */
-/* ===== */
-,
-"178.62.173.203:9030 orport=9001 id=DD85503F2D1F52EF9EAD621E942298F46CD2FC10"
-" ipv6=[2a03:b0c0:0:1010::a4:b001]:9001"
-/* nickname= */
-/* extrainfo=0 */
-/* ===== */
-,
-"5.34.183.205:80 orport=443 id=DDD7871C1B7FA32CB55061E08869A236E61BDDF8"
-/* nickname= */
-/* extrainfo=0 */
-/* ===== */
-,
-"78.24.75.53:9030 orport=9001 id=DEB73705B2929AE9BE87091607388939332EF123"
-/* nickname= */
-=======
 /* nickname=grenouille */
 /* extrainfo=0 */
 /* ===== */
@@ -1391,78 +757,25 @@
 "171.25.193.20:80 orport=443 id=DD8BD7307017407FCC36F8D04A688F74A0774C02"
 " ipv6=[2001:67c:289c::20]:443"
 /* nickname=DFRI0 */
->>>>>>> 1c5c5f0e
 /* extrainfo=0 */
 /* ===== */
 ,
 "92.222.38.67:80 orport=443 id=DED6892FF89DBD737BA689698A171B2392EB3E82"
-<<<<<<< HEAD
-/* nickname= */
-=======
 /* nickname=ThorExit */
->>>>>>> 1c5c5f0e
 /* extrainfo=0 */
 /* ===== */
 ,
 "166.70.207.2:9030 orport=9001 id=E3DB2E354B883B59E8DC56B3E7A353DDFD457812"
-<<<<<<< HEAD
-/* nickname= */
-=======
 /* nickname=xmission */
 /* extrainfo=0 */
 /* ===== */
 ,
 "199.249.223.43:80 orport=443 id=E480D577F58E782A5BC4FA6F49A6650E9389302F"
 /* nickname=Quintex34 */
->>>>>>> 1c5c5f0e
 /* extrainfo=0 */
 /* ===== */
 ,
 "46.252.26.2:45212 orport=49991 id=E589316576A399C511A9781A73DA4545640B479D"
-<<<<<<< HEAD
-/* nickname= */
-/* extrainfo=0 */
-/* ===== */
-,
-"167.114.35.28:9030 orport=9001 id=E65D300F11E1DB12C534B0146BDAB6972F1A8A48"
-/* nickname= */
-/* extrainfo=0 */
-/* ===== */
-,
-"131.188.40.188:443 orport=80 id=EBE718E1A49EE229071702964F8DB1F318075FF8"
-/* nickname= */
-/* extrainfo=0 */
-/* ===== */
-,
-"192.87.28.28:9030 orport=9001 id=ED2338CAC2711B3E331392E1ED2831219B794024"
-/* nickname= */
-/* extrainfo=0 */
-/* ===== */
-,
-"192.99.212.139:80 orport=443 id=F10BDE279AE71515DDCCCC61DC19AC8765F8A3CC"
-/* nickname= */
-/* extrainfo=0 */
-/* ===== */
-,
-"212.238.208.48:9030 orport=9001 id=F406219CDD339026D160E53FCA0EF6857C70F109"
-" ipv6=[2001:984:a8fb:1:ba27:ebff:feac:c109]:9001"
-/* nickname= */
-/* extrainfo=0 */
-/* ===== */
-,
-"46.28.207.141:80 orport=443 id=F69BED36177ED727706512BA6A97755025EEA0FB"
-/* nickname= */
-/* extrainfo=0 */
-/* ===== */
-,
-"78.47.18.110:443 orport=80 id=F8D27B163B9247B232A2EEE68DD8B698695C28DE"
-/* nickname= */
-/* extrainfo=0 */
-/* ===== */
-,
-"178.254.13.126:80 orport=443 id=F9246DEF2B653807236DA134F2AEAB103D58ABFE"
-/* nickname= */
-=======
 /* nickname=marlen */
 /* extrainfo=0 */
 /* ===== */
@@ -1492,46 +805,22 @@
 "46.28.109.231:9030 orport=9001 id=F70B7C5CD72D74C7F9F2DC84FA9D20D51BA13610"
 " ipv6=[2a02:2b88:2:1::4205:1]:9001"
 /* nickname=wedostor */
->>>>>>> 1c5c5f0e
 /* extrainfo=0 */
 /* ===== */
 ,
 "185.96.180.29:80 orport=443 id=F93D8F37E35C390BCAD9F9069E13085B745EC216"
-<<<<<<< HEAD
-/* nickname= */
-=======
 /* nickname=TykRelay06 */
->>>>>>> 1c5c5f0e
 /* extrainfo=0 */
 /* ===== */
 ,
 "86.59.119.83:80 orport=443 id=FC9AC8EA0160D88BCCFDE066940D7DD9FA45495B"
-<<<<<<< HEAD
-/* nickname= */
-/* extrainfo=0 */
-/* ===== */
-,
-"192.187.124.98:9030 orport=9001 id=FD1871854BFC06D7B02F10742073069F0528B5CC"
-/* nickname= */
-=======
 /* nickname=ph3x */
->>>>>>> 1c5c5f0e
 /* extrainfo=0 */
 /* ===== */
 ,
 "149.56.45.200:9030 orport=9001 id=FE296180018833AF03A8EACD5894A614623D3F76"
-<<<<<<< HEAD
-/* nickname= */
-/* extrainfo=0 */
-/* ===== */
-,
-"193.11.164.243:9030 orport=9001 id=FFA72BD683BC2FCF988356E6BEC1E490F313FB07"
-" ipv6=[2001:6b0:7:125::243]:9001"
-/* nickname= */
-=======
 " ipv6=[2607:5300:201:3000::17d3]:9002"
 /* nickname=PiotrTorpotkinOne */
->>>>>>> 1c5c5f0e
 /* extrainfo=0 */
 /* ===== */
 ,