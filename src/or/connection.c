--- conflicted
+++ resolved
@@ -703,10 +703,7 @@
     connection_ap_warn_and_unmark_if_pending_circ(TO_ENTRY_CONN(conn),
                                                   "connection_free");
   }
-<<<<<<< HEAD
 #endif /* 1 */
-=======
-#endif
 
   /* Notify the circuit creation DoS mitigation subsystem that an OR client
    * connection has been closed. And only do that if we track it. */
@@ -714,7 +711,6 @@
     dos_close_client_conn(TO_OR_CONN(conn));
   }
 
->>>>>>> 9aca7d47
   connection_unregister_events(conn);
   connection_free_minimal(conn);
 }
