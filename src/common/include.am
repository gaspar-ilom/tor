--- conflicted
+++ resolved
@@ -64,11 +64,6 @@
   src/common/di_ops.c					\
   src/common/log.c					\
   src/common/memarea.c					\
-<<<<<<< HEAD
-  src/common/procmon.c					\
-=======
-  src/common/mempool.c					\
->>>>>>> e07d3284
   src/common/util.c					\
   src/common/util_codedigest.c				\
   src/common/util_process.c				\
@@ -126,11 +121,8 @@
   src/common/torlog.h				\
   src/common/tortls.h				\
   src/common/util.h				\
-<<<<<<< HEAD
+  src/common/util_process.h			\
   $(libor_mempool_header)
-=======
-  src/common/util_process.h
->>>>>>> e07d3284
 
 noinst_HEADERS+= $(COMMONHEADERS)
 
